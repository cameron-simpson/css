--- conflicted
+++ resolved
@@ -4,7 +4,6 @@
 # - Cameron Simpson <cs@cskk.id.au>
 #
 
-<<<<<<< HEAD
 : "${VIRTUAL_ENV:=}"
 
 [ -n "$VIRTUAL_ENV" ] || {
@@ -20,17 +19,9 @@
 
 [ -z "$VIRTUAL_ENV" ] || {
   export PYTHON3=$VIRTUAL_ENV/bin/python3
-  export PATH=$ENV_DEV_DIR/bin-cs:$ENV_DEV_DIR/bin:$VIRTUAL_ENV/bin:$PATH
+  export PATH=$VIRTUAL_ENV/bin:$PATH
 }
 
-=======
-for venv_sfx in "-$ARCH" ""
-do
-  venv=$ENV_DEV_DIR/venv$venv_sfx
-  [ -d "$venv" ] && [ -x "$venv/bin/python3" ] && break
-  venv=
-done
-[ -n "$venv" ] && export PYTHON3=$ENV_DEV_DIR/venv/bin/python3
-export PATH=$ENV_DEV_DIR/bin-cs:$ENV_DEV_DIR/bin:$ENV_DEV_DIR/venv/bin:$PATH
->>>>>>> 5b42ebbd
+export PATH=$ENV_DEV_DIR/bin-cs:$ENV_DEV_DIR/bin:$PATH
+
 ##export PYTHONWARNINGS=default