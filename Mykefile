--- conflicted
+++ resolved
@@ -38,14 +38,10 @@
 scriptmans = $(scriptmandir)/$((allscripts)).1
 scriptfromman(manf) = $(manf FP)
 
-<<<<<<< HEAD
-rsync = rsync -iO
-=======
 py2files        = $("lib/python/cs/*.py lib/python/cs/*.py lib/python/cs/*/*/*.py" G)
 py3files        = $(py2files :|/python/|/python3/|)
 
-rsync = rsync -i
->>>>>>> 32046f69
+rsync = rsync -iO
 
 _help:
         @echo '_test              - do syntax checks and self tests (may set \$$MYKE_TEST_PYTHON_MODULES if desired)'
