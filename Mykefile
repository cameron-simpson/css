--- conflicted
+++ resolved
@@ -1,16 +1,11 @@
-# architecture eg apple.x86_64.darwin
 :import ARCH
 # full path to the base python executable from a venv
 :import PYTHON_EXE
 
 PREFIX          = /opt/css
 weblocal        = $(HOME)/@/ezos/html/cs/css
-<<<<<<< HEAD
-hg_repos        = sr.ht-css ssh://janus-wg/hg/css ssh://borg-wg/hg/css
-=======
 ##hg_repos        = sr.ht-css ssh://janus-wg/hg/css ssh://borg-wg/hg/css
 hg_repos        = sr.ht-css $${CSS_HG_REPOS}
->>>>>>> 2d91882d
 git_repos       = bitbucket-css github-css
 www_sr_ht       = https://hg.sr.ht/~cameron-simpson/css/log
 www_bitbucket   = https://bitbucket.org/cameron_simpson/css/commits/all
