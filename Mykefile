:import ARCH
# full path to the base python executable from a venv
:import PYTHON_EXE

PREFIX          = /opt/css
weblocal        = $(HOME)/@/ezos/html/cs/css
##hg_repos        = sr.ht-css ssh://janus-wg/hg/css ssh://borg-wg/hg/css
hg_repos        = sr.ht-css $${CSS_HG_REPOS}
git_repos       = bitbucket-css github-css
www_sr_ht       = https://hg.sr.ht/~cameron-simpson/css/log
www_bitbucket   = https://bitbucket.org/cameron_simpson/css/commits
www_github      = https://github.com/cameron-simpson/css
title           = Cameron Simpson's Scripts

# used for pushing live code direct
RSYNC_TARGET_PYTHON_ENVVAR = RSYNC_TARGET_PYTHON

target  = bin

trace = set-x
base_python = $(PYTHON_EXE)
base_pip = $(PYTHON_EXE) -m pip
# this is parallels $VIRTUAL_ENV in .env.sh
venv_dir = $(TMPDIR)/venv--$(.F)--$(ARCH)
venv_requirements = $./venv-requirements.txt
venv_python = $(venv_dir)/bin/python
venv_pip = $(venv_python) -m pip
uv = env 'VIRTUAL_ENV=$(venv_dir)' $(base_python) -m uv

srcdev = export 'ENV_DEV_DIR=$.'; . "$ENV_DEV_DIR/.env.sh"
dev = env-dev -d $. -x

rewrite = rewriteif -0 -v

JAVADIR	= $(ETCDIR)/www/java/classes
java	= $(localjava) $(subjava)
localjava= $('*.java' G)
subjava	= $('cs/*.java' G?)
classes	= $((java P)).class
subclasses=$((subjava P)).class
html	= $('*.html' G)

htdocs	= $(HOME)/@/ezos/html/cs
htmandir = $(htdocs)/css/manuals
pmsets	= lib/perl/cs
pmset(set) = $('$(set)/*.pm' EG?) \
	     $('$(set)/*/*.pm' EG?) \
	     $('$(set)/*/*/*.pm' EG?)
pmsetmans(set) = $(MANDIR)/man3/$(('$(pmset($(set)))' Es[/]P :|/|::|)).3
pmsethtml(set) = $(htmandir)/$(('$(pmset($(set)))' Es[/]P :|/|::|)).3.html
pmmans = $('$$(pmsetmans($((pmsets))))' EE)
pmhtml = $('$$(pmsethtml($((pmsets))))' EE)
podman(podf) = $(MANDIR)/man$(podf FPS)/$(podf FP)
podmans = $('$$(podman($(("man/*.pod" G))))' EE)
pmFromMan(manf) = lib/$(manf FP :|::|/|).pm
pmFromHtml(html) = lib/$(html FPP :|::|/|).pm
podFromMan(manf) = man/$(manf F).pod

##  pymanmods = cs.vt
##  pymansrcs = $( "$((pymanmods :|\.|/|))/*.?.md" EG )
##  pymanmoddirs = $(pymansrcs DU)
##  pymandst(src) = $(MANDIR)/man$(src FPS)/$(src FP)
##  pymandsts = $( '$$(pymandst("$((pymansrcs))"))' EE )
##  pymansrc(dst) = $
##  
##  _t:
##      echo $(pymansrcs)
##      echo $(pymanmoddirs)
##      echo $(pymandsts)

subdirs = $('*/.' GD)
allscripts = $('bin/*' GF !/\./ +"bin/rc.mobile" F)

scriptmandir = $(MANDIR)/man1
scriptmans = $(scriptmandir)/$((allscripts)).1
scriptfromman(manf) = $(manf FP)

pymdmans= $("lib/python/cs/*.[1-9].md" G?) \
          $("lib/python/cs/*/*.[1-9].md" G?) \
          $("lib/python/cs/*/*/*.[1-9].md" G?)
md2man  = md2man-roff

rsync   = rsync -iJOt --exclude='.*.swp' --exclude='*.pyc' --exclude='__pycache__'

_help:
        @echo '_deploy            - deploy current release to /opt/css'
        @echo '_freshmeat         - announce current release to freshmeat'
        @echo '_home              - deploy scripts to ~/bin etc'
        @echo '_pending           - report unreleased changelog and [M]odified files'
        @echo '_pub               - push to upstream repos'
        @echo '_publish           - deploy current release to /opt/css, ezos and tip to bitbucket'
        @echo '_publish_ezos      - deploy current release to /opt/css, ezos'
        @echo '_publish_hg        - publish to upstream repos'
        @echo '_release           - mark tip as new release'
        @echo '_remote            - rsync the Python tree to $$$(RSYNC_TARGET_PYTHON_ENVVAR)'
        @echo '_synchome          - rsync the Python tree to $$HOME/lib/python/cs/'
        @echo '_tarball           - make a tarball of the tip'
        @echo '_test              - do syntax checks and self tests (may set $$MYKE_TEST_PYTHON_MODULES if desired)'
        @echo '_test3             - do python 3 syntax checks and self tests'
        @echo '_updcss            - deploy current tip to /opt/css'
        @echo '_venv              - make the Python virtual environment based off $(base_python) using $(venv_requirements)'

_setup:
    :make _tags _venv

_venv:
    set -uex \
    [ -d $(venv_dir) ] || { \
<<<<<<< HEAD
        $(base_python) -m ensurepip \
        $(base_pip) install -U pip uv \
=======
        : SKIP $(base_python) -m ensurepip \
        $(base_pip) install -U pip wheel build uv \
>>>>>>> 6b4454ea
        $(uv) venv --python $(base_python) --seed $(venv_dir) \
    }
    uv_reqs=$$TMPDIR/reqs-uv-$$$$.txt \
    if grep -i '^ *[a-z]' $(venv_requirements) >"$$uv_reqs" \
    then  $(trace) $(uv) pip install -p '$(venv_python)' -r "$$uv_reqs" \
    fi
    pip_reqs=$$TMPDIR/reqs-pip-$$$$.txt \
    if grep -i '^ *[^a-z#]' $(venv_requirements) >"$$pip_reqs" \
    then  $(trace) $(venv_pip) install -r "$$pip_reqs" \
    fi
    if [ -n "$${VENV_EXTRAS:-}" ] \
    then  $(trace) $(uv) pip install -p '$(venv_python)' $$VENV_EXTRAS \
    fi

_tags:  tags
tags:   $("cs/*.py cs/*/*.py cs/*/*/*.py" G)
        ctags-update -o '$@' $?

_updcss:
        ./bin-cs/updcss

_testhost:
        set -ue \
        hosts=$$(hostlist "$$TESTHOST") \
        for testhost in $$hosts \
        do \
          for basedir in . $(PREFIX) \
          do \
            target=$$testhost:$$basedir \
            pfx "$$target/bin" set-x \\
              $(rsync) -a "bin/" "$$target/bin/" & \
            pfx "$$target/lib/python/cs" set-x \\
              $(rsync) -a '--include=*/' '--include=*.py' '--exclude=*' \\
                lib/python/cs/ "$$target/lib/python/cs/" & \
          done \
        done \
        wait

_tarball:
        set -uex \
        rev=tip \
        today=$$(daycode | tr -d -) \
        tardir=css-$$rev-$$today \
        tarball=$$tardir.tar.gz \
        [ -d "$$tardir/." ] || mkdir "$$tardir" \
        ./bin-cs/updcss -r "$$rev" "$$tardir" \
        tar czf "$$tarball" "$$tardir"

_test:
        find lib/python -type f -name '*.py[co]' -ls -delete
        set -x; ./bin-cs/selftest -v --python lib/python cs $$MYKE_TEST_PYTHON_MODULES

_test3:
        find lib/python -type f -name '*.py[co]' -ls -delete
        set -x; ./bin-cs/selftest -v --state state3 --pycmd python3 --python lib/python cs $$MYKE_TEST_PYTHON_MODULES

deploy_dir(targetdir, base, includes) = \
        ( \
          set -ue \
          echo 'update $(targetdir)/$(base) ...' \
          [ -d $(targetdir)/$(base) ] || ( \
            set -x; mkdir -p $(targetdir)/$(base) \
          ) \
          pfx $(targetdir)/$(base) \\
              $(rsync) -a --delete $(base)/. $(targetdir)/$(base)/. \
        )

deploy(targetdir) = \
        ( \
          set -ue \
          tmpdir=$$TMPDIR/css-deploy-$$$$ \
          mkdir "$$tmpdir" \
          ( set -ue \
            hg archive -t files -r tip "$$tmpdir" \
            hg-apply-manifest-dates -r "tip" "$$tmpdir" \
            cd "$$tmpdir" \
            $(deploy_dir($(targetdir), bin, synonyms)) \
            $(deploy_dir($(targetdir), bin-cs, synonyms)) \
            $(deploy_dir($(targetdir), bin-darwin, synonyms)) \
            $(deploy_dir($(targetdir), lib/js/cs, "")) \
            $(deploy_dir($(targetdir), lib/perl/cs, "")) \
            $(deploy_dir($(targetdir), lib/python/cs, "")) \
          ) \
          xit=$$? \
          rm -rf "$$tmpdir" \
          exit $$xit \
        )

_optcss:
        @$(deploy(/opt/css))

_home:
        @$(deploy($(HOME)))

_push:
        set -ue; hg push "ssh://$$HG_PUSH_HOST/$$HG_PUSH_PATH"
        set -ue; incd "$$HG_PUSH_HOST:$$HG_PUSH_PATH" hg up

_remote:
        set -uex; rsync -ia --include=*/ --include=*.py --exclude=* cs/ "$$$(RSYNC_TARGET_PYTHON_ENVVAR)/"

_synchome:
        set -uex; rsync -ia --include=*/ --include=*.py --exclude=* cs/ "$$HOME/lib/python/cs/"


bin_suffixes = cs darwin

_bin_$((bin_suffixes)):
    @sfx=$(@S[_]) \
    base=bin-$$sfx \
    target=$(HOME)/$$base \
    if [ -d "$$target/" ] \
    then \
      if [ -d "$$base/" ] \
      then \
        echo "update $$target ..." \
        skip=$$( hg status | sed -n 's:^? '"$$base"'/\(.*\):--exclude=/\1:p' ) \
        pfx "$$base" hg-shelved $(rsync) -a --delete $$skip "$$base/" "$$target/" \
      else \
        echo "WARNING: no $$base" >&2 \
      fi \
    else \
      echo "WARNING: no $$target" >&2 \
    fi

# squid_redirect
_all: 1INDEX.txt _submakes _man

_deploy:
        :make _home
        OPTCSS=$(PREFIX) updcss

_publish _pub:
        :make _publish_hg _publish_git
        #:make _publish_ezos

_publish_ezos:
        :make _deploy
        syncezos

_publish_git:
        for repo in $(git_repos) \
        do  pfx "$$repo" set-x hg-gitup -a -f -x "$$repo" \
        done
        @echo 'changes visible at $(www_bitbucket)/branch/'"$$(vcs branch)"
        @echo 'code visible at $(www_github)'

_publish_hg:
        for repo in $(hg_repos) \
        do  pfx "$$repo" set-x hg push --new-branch -r tip "$$repo" & \
        done \
        wait
        @echo 'changes visible at $(www_sr_ht)'

# mark the tip as a new release
_release:
        :make _test
        :make _release_force

_release_force:
        cs-release add

_pending:
        cs-release log
        cs-release status
        hg status | grep '^[^?]'; :

_freshmeat:
        cs-release freshmeat-submit

CHANGELOG.txt:	_always
	>>$@; $(rewrite) $@ hglog

CHANGELOG.html:	_always
	>>$@; $(rewrite) $@ cvslog2html -O .

1INDEX.txt: $(allscripts)
	@echo make $@ \
         ( cat INSTALL; mkscriptndx `ls -d $(allscripts) | sort` ) >$@

_man:
        :make _podmans
        :make _pmmans
        :make _scriptmans

_podmans: $(podmans)

$(podmans):     $(podFromMan($@))
        :make $(@D)/.
        >>$@; $(rewrite) $@ pod2man --center="$(title): $?" $?
        chmod 644 $@
        set -uex; htman=$(htmandir)/$(@F).html \
        >>$$htman; $(rewrite) $$htman pod2html --title="$(title): $?" $? \
        chmod 644 $$htman

_pmmans: $(pmmans)

$(pmmans):	$(pmFromMan($@))
	:make $(@D)/.
	@if grep '^=head1 NAME' <$? >/dev/null \
	then \
	    >>$@; $(rewrite) $@ pod2man --center="$(title): $?" $? \
	    chmod 644 $@ \
	    htman=$(htmandir)/$(@F).html \
	    >>$$htman; $(rewrite) $$htman pod2html --title="$(title): $?" $? \
	    chmod 644 $$htman \
	else \
	    : \
	fi

_scriptmans:
        ( cd bin; exec egrep -l '^(# *)?=head1 NAME' $(allscripts) ) \\
	| sed 's|.*|$(scriptmandir)/&.1|' \\
	| xxargs $(MAKE) MANDIR=$(MANDIR)

$(scriptmandir)/%.1: bin/%
	:make $(@D)/.
	@htman=$(htmandir)/$(@F).html \
	 case "`sed 1q <$?`" in \
	    '#!/usr/bin/perl'*) \
		grep '^=head1 NAME' <$? >/dev/null || exit 0 \
		>>$@; $(rewrite) $@ pod2man --release=CSS --section=1cs --center="$(title)" $? \
		>>$$htman; $(rewrite) $$htman pod2html --title="$(title): $?" $? \
		;; \
	    *) \
		grep '^# *=head1 NAME' <$? >/dev/null || exit 0 \
		tmp=$${TMPDIR:-/tmp}/$(@F).$$ \
		unhashpod <$? >$$tmp \
		>>$@; $(rewrite) $@ pod2man --section=1cs --center="$(title)" $$tmp \
		>>$$htman; $(rewrite) $$htman pod2html --title="$(title): $?" $$tmp \
		rm $$tmp \
		;; \
	 esac \
	 chmod 644 $@ $$htman

noads	= $(HOME)/@/adzapper.sf/html/rc/patterns

squid_redirect: $(noads)
	@cd $(?DD) || exit 1 \
	pwd; \
	exec $(MAKE) _scripts

%.class: %.java %.class-prereqs : $(("%.class-prereqs" G?<P)).class
	:make $(("$@-prereqs" E<P)).class
	$(JAVAC) $(@P).java

%.class-prereqs: %.java
	javaprereqs $(@P).java >$@<|MERGE_RESOLUTION|>--- conflicted
+++ resolved
@@ -106,13 +106,8 @@
 _venv:
     set -uex \
     [ -d $(venv_dir) ] || { \
-<<<<<<< HEAD
-        $(base_python) -m ensurepip \
+        : SKIP $(base_python) -m ensurepip \
         $(base_pip) install -U pip uv \
-=======
-        : SKIP $(base_python) -m ensurepip \
-        $(base_pip) install -U pip wheel build uv \
->>>>>>> 6b4454ea
         $(uv) venv --python $(base_python) --seed $(venv_dir) \
     }
     uv_reqs=$$TMPDIR/reqs-uv-$$$$.txt \
