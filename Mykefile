--- conflicted
+++ resolved
@@ -88,8 +88,6 @@
 _setup:
     :make _tags _venv
 
-<<<<<<< HEAD
-=======
 _venv:
     @[ -d '$(venvdir)/' ] || set-x mkdir '$(venvdir)'
     [ -x '$(venv_python)' ] || { \
@@ -100,7 +98,6 @@
     $(dev) $(venv_pip) install -U wheel pip
     $(dev) $(venv_pip) install -U -r $(venv_requirements)
 
->>>>>>> d63d5ac3
 _tags:  tags
 tags:   $("cs/*.py cs/*/*.py cs/*/*/*.py" G)
         ctags-update -o '$@' $?
