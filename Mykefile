--- conflicted
+++ resolved
@@ -106,11 +106,7 @@
 _venv:
     set -uex \
     [ -d $(venv_dir) ] || { \
-<<<<<<< HEAD
-        ##$(base_python) -m ensurepip \
-=======
         : SKIP $(base_python) -m ensurepip \
->>>>>>> ebaf95f3
         $(base_pip) install -U pip wheel build uv \
         $(uv) venv --python $(base_python) --seed $(venv_dir) \
     }
