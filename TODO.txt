<<<<<<< HEAD
=======
cs.py.func: find out why eval causes syntax error with raise e from e2
vcs: modernise into "vcs top", "vcs branch", "vcs new-branch", "vcs commit" etc and track git branch changes with notes via post-commit
portfwd ARP_ADDR check for local networks
colourise command highlighing multiple regexps and line ranges
>>>>>>> 29ef3e3b
mailfiler: prepend received lines on pickup and filing
portfwd daemon mode to monitor active pf flags, start/stop relevant daemons
pf activate new-pf-clause
e: sort entries
rename shortpath-prompt to short-path, make path breaking shortenings options (for prompt mode), make it work with relative paths and files as endpoints
setenv: remove cs.logutils, not py2.5 compatible
vbox: support remote device import for mkvdi
str: strace/ktrace wrapper, spawn ktrace + kdump -l
vbox status
vbox info
vbox: list vms is needed by some op and missing
compare curses calls between cs.logutils and cs.tty
merge cs.fileutils.shortpath and bin-cs/shortpath-prompt
myke: support +=
cs.numeric
  add histograms
  function the evaluate a rolling hash against all possible permutations
ssh-opts: cononical capitalisation of option names
cs.buffer
  unit tests
cs.fileutils:
  subfile: a file-like object proxying a byte range of another file
  tail() with blocking and nonblocking mode; follow mode? emits chunks
mp4/iso14496
  STTSBox (_GenericSampleBox): shorter rendition of .samples
  how is video stored? decoder for common formats<|MERGE_RESOLUTION|>--- conflicted
+++ resolved
@@ -1,10 +1,7 @@
-<<<<<<< HEAD
-=======
 cs.py.func: find out why eval causes syntax error with raise e from e2
 vcs: modernise into "vcs top", "vcs branch", "vcs new-branch", "vcs commit" etc and track git branch changes with notes via post-commit
 portfwd ARP_ADDR check for local networks
 colourise command highlighing multiple regexps and line ranges
->>>>>>> 29ef3e3b
 mailfiler: prepend received lines on pickup and filing
 portfwd daemon mode to monitor active pf flags, start/stop relevant daemons
 pf activate new-pf-clause
