--- conflicted
+++ resolved
@@ -1,6 +1,4 @@
-<<<<<<< HEAD
 cs.units: make decompose return an object which proxies to the list but is formattable and has a nice __str__, supporting print(bytes_geek(nbytes)) etc
-=======
 MultiTimeSeries: convenience add_rate(ratekey,accumulation_key) wrapper for add_derived, should backtrack to most recent non-NaN
 MultiTimeSeries: add_derivation_rule(fnglob,infer(key)->(derived_key,derived_func(mts,when)) which calls add_derived
 MultiTimeSeries: add_derived(key,func(mts,when)) to make a derives time series with func as a computation
@@ -9,7 +7,6 @@
 MultiTimeSeries base class to provide __getitem[tskey] etc for TimeSeriesDataDir
 mmap mode for TimeSeries, should disable .array
 TimeSeries: support slicing and indexed slicing
->>>>>>> 921f47ae
 cs.edit: use subprocess.run check=True
 cs.app.maildb: port to BaseCommand
 BaseCommand: move most of __init__ into run-context along with setup_logging context manager use
