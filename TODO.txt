<<<<<<< HEAD
iphoto:
  decode album definitions
  import keywords from /path/to/iphoto-library
=======
ssh-opts: cononical capitalisation of option names
cs.fileutils: tail() with blocking and nonblocking mode; follow mode?
>>>>>>> 52ee59ed
venti:
    support ranges on GET requests
  URIs:
    x-vt:[//host[:port]]/textblockref-of-Dir/path...
  vt publish pathname
    construct and Store Dir:{basename(pathname)=>tree} and recite dirent as x-vt:/textblockref/basename/
  ftp(Dir)
    Dir can be the basis for a mount, or from a blockref etc
    CD path                     Change working path
    INSPECT name                Report metadata
    PEER other-store-name
    GET name [local-fs-name]    Export tree/file
    PUT local-fs-name [name]    Import tree/file
    BIND name textdirent        Attach existing tree/file
    PULL name   # needs peer    Fill in missing Blocks for name from peer
    PUSH name   # needs peer    Export Blocks for name to peer
    join/merge live mount points
    QUIT => sync and recite top Dirref?
  vtfuse:
    OSX Finder name of mountpoint
    do not sync unlinked files
    include/exclude rules, like rsync?
      do not sync (or Store?) excluded items
      need to promote unbacked files to backed at fs sync time based on name?
    include/exclude mount options
    support multiple mount points?
      off a single "live" antecedant Dir?
    control:
      control channel/cmd line?
      link pathname to blockspec
      merge trees
  Dir:
    rsync -a: setgid bit not preserved?
    vtftp command which accesses a Dir
      hook to vtfuse to run vtftp against live Dir
  datadir
    ticker to sync gdbm index? or just on _indexQ empty?
    report degree of gdbm batching
  ProgressStore
    proxy for a single subStore with various Progress attributes .progress_*
    convenient status line:
      {progress_add_bytes|human}:{progress_add_count} {progress_get_bytes|human} {progress_outstanding}
  S3Store
    stores Blocks directly as texthashcode.sha1
  HTTPStore
    /texthashcode.sha1
  HTTPDaemon
    /h/texthashcode.sha1 block (redirect to other http? eg an S3 backed one)
    /i/texthashcode.sha1 indirect block contents
    /d/textblockref/... Dir
      /d/textblockref/path/to/file content (internally retrieves content, presents with Content-Type)
  CloundFront ==> HTTPDaemon (possible to map /h/ directly to separate S3?)
  SyncProcess: context manager object performing some long operation
    .progress_{total|outstanding|done}
    SyncBlock(Block, local, remote): fill missing Blocks: for a Block, itself; for an IndirectBlock, also its contents
    SyncDir(Dirent): pull in contents of dir, optionally including file contents<|MERGE_RESOLUTION|>--- conflicted
+++ resolved
@@ -1,11 +1,8 @@
-<<<<<<< HEAD
+ssh-opts: cononical capitalisation of option names
+cs.fileutils: tail() with blocking and nonblocking mode; follow mode?
 iphoto:
   decode album definitions
   import keywords from /path/to/iphoto-library
-=======
-ssh-opts: cononical capitalisation of option names
-cs.fileutils: tail() with blocking and nonblocking mode; follow mode?
->>>>>>> 52ee59ed
 venti:
     support ranges on GET requests
   URIs:
@@ -57,7 +54,7 @@
     /i/texthashcode.sha1 indirect block contents
     /d/textblockref/... Dir
       /d/textblockref/path/to/file content (internally retrieves content, presents with Content-Type)
-  CloundFront ==> HTTPDaemon (possible to map /h/ directly to separate S3?)
+  CloudFront ==> HTTPDaemon (possible to map /h/ directly to separate S3?)
   SyncProcess: context manager object performing some long operation
     .progress_{total|outstanding|done}
     SyncBlock(Block, local, remote): fill missing Blocks: for a Block, itself; for an IndirectBlock, also its contents
