<<<<<<< HEAD
cs.cmdutils:BaseCommand - help should include the top level usage as well, currently omitted
fetch the dedrm package if not present, store where?
service_api: rate limiter? context manager to access it directly, implied if .API_RATE_LIMIT
Upd: try the hide-the cursor stuff again, maybe in the update+clean method
Upd: keep a set of dirty slots, update+clean method
cs.cmdutils: getopt from a called subcommand should only produce the usage for the subcommand
Result: embed state diagram in the PyPI README.md
RunState: include state diagram in README.md
=======
cs.cmdutils: poparg(argv,int,"count") fails but poparg(argv,"count",int) succeeds
@promote: handle async functions
@decorator to preserve the iscoroutineness of the decorated function? And check it works via @OBSOLETE? suggestion by fixerror
stack_dump does not work given an exception
pydoc: short summary of methods for classes, like we do for the module as a whole
cs.units: decompose to return a Decomposed with a nice __str__
printt: output formats - csv, html, md1 does this even make sense?
TagSet ontologies - make it easy to define ontology type information and to set it
cs.distutils - check validity of cs.* install_requires names
print_argv short str() its arguments - maybe only if they are pathlib.path?
ListQueue: use a deque double eneded queue
tagset save: if permissionerror on the temp file, rewrite in place if possible?
docker-caddy script
dlog fwd local dlog sock through ssh, provide $DLOG_PIPEPATH through?
CornuCopyBuffer - is .offset the post buffer size? it should be the logic offset - pre-buffer - but the mp4 parsing suggests that it is not?
cs.binary as_hexpat() class method for ImHex Hex Editor Hex Patterns, maybe a cs.hexpat modules later
units - conciser transcribe function names
cs.progress: @auto_progress - rename to @uses_progress?
cs.cmdutils: support --no-thing options with no arg
hashindex: make default rearrange mode mv ?
distinfo: strip #doctest: +ELLIPSIS
cs.cmdutils: accept popopts(long_name=(....),short="long_name") sharing a common opt spec
hashindex check - check hashindex ls style output against files
cs.cmdutils subcommand help should still recite the common options
wpr - do not import the osx stuff if we're not updating the spaces - it takes forever
exract the make-a-dir-of-images from wpr as a tool
RunState pause state and effects, Event to block for it?
fstags - can we store tags for directories in the dir .fstags, requires a state maybe we already do that? migrate - if isdir and no tags in the dir fstags get them from the parent
default: sqlite worker - use the queue get_batch mode to collect requests, open sqlite db in bursts
default: generic sqlite dbm with thread worker to be pulled from ContentCache, into a dbmutils or mappings class
cs.urlutils: URL: use cs.rfc2616.content_type, content_length
default: cs.debug.stack_dump vs cs.py/stack.stack_dump
ContextManagerMixin: document robust recipe for classws which subclass 2 or more classes which subclass ContextManagerMixin, see cs.Later.Later for example
cs.rfc2616: use cornucopybuffer, update read_chunked
spaces: try using tilde in spaces_pathfor (tried it, does not work with ~/ or /~/)
spaces: wpr RENEW to scan the spaces configs for the random directories?
PipeLineSpec.make_stage_funcs: each input (item,P) should become (item,P=P.copy_with_vars(_=item)) so as to have its own set of variables
default: wpr RENEW, fast mode
RunState.__enter__exit__: also set runstate.cancel to the asyncio event loop SIGINT handler?
cs.binary: generate .5 manpage entries from classes? maybe just those built from struct formats initially
>>>>>>> 6b4454ea
setvar: not expanding leading $MANPATH etc
bin-cs/brew: pass all HOMEBREW_* envvars through to brewexe
cs.jsonutils: merge the various JSON utility functions?
merge the variable jsonable functions?
cs.cmdutils: use @popopts in the cs.cmdutils and cs.djutils examples
cs.distinfo: insert script metadata
default: cs.cmdutils: usage_format_parts: return (usage,full_desc), provide usage_desc_split to get line1 and trailing lines, provide usage_format_desc for full desc, use in the tabulated listing
√ cs.cmdutils: help -r but no -l - single tabulate call from the top level if subcommands?
cs.djutils: return 1 from a cmd_ method seems to be ignored?
pfx: each Pfx to include its sep for joining things up
default: drop cs.lex.indent, stdlib textwrap.indent does a better job
√ default: make an @popopts usable as a cmd method decorator
uses_cmd_options: append to the function docstring?
@promote: params to also accept a mapping of param_name to promotion_func
default: media info: support "http://www.omdbapi.com/?apikey={OMDB_API_KEY}&type=movie&s=&genre={genre}&y={year}" ?
√ cs.cmdutils: support opt=-field' for an inverted boolean option
√ cs.cmdutils: usage_text: in short mode list just subcmd and the usage 1-liner tabulated d
cs.cmdutils: generate zsh and bash autocompletion rules
cs.cmdutils: getopt from a called subcommand should only produce the usage for the subcommand
cs.cmdutils: solidify the thread wide runstate setup in run_context after merging the playon branch
cs.cmdutils/distinfo: cmd_blah descriptions should format the usage parts
cs.cmdutils: recite module version in command usage message?
BaseCommand: move most of __init__ into run-context along with setup_logging context manager use
√ cs.cmdutils: cmd_foo=None to remove am inherited subcommand
√ cs.cmdutils: help: suppress common subcommands?
cs.app.ydl: adopt the name format in use by cs.app.playon
cs.binary: _BinaryMultiValue_Base.for_json: use jsonable?
contextif: bypass the callable check if cmgr has .__enter__
√ atomic_filename: use the O_EXCL trick for reliable rename-to-target stuff?
does sqlite need the lock file or can I detect the locked exception and retry?
find all .from_any methods, convert to use @promote?
promote: correct typo annotations
@promote: update signature by inspecting the signatures of the promotion functions?
rewrite mrg using hashindex?
cs.delta: monitor() to accept an iterable of states as alternative to polling
Result: embed state diagram in the PyPI README.md
RunState: subclass FSM
RunState: include state diagram in README.md
RunState.notify_cancel: use the FSM notification system
cs.fsm: why is the default state a per-thread perthread_state.initial_state d
default: buglog in Python?
default: use cs.psutils.prep_argv throughout cs.cmdutils d
cs.cmdutils: shell: subcommand with no args - enter the subcommand mode even if there is a default subcommand, display usage on entry
cs.jsonutils: merge the various JSON utility functions?
merge the variable jsonable functions?
√ default: replace underscores with dashes in subcommand names in cs.cmdutils
√ fs.ftags: "fstags help ls" has bogus output
cs.upd.run_task: wait 0.5s before displaying the ticker? probably interacts badly with use of the ticker proxy
ffmpeg-docker: make stdin and stdout work correctly so that I can pipe ffmpeg commands
script to run strace or truss or sudo dtruss -p PID etc depending on the OS
√ cs.cmdutils OptSpec to be promotable, leverage in popopts
fetch the dedrm package if not present, store where? maybe ebooks dedrm install ? put in calibre if present?
service_api: rate limiter? context manager to access it directly, implied if .API_RATE_LIMIT
Upd: try the hide-the cursor stuff again, maybe in the update+clean method
Upd: keep a set of dirty slots, update+clean method
setvar: not expanding leading $MANPATH etc
bin-cs/brew: pass all HOMEBREW_* envvars through to brewexe
motion-shrink-timelapse: use -disposition to extract the 7am video from as JPG and add as the embedded cover
    motion-shrink-timelapse: -metadata fields
TODO: accept -f to specify the file?
dk update: figure out the git rev associated with the image which would be pulled, list log from fstag dk.lastrev to that rev
cs.distinfo: a leading "# pylint:" comment is not a standin for a missing docstring
HasThreadState.default: run as a decorator if arg0 is a callable? make factory etc keyword only
ffmpeg-resize script - 2 pass ffmpeg
mklinks: update the hashindex while scanning
hashindex ls: default exclusions eg .hg,.git b d
fstags: drop rpaths func, merge into cs.fs.rpaths maybe?
default_params: supply modified signature for wrapper function indicating the param is optional
@uses_blah: correct type annotations
ffmpeg-docker: does not like files in other directories or something - some bug in atomic filename?
dlog: DLog to provide a Logger interface?
ydl/ffmeg-docker - network=none seems to break ffmpeg - what is it fteching and why, should I tweak the filenames?
ydl - specify preferred ffmpeg_exe + envvar?
√ hashindex rhashindex(rhost,dirpath[,ssh_exe=][,hashindex_exe=])
hashindex rearrange --sh to emit sh quotes commands inc the mkdirs
√ TagSet: parse_tag_value: a bare "nan" is a float
√ dlog needs a way to batch delayed updates
√ file checksum and tree sync tool to maintain a parallel tree based on checksums eg in a dl folder
cs.progress: progressbar with worker thread ticker to update the progress instead of updating on the iteration
√ cs.tarutils: polling task which stats the current filename every 0.5 or so seconds
cs.tarutils: cope with filenames which are not validly utf-8 encoded in the tar v stream
dk login update: silence on no change, same for update-sh
√ rel needs to check packages against the list from the DE guys
run-unbound: update config check incantation
√ ffmpeg-docker: support "ffmpeg-docker --version"
√ ListQueue should have builtin unrepeated support
Result with placholder return until some async operation completes it? thinking Tagger rule inference
cs.py.stack function to return the caller's current method name and class
method for MultiOpenMixin to capture common open-in-caller-close-in-child idiom?
√ cs.distinfo: cs-release seems to ignore SIGINT at least during a "rel"
cs.debug: Lock and RLock to be the same class with a different underlying lock class
Pfx: reimplement as a linked list, use HasThreadState
CornuCopyBuffer: improve docstring - replace references to .buf etc
frename needs to be a mode of fstags to move the tags
"Because" class containing a bool and an explaintion, start using in the SvcD test function and elsewhere
@promote: make @strable wrap this, using params=[0],promote[0]=open
@promote: optional promote[param_name]->callable mapping
@promote: accept ints in params to identify positional parameters?
an @promote decorator to scan types in func sig and call type.promote
progressbar/iterbar: check out len and length_hint as defaults for total
iterbar: call back to length_hint if no len as default?
√ mklinks: quit on SIGINT
cs.fsm: better docstrings, suppress FSMSubType docstring somehow
proxy-peerage: name acls using proxies:ptn passed through the identifier stuff from named_row_tuples - should make for better diffs and more readable configs
proxy-peerage: host/fqdn pattern: turn into an exact regexp?
cs.urlutils: drop Python 2 support
cs.upd: above should do clear-to-end-of-screen?
cs.binary: BinaryMixin.scan_file: CCB.from_file: return the unread buffer bytes to the file? seek if possible, warning if not and some buffered data
cs.logutils: PfxFormatter: dict args support needed
Pfx: accept a mode to defer computing the format string, eg for pfx_call et al, to make them nearly free
@locked_property: replace with @cachedmethod throughout
@cachedmethod: needs a __lock attribute, then review use throughout
cs.upd: Upd activation always makes the status line, Upd.insert can never create slot 0
cs.upd: print to know if inside above(), or above() to enter disabled mode
cs.iso14496: adapt for mp4 records with padding if short - adjust length field
cs.binary: a safe packet view into a file, based off the binary offset/length whihc can save via a safe sized buffer
cs.units: make decompose return an object which proxies to the list but is formattable and has a nice __str__, supporting print(bytes_geek(nbytes)) etc
cs.edit: use subprocess.run check=True
cs.app.maildb: port to BaseCommand
cs.logutils: new LoggingSetup class embodying infer_log_level etc, as a context manager to push and pop the setup, setup_logging to do the first part, easy replacement for setup_logging of some kind and use it in run_context
shortpath: optional using_symlinks mode switch to use bin-cs/shortpath-prompt sylink algoritm
BaseCommand: drop run_argv method
cs.logutils: supplant_logger should override the logging-already-set-up check?
cs.logutils: call basicConfig for the no-existing-logging mode
cs.logutils: drop supplant_logger, maybe turn into some mode
cs.logutils: drop warning and friends, no longer needed?
cs.pfx: drop Pfx.warning and friends, never used?
cs.logutils: context manager version of setup_logging, call it from setup_logging
UpdProxy: can we have an ftext property and monitor format keys for update?
rip out all cs.daetutils and friends, use the arrow module
unhostsify leaves temp files around, probably if interrupted
cs.deco: use @functools.wraps to gather up __doc__ etc
fstags ls in / wigs out
pfx_method no longer honours with_args, flip with_args to True and reimpl args?
cs.cmdutils: cmd_help does not print the usage preamble, just the per command usages
baseCommand autousage: make up a stub usage for subcommands with no usage
parser for /etc/terminal-colors.d
cs.upd/cs.logutils: if the Upd is disabled, logging upd_mode goes silent - fall back to plain nonupd_mode?
cs.upd: add pprint wrapper
cs.app.playon: keep playon recording info as ontology, distinct from state db
gitlog - record the branch too - maybe totally record dlog
extended prime seive impl?
let $XDG_* envvars override $VARDIR $LOGDIR ~/rc etc
cs.pop3: buffering for the SSL mode
an atomic-sh make scratch dir then rename to target name decorator
cs.units: maybe we can embed "%2.1f" in the UnitStep instead of max_width? may be faster
pfx_method: pass printf_func arg to Pfx
BaseCommand: do the prefix thing? unique prefix enough to invoke subcommand?
BaseCommand usage: recognise synonyms and merge cmd as {cmd1,cmd2}
cs.mp3: parse tags? pull names etc from cs.id3
progress/upd: fixed with trailing units, eg %2d
run-backups: single file: src type desthost[:dstpath?] [options...]
cs.pfx: can we hang the prefixes on the current frame? would solve the generator issue (NO, WE CANNOT)
cs.upd: what to do when the number of status lines exceeds the terminal height?
try to strip out use of cs.py3.bytes
replace @locked_property with @property @locked @cachedmethod throughout to placate linters, then @OBSOLETE @locked_property
cs.logutils: warning et all: once=key (or key on the warning format string if True)
general facility to do things just once, particularly warnings - then port cs.progress to it
Upd instances: callable like a proxy, has a .text property too - basicly a proxy for prxoies[0]
cs.ansi_colour: parser to recognise/strip ANSI colours? general ANSI sequences? splitter with offsets for cutting things up?
cs.lex: unctrl: duh - it calls expandtabs at the bottom - back out the inline tab expander?
@OBSOLETE(PfxThread) and replace uses with cs.threads.bg
cs.logutils: nested cs.cmdutils can call setup_logging more than once, make that sane instead of adding multiple loghandlers
vbox: cmd to associate the current default interface before starting vm?
vbox merge-vdi to merge vdis made from the same import, so likely to have largely the same blocks
does dbdigraph really need T_SEQ and friends? try to push that into cs.hier too
securer findup: sanity check on ownership or perms to stop walk? tunable?
BaseCommand: can we provide the expected command name instead of the class name in the docstring?
cs.logutils: when cs.upd has an ansi_mode, colour messages even when logrec.levelno == self.upd_level
cs.upd: ansi_mode to accept coloured message strings - requires an ansi_len function in cs.tty
cs.upd: some kind of ANSI escape support so that we can embed ANSI sequences in strings without confusing the length counter? cs.ansi_colour to get a parser/length measurer?
cs.progress: OverProgress: if units_scale=None, defer units_scale to render time, get from first subprogress?
cs.progress: control over status display - units etc
cs.upd: rate per proxy, bisect to update counter, autotune?
incd: remote tmux session to be per target dir
haproxy-tool: turn "ssh borg listen remote..." into haproxy clauses, mode to emit header settings too, to make haproxy.conf
new cs.dlog module and bin-cs/dlog command doing what the shell script does now
dlog: commit logs - tags the commit hash and branch
dlog: accept tags (leading tag=value words)?
rig-portfwd command doing the tmrc setup, scrub, ssh-agent reconnect
can putacc be recoded to use fstags --for-rsync efficiently? PROBABLY NOT REQUIRES FULL TREE WALK unless we can target the subtrees
ydl - accept pathnames as arguments, accept -t (tail) to tail a single filename argument including stdin
treet - a tree tool to read "parentkey key text" and render various tree listings, like all rows containing a string, and all their children, and their direct parents to a root, and things like that - makes pt scripts much easier, and applies to other things like vcs logs, trees in db listings etc
pf-genrules command to read a list of high level src-peer-port-proto type rules and make pf rules for an anchor, with apply mode and diff
cs.vcs.hg: import mercurial on instantiation, use native mercurial calls
cs.vcs.hg: log_since etc to always return ReleaseLogEntry instances, with full desc etc - firstline convenience property etc
cs.lex: doc for get_sloshed_text includes mapper=<function slosh_mapper at 0x111cda5f0>
incd: only save target for remote targets
incd: trusting fstags is a security issue in hostile directories - make incd only accept ssh+cd, not cd+exec, and maybe require writable .fstags file?
cs.logutils: present main_handler in loginfo, have a mode to outright replace the root logger handlers
signature based @cached properties, with revision numbers as fallback mode
replace use of sys.hexversion with sys.version.major etc
cs.rfc2047: command line mode with filter-text and rename-filename modes
cs.contextutils: no_recursion(identity_value[,default_return_value]) context manager for functions which might accidentally recurse
cs.obj: new IndexableNamespace with _from_nested_dicts factory method (_or_ optional leading positional nested dicts), to publish and to use as the basis for ExtendedNamespace, itself to be renamed as FormattableNamespace
mailfiler run_context stackattrs loginfo.level=INFO is actually ineffective, how to modify cs.logutils to fix this?
BaseCommand: accept dict for initial options, some way to honour this during apply_defaults
bin/nodedb: turn into pure python nodedb main programme, replace this script with secure python stub
resolve bin/maildb vs bin-cs/cs-maildb
svcd: subprocess to chdir to $HOME or defined directory - via incd? - for reliable behaviour and logging
setup_logging: can this be a context manager pushing a handler (ideally hiding existing handlers)
cs.py3: update cs.p3 module docstring with example code as it does not show the submodule names
logutils: use cs.tty stuff for the status() function
@strable: treat pathlike things like str?
@locked: do a timedout acquire with backoff to aid deadlock debugging
RunState flow diagram: pending->running->cancelled-stopped and triggers?
cs.app.flags: make a FlagOSDir mapping class to implement the fs based flags, accept any mapping for the Flags class, move the normalisation the the Flags class otherwise a raw mapping impl might fail if moved to the fs
Pfx: do not insert umark: if umark is empty, supports "" and None
mutt-highlight: match markers at start or end of lines
readline: fix spelling, detab, apply set -ue, use read -r line as fallback
cs.excutils_tests: special logging setup to discard error messages - the successful test suite is very noisy
@decorator: issue warning if positional arg 0 is callable and other args supplied, at least for the interim
@decorator: maybe support @deco(callable,*a,**kw)?
@mapattr class decorator to map .foo to .bah.this.that... with get/set support (why? use case?)
cs.deco: @decorator: does not seem to propagate __doc__ to wrapper functions from inner function - needs debugging
man pages not included in PyPI packages, for example cs.app.mailfiler
cs.app.megacli: after fixup, copy to megacli_legacy as py2, upgrade megacli to python 3, update module docstrings to explain and reference
mcli: alarm control, locate control
cs.result: attach a RunState and use it for the .state property - support attach in __init__ to use an existing runstate
rc/shell/fn-vcs: move repeated-commit check into hg() and git() functions
@cached: cache generators
replace cs.env.envsub with os.path.expandvars
portfwd: changes to match svcd changes
svcd: take a Service instance, which will have optional on_reap, on_spawn etc method, cutting down the ludicrous param list
drop lib/python/cs/testdata/cs.mailutils/maildir, too big
cs.mappings: support passing a named_column_tuple class to the names_columns_tuples loader
mappings: named tuple rows: omit columns with empty names - common in spreadsheet exports and breaks namedtuples
iso14496: parser for mdat section - how to know the audio/video format?
cs.flags: put a lock around all accesses
SvcD to subclass RunStateMixin?
Results to inherit from RunStateMixin?
SvcD/Portfwd: is there some unlocked dict access or something to trigger the segfault?
SvcD/Portfwd: cleanup mode polling pid files to kill former processes
take the wait-until-idle code from cs.vt.index.LMDBIndex and turn into a general facility in cs.resources
cs.resources: finish subopen proxy support
PyPI: remove cs.asynchron once dependent packages updated
cs.logutils.status: fold into cs.statusline, merge features
speed up cs.lex.unctrl using enumerate and join of substrs
make Asynchrons __await__able
port cs.fileutils.files_property to cs.deco.cached
cs.py.func: @signatured to track state based on signature func, support poll rate, port file_property etc to this
fvwm: move cs-fvwm-blah python code into cs.app.fvwm
cs.py.func: find out why eval causes syntax error with raise e from e2
vcs: modernise into "vcs top", "vcs branch", "vcs new-branch", "vcs commit" etc and track git branch changes with notes via post-commit
portfwd ARP_ADDR check for local networks
colourise command highlighing multiple regexps and line ranges
portfwd daemon mode to monitor active pf flags, start/stop relevant daemons
pf activate new-pf-clause
rename shortpath-prompt to short-path, make path breaking shortenings options (for prompt mode), make it work with relative paths and files as endpoints
setenv: remove cs.logutils, not py2.5 compatible
vbox: support remote device import for mkvdi
str: strace/ktrace wrapper, spawn ktrace + kdump -l
vbox status
vbox info
vbox: list vms is needed by some op and missing
compare curses calls between cs.logutils and cs.tty
merge cs.fileutils.shortpath and bin-cs/shortpath-prompt
myke: support +=
cs.numeric
  add histograms
  function the evaluate a rolling hash against all possible permutations
ssh-opts: cononical capitalisation of option names
cs.buffer
  unit tests
cs.fileutils:
  subfile: a file-like object proxying a byte range of another file
  tail() with blocking and nonblocking mode; follow mode? emits chunks
mp4/iso14496
  STTSBox (_GenericSampleBox): shorter rendition of .samples
cs.logutils: PfxThread to clone current prefix to new Thread, use in venti.blockify
yes<|MERGE_RESOLUTION|>--- conflicted
+++ resolved
@@ -1,13 +1,10 @@
-<<<<<<< HEAD
 cs.cmdutils:BaseCommand - help should include the top level usage as well, currently omitted
-fetch the dedrm package if not present, store where?
 service_api: rate limiter? context manager to access it directly, implied if .API_RATE_LIMIT
 Upd: try the hide-the cursor stuff again, maybe in the update+clean method
 Upd: keep a set of dirty slots, update+clean method
 cs.cmdutils: getopt from a called subcommand should only produce the usage for the subcommand
 Result: embed state diagram in the PyPI README.md
 RunState: include state diagram in README.md
-=======
 cs.cmdutils: poparg(argv,int,"count") fails but poparg(argv,"count",int) succeeds
 @promote: handle async functions
 @decorator to preserve the iscoroutineness of the decorated function? And check it works via @OBSOLETE? suggestion by fixerror
@@ -48,7 +45,6 @@
 default: wpr RENEW, fast mode
 RunState.__enter__exit__: also set runstate.cancel to the asyncio event loop SIGINT handler?
 cs.binary: generate .5 manpage entries from classes? maybe just those built from struct formats initially
->>>>>>> 6b4454ea
 setvar: not expanding leading $MANPATH etc
 bin-cs/brew: pass all HOMEBREW_* envvars through to brewexe
 cs.jsonutils: merge the various JSON utility functions?
