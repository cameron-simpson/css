--- conflicted
+++ resolved
@@ -1,6 +1,4 @@
-<<<<<<< HEAD
 iso14496: parser for mdat section - how to know the audio/video format?
-=======
 cs.flags: put a lock around all accesses
 SvcD to subclass RunStateMixin?
 Results to inherit from RunStateMixin
@@ -23,7 +21,6 @@
 vcs: modernise into "vcs top", "vcs branch", "vcs new-branch", "vcs commit" etc and track git branch changes with notes via post-commit
 portfwd ARP_ADDR check for local networks
 colourise command highlighing multiple regexps and line ranges
->>>>>>> 723d87e3
 mailfiler: prepend received lines on pickup and filing
 portfwd daemon mode to monitor active pf flags, start/stop relevant daemons
 pf activate new-pf-clause
