--- conflicted
+++ resolved
@@ -1,6 +1,3 @@
-<<<<<<< HEAD
-premptively take id=0 as the root entity with metadata about the db as a whole
-=======
 dlog: commit logs - tags the commit hash and branch
 dlog: accept tags (leading tag=value words)?
 rig-portfwd command doing the tmrc setup, scrub, ssh-agent reconnect
@@ -16,7 +13,6 @@
 incd: only save target for remote targets
 incd: trusting fstags is a security issue in hostile directories - make incd only accept ssh+cd, not cd+exec, and maybe require writable .fstags file?
 cs.logutils: present main_handler in loginfo, have a mode to outright replace the root logger handlers
->>>>>>> 89b20a80
 TagSetMapping: base class for TagFile and Entity providing singleton TagSets with modification tracking and autosave
 signature based @cached properties, with revision numbers as fallback mode
 replace use of sys.hexversion with sys.version.major etc
