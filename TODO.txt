<<<<<<< HEAD
cs.cmdutils: generate zsh and bash autocompletion rules
=======
√ cs.cmdutils: cmd_foo=None to remove am inherited subcommand
cs.cmdutils: help: suppress command subcommands?
>>>>>>> 398e2f31
default: buglog in Python?
default: use cs.psutils.prep_argv throughout cs.cmdutils d
cs.cmdutils: shell: subcommand with no args - enter the subcommand mode even if there is a default subcommand, display usage on entry
√ default: replace underscores with dashes in subcommand names in cs.cmdutils
@promote: update signature by inspecting the signatures of the promotion functions?
√ fs.ftags: "fstags help ls" has bogus output
cs.upd.run_task: wait 0.5s before displaying the ticker? probably interacts badly with use of the ticker proxy
wait 0.5s before displaying the ticker? probably interacts badly with use of the ticker proxy
ffmpeg-docker: make stdin and stdout work correctly so that I can pipe ffmpeg commands
script to run strace or truss or sudo dtruss -p PID etc depending on the OS
√ cs.cmdutils OptSpec to be promotable, leverage in popopts
fetch the dedrm package if not present, store where?
service_api: rate limiter? context manager to access it directly, implied if .API_RATE_LIMIT
Upd: try the hide-the cursor stuff again, maybe in the update+clean method
Upd: keep a set of dirty slots, update+clean method
cs.cmdutils: getopt from a called subcommand should only produce the usage for the subcommand
Result: embed state diagram in the PyPI README.md
RunState: include state diagram in README.md
setvar: not expanding leading $MANPATH etc
bin-cs/brew: pass all HOMEBREW_* envvars through to brewexe
cs.jsonutils: merge the various JSON utility functions?
merge the variable jsonable functions?
cs.binary: _BinaryMultiValue_Base.for_json: use jsonable?
contextif: bypass the callable check if cmgr has .__enter__
atomic_filename: use the O_EXCL tick for reliable rename-to-target stuff?
RunState.notify_cancel: use the FSM notification system
cs.fsm: why is the default state a per-thread perthread_state.initial_state d
cs.cmdutils: solidify the thread wide runstate setup in run_context after merging the playon branch
RunState: subclass FSM
if no series/season/episode, check the thumbnail path for "series | season N" p
motion-shrink-timelapse: use -disposition to extract the 7am video from as JPG and add as the embedded cover
    motion-shrink-timelapse: -metadata fields
TODO: accept -f to specify the file?
dk update: figure out the git rev associated with the imagewhich would be pulled, list log from fstag dk.lastrev to that rev
cs.cmdutils/distinfo: cmd_blah descriptions should format the usage parts
cs.cmdutils: recite module version in command usage message?
cs.distinfo: a leading "# pylint:" comment is not a standin for a missing docstring
find all .from_any methods, convert to use @promote?
HasThreadState.default: run as a decorator if arg0 is a callable? make factory etc keyword only
ffmpeg-resize script - 2 pass ffmpeg
playon refresh: accept q ids to ping the API, mainly to expire zombie entries
mklinks: update the hashindex while scanning
rewrite mrg using hashindex?
hashindex ls: default exclusions eg .hg,.git b d
fstags: drop rpaths func, merge into cs.fs.rpaths maybe?
default_params: supply modified signature for wrapper function indicating the param is optional
@uses_blah: correct type annotations
promote: correct typo annotations
ffmpeg-docker: does not like files in other directories or something - some bug in atomic filename?
dlog: DLog to provide a Logger interface?
ydl/ffmeg-docker - newtrok=none seems to break ffmpeg - what is it fteching and why, should I tweak the filenames?
ydl - specify preferred ffmpeg_exe + envvar?
cs.delta: monitor() to accept an iterable of states as alternative to polling
√ hashindex rhashindex(rhost,dirpath[,ssh_exe=][,hashindex_exe=])
hashindex rearrange --sh to emit sh quotes commands inc the mkdirs
√ TagSet: parse_tag_value: a bare "nan" is a float
taggerrc with pf-like rules instead of current arcane fstags stuff - sequential readable rules
√ dlog needs a way to batch delayed updates
does sqlite need the lock file or can I detect the locked exception and retry?
cs.ebooks.dedrm: option to use the plugin.zip directly instead of an unpacked source tree?
cs.ebooks.cbz: ABCF metadata? https://acbf.fandom.com/wiki/ACBF_Specifications
√ file checksum and tree sync tool to maintain a parallel tree based on checksums eg in a dl folder
cs.progress: progressbar with worker thread ticker to update the progress instead of updating on the iteration
√ cs.tarutils: polling task which stats the current filename every 0.5 or so seconds
cs.tarutils: cope with filenames which are not validly utf-8 encoded in the tar v stream
dk login update: silence on no change, same for update-sh
√ rel needs to check packages against the list from the DE guys
run-unbound: update config check incantation
cs.app.ydl: adopt the name format in use by cs.app.playon
√ ffmpeg-docker: support "ffmpeg-docker --version"
√ ListQueue should have builtin unrepeated support
Result with placholder return until some async operation completes it? thinking Tagger rule inference
cs.py.stack function to return the caller's current method name and class
method for MultiOpenMixin to capture common open-in-caller-close-in-child idiom?
√ cs.distinfo: cs-release seems to ignore SIGINT at least during a "rel"
cs.debug: Lock and RLock to be the same class with a different underlying lock class
Pfx: reimplement as a linked list, use HasThreadState
CornuCopyBuffer: improve docstring - replace references to .buf etc
frename needs to be a mode of fstags to move the tags
"Because" class containing a bool and an explaintion, start using in the SvcD test function and elsewhere
@promote: make @strable wrap this, using params=[0],promote[0]=open
@promote: optional promote[param_name]->callable mapping
@promote: accept ints in params to identify positional parameters?
an @promote decorator to scan types in func sig and call type.promote
progressbar/iterbar: check out len and length_hint as defaults for total
iterbar: call back to length_hint if no len as default?
√ mklinks: quit on SIGINT
cs.fsm: better docstrings, suppress FSMSubType docstring somehow
proxy-peerage: name acls using proxies:ptn passed through the identifier stuff from named_row_tuples - should make for better diffs and more readable configs
proxy-peerage: host/fqdn pattern: turn into an exact regexp?
cs.urlutils: drop Python 2 support
cs.upd: above should do clear-to-end-of-screen?
cs.binary: BinaryMixin.scan_file: CCB.from_file: return the unread buffer bytes to the file? seek if possible, warning if not and some buffered data
cs.logutils: PfxFormatter: dict args support needed
Pfx: accept a mode to defer computing the format string, eg for pfx_call et al, to make them nearly free
@locked_property: replace with @cachedmethod throughout
@cachedmethod: needs a __lock attribute, then review use throughout
cs.upd: Upd activation always makes the status line, Upd.insert can never create slot 0
cs.upd: print to know if inside above(), or above() to enter disabled mode
cs.iso14496: adapt for mp4 records with padding if short - adjust length field
cs.binary: a safe packet view into a file, based off the binary offset/length whihc can save via a safe sized buffer
cs.units: make decompose return an object which proxies to the list but is formattable and has a nice __str__, supporting print(bytes_geek(nbytes)) etc
cs.edit: use subprocess.run check=True
cs.app.maildb: port to BaseCommand
BaseCommand: move most of __init__ into run-context along with setup_logging context manager use
cs.logutils: new LoggingSetup class embodying infer_log_level etc, as a context manager to push and pop the setup, setup_logging to do the first part, easy replacement for setup_logging of some kind and use it in run_context
shortpath: optional using_symlinks mode switch to use bin-cs/shortpath-prompt sylink algoritm
BaseCommand: drop run_argv method
cs.logutils: supplant_logger should override the logging-already-set-up check?
cs.logutils: call basicConfig for the no-existing-logging mode
cs.logutils: drop supplant_logger, maybe turn into some mode
cs.logutils: drop warning and friends, no longer needed?
cs.pfx: drop Pfx.warning and friends, never used?
cs.logutils: context manager version of setup_logging, call it from setup_logging
UpdProxy: can we have an ftext property and monitor format keys for update?
rip out all cs.daetutils and friends, use the arrow module
unhostsify leaves temp files around, probably if interrupted
cs.deco: use @functools.wraps to gather up __doc__ etc
fstags ls in / wigs out
pfx_method no longer honours with_args, flip with_args to True and reimpl args?
cs.cmdutils: cmd_help does not print the usage preamble, just the per command usages
baseCommand autousage: make up a stub usage for subcommands with no usage
parser for /etc/terminal-colors.d
cs.upd/cs.logutils: if the Upd is disabled, logging upd_mode goes silent - fall back to plain nonupd_mode?
cs.upd: add pprint wrapper
cs.app.playon: keep playon recording info as ontology, distinct from state db
gitlog - record the branch too - maybe totally record dlog
extended prime seive impl?
let $XDG_* envvars override $VARDIR $LOGDIR ~/rc etc
cs.pop3: buffering for the SSL mode
an atomic-sh make scratch dir then rename to target name decorator
cs.units: maybe we can embed "%2.1f" in the UnitStep instead of max_width? may be faster
pfx_method: pass printf_func arg to Pfx
BaseCommand: do the prefix thing? unique prefix enough to invoke subcommand?
BaseCommand usage: recognise synonyms and merge cmd as {cmd1,cmd2}
cs.mp3: parse tags? pull names etc from cs.id3
progress/upd: fixed with trailing units, eg %2d
run-backups: single file: src type desthost[:dstpath?] [options...]
cs.pfx: can we hang the prefixes on the current frame? would solve the generator issue (NO, WE CANNOT)
cs.upd: what to do when the number of status lines exceeds the terminal height?
try to strip out use of cs.py3.bytes
replace @locked_property with @property @locked @cachedmethod throughout to placate linters, then @OBSOLETE @locked_property
cs.logutils: warning et all: once=key (or key on the warning format string if True)
general facility to do things just once, particularly warnings - then port cs.progress to it
Upd instances: callable like a proxy, has a .text property too - basicly a proxy for prxoies[0]
cs.ansi_colour: parser to recognise/strip ANSI colours? general ANSI sequences? splitter with offsets for cutting things up?
cs.lex: unctrl: duh - it calls expandtabs at the bottom - back out the inline tab expander?
@OBSOLETE(PfxThread) and replace uses with cs.threads.bg
cs.logutils: nested cs.cmdutils can call setup_logging more than once, make that sane instead of adding multiple loghandlers
vbox: cmd to associate the current default interface before starting vm?
vbox merge-vdi to merge vdis made from the same import, so likely to have largely the same blocks
does dbdigraph really need T_SEQ and friends? try to push that into cs.hier too
securer findup: sanity check on ownership or perms to stop walk? tunable?
BaseCommand: can we provide the expected command name instead of the class name in the docstring?
cs.logutils: when cs.upd has an ansi_mode, colour messages even when logrec.levelno == self.upd_level
cs.upd: ansi_mode to accept coloured message strings - requires an ansi_len function in cs.tty
cs.upd: some kind of ANSI escape support so that we can embed ANSI sequences in strings without confusing the length counter? cs.ansi_colour to get a parser/length measurer?
cs.progress: OverProgress: if units_scale=None, defer units_scale to render time, get from first subprogress?
cs.progress: control over status display - units etc
cs.upd: rate per proxy, bisect to update counter, autotune?
incd: remote tmux session to be per target dir
haproxy-tool: turn "ssh borg listen remote..." into haproxy clauses, mode to emit header settings too, to make haproxy.conf
new cs.dlog module and bin-cs/dlog command doing what the shell script does now
dlog: commit logs - tags the commit hash and branch
dlog: accept tags (leading tag=value words)?
rig-portfwd command doing the tmrc setup, scrub, ssh-agent reconnect
can putacc be recoded to use fstags --for-rsync efficiently? PROBABLY NOT REQUIRES FULL TREE WALK unless we can target the subtrees
ydl - accept pathnames as arguments, accept -t (tail) to tail a single filename argument including stdin
treet - a tree tool to read "parentkey key text" and render various tree listings, like all rows containing a string, and all their children, and their direct parents to a root, and things like that - makes pt scripts much easier, and applies to other things like vcs logs, trees in db listings etc
pf-genrules command to read a list of high level src-peer-port-proto type rules and make pf rules for an anchor, with apply mode and diff
cs.vcs.hg: import mercurial on instantiation, use native mercurial calls
cs.vcs.hg: log_since etc to always return ReleaseLogEntry instances, with full desc etc - firstline convenience property etc
cs.lex: doc for get_sloshed_text includes mapper=<function slosh_mapper at 0x111cda5f0>
incd: only save target for remote targets
incd: trusting fstags is a security issue in hostile directories - make incd only accept ssh+cd, not cd+exec, and maybe require writable .fstags file?
cs.logutils: present main_handler in loginfo, have a mode to outright replace the root logger handlers
signature based @cached properties, with revision numbers as fallback mode
replace use of sys.hexversion with sys.version.major etc
cs.rfc2047: command line mode with filter-text and rename-filename modes
cs.contextutils: no_recursion(identity_value[,default_return_value]) context manager for functions which might accidentally recurse
cs.obj: new IndexableNamespace with _from_nested_dicts factory method (_or_ optional leading positional nested dicts), to publish and to use as the basis for ExtendedNamespace, itself to be renamed as FormattableNamespace
mailfiler run_context stackattrs loginfo.level=INFO is actually ineffective, how to modify cs.logutils to fix this?
BaseCommand: accept dict for initial options, some way to honour this during apply_defaults
bin/nodedb: turn into pure python nodedb main programme, replace this script with secure python stub
resolve bin/maildb vs bin-cs/cs-maildb
svcd: subprocess to chdir to $HOME or defined directory - via incd? - for reliable behaviour and logging
setup_logging: can this be a context manager pushing a handler (ideally hiding existing handlers)
cs.py3: update cs.p3 module docstring with example code as it does not show the submodule names
logutils: use cs.tty stuff for the status() function
@strable: treat pathlike things like str?
@locked: do a timedout acquire with backoff to aid deadlock debugging
RunState flow diagram: pending->running->cancelled-stopped and triggers?
cs.app.flags: make a FlagOSDir mapping class to implement the fs based flags, accept any mapping for the Flags class, move the normalisation the the Flags class otherwise a raw mapping impl might fail if moved to the fs
Pfx: do not insert umark: if umark is empty, supports "" and None
mutt-highlight: match markers at start or end of lines
readline: fix spelling, detab, apply set -ue, use read -r line as fallback
cs.excutils_tests: special logging setup to discard error messages - the successful test suite is very noisy
@decorator: issue warning if positional arg 0 is callable and other args supplied, at least for the interim
@decorator: maybe support @deco(callable,*a,**kw)?
@mapattr class decorator to map .foo to .bah.this.that... with get/set support (why? use case?)
cs.deco: @decorator: does not seem to propagate __doc__ to wrapper functions from inner function - needs debugging
man pages not included in PyPI packages, for example cs.app.mailfiler
cs.app.megacli: after fixup, copy to megacli_legacy as py2, upgrade megacli to python 3, update module docstrings to explain and reference
mcli: alarm control, locate control
cs.result: attach a RunState and use it for the .state property - support attach in __init__ to use an existing runstate
rc/shell/fn-vcs: move repeated-commit check into hg() and git() functions
@cached: cache generators
replace cs.env.envsub with os.path.expandvars
portfwd: changes to match svcd changes
svcd: take a Service instance, which will have optional on_reap, on_spawn etc method, cutting down the ludicrous param list
drop lib/python/cs/testdata/cs.mailutils/maildir, too big
cs.mappings: support passing a named_column_tuple class to the names_columns_tuples loader
mappings: named tuple rows: omit columns with empty names - common in spreadsheet exports and breaks namedtuples
iso14496: parser for mdat section - how to know the audio/video format?
cs.flags: put a lock around all accesses
SvcD to subclass RunStateMixin?
Results to inherit from RunStateMixin?
SvcD/Portfwd: is there some unlocked dict access or something to trigger the segfault?
SvcD/Portfwd: cleanup mode polling pid files to kill former processes
take the wait-until-idle code from cs.vt.index.LMDBIndex and turn into a general facility in cs.resources
cs.resources: finish subopen proxy support
PyPI: remove cs.asynchron once dependent packages updated
cs.logutils.status: fold into cs.statusline, merge features
speed up cs.lex.unctrl using enumerate and join of substrs
make Asynchrons __await__able
port cs.fileutils.files_property to cs.deco.cached
cs.py.func: @signatured to track state based on signature func, support poll rate, port file_property etc to this
fvwm: move cs-fvwm-blah python code into cs.app.fvwm
cs.py.func: find out why eval causes syntax error with raise e from e2
vcs: modernise into "vcs top", "vcs branch", "vcs new-branch", "vcs commit" etc and track git branch changes with notes via post-commit
portfwd ARP_ADDR check for local networks
colourise command highlighing multiple regexps and line ranges
portfwd daemon mode to monitor active pf flags, start/stop relevant daemons
pf activate new-pf-clause
rename shortpath-prompt to short-path, make path breaking shortenings options (for prompt mode), make it work with relative paths and files as endpoints
setenv: remove cs.logutils, not py2.5 compatible
vbox: support remote device import for mkvdi
str: strace/ktrace wrapper, spawn ktrace + kdump -l
vbox status
vbox info
vbox: list vms is needed by some op and missing
compare curses calls between cs.logutils and cs.tty
merge cs.fileutils.shortpath and bin-cs/shortpath-prompt
myke: support +=
cs.numeric
  add histograms
  function the evaluate a rolling hash against all possible permutations
ssh-opts: cononical capitalisation of option names
cs.buffer
  unit tests
cs.fileutils:
  subfile: a file-like object proxying a byte range of another file
  tail() with blocking and nonblocking mode; follow mode? emits chunks
mp4/iso14496
  STTSBox (_GenericSampleBox): shorter rendition of .samples
cs.logutils: PfxThread to clone current prefix to new Thread, use in venti.blockify
yes<|MERGE_RESOLUTION|>--- conflicted
+++ resolved
@@ -1,9 +1,6 @@
-<<<<<<< HEAD
 cs.cmdutils: generate zsh and bash autocompletion rules
-=======
 √ cs.cmdutils: cmd_foo=None to remove am inherited subcommand
 cs.cmdutils: help: suppress command subcommands?
->>>>>>> 398e2f31
 default: buglog in Python?
 default: use cs.psutils.prep_argv throughout cs.cmdutils d
 cs.cmdutils: shell: subcommand with no args - enter the subcommand mode even if there is a default subcommand, display usage on entry
