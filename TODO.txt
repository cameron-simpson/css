<<<<<<< HEAD
TagSet: make iter yield Tags, not keys
fstags: accept 'single quoted string', transcribe as JSON dq string
fstags: sqlite fast index of tag values to aid lookups
fstags: update com.apple.metadata:_kMDItemUserTags with binary plist in xattr export
=======
bin/nodedb: turn into pure python nodedb main programme, replace this script with secure python stub
resolve bin/maildb vs bin-cs/cs-maildb
include .meta.blah for tags with ontology info in ns()
>>>>>>> e7c9db97
upgrade the distinfo stuff with a mode to emit all the docstrings so that a modul automatic README.md describes everything
svcd: subprocess to chdir to $HOME or defined directory - via incd? - for reliable behaviour and logging
cs-release: generate and commit cs/module_README.md files (does markdown have a comment syntax?) so I can point to them as the module homepage
setup_logging: can this be a context manager pushing a handler (ideally hiding existing handlers)
cs-release,cs.distinfo: include not just names from the direct module but also names imported from the current package as in cs.p3
cs.py3: update cs.p3 module docstring with example code as it does not show the submodule names
cs.cmdutils: extract Usage: from cmd_ methods to augument main USAGE
cs.upd: multiline status area
cs.fstags: tag -f: update direct tags regardless of content of merged tags
cs.fstags: ls,find: emit relative paths
fstags: autotag: use pathtags.add
logutils: use cs.tty stuff for the status() function
@strable: treat pathlike things like str?
@locked: do a timedout acquire with backoff to aid deadlock debugging
RunState flow diagram: pending->running->cancelled-stopped and triggers?
cs.app.flags: make a FlagOSDir mapping class to implement the fs based flags, accept any mapping for the Flags class, move the normalisation the the Flags class otherwise a raw mapping impl might fail if moved to the fs
Pfx: do not insert umark: if umark is empty, supports "" and None
implement cs.lex cutprefix and cutsuffix, push to PyPI after testing in PM stuff
make most cs.obj methods functions, try to drop O class
mutt-highlight: match markers at start or end of lines
readline: fix spelling, detab, apply set -ue, use read -r line as fallback
cs.excutils_tests: special logging setup to discard error messages - the successful test suite is very noisy
distinfo: append __init__ docstring to class docstring? summary of other methods? kinda verbose
@decorator: issue warning if positional arg 0 is callable and other args supplied, at least for the interim
@decorator: maybe support @deco(callable,*a,**kw)?
@mapattr class decorator to map .foo to .bah.this.that... with get/set support
cs.deco: @decorator: does not seem to propagate __doc__ to wrapper functions from inner function - needs debugging
man pages not included in PyPI packages, for example cs.app.mailfiler
cs.app.megacli: after fixup, copy to megacli_legacy as py2, upgrade megacli to python 3, update module docstrings to explain and reference
mcli: alarm control, locate control
cs.result: attach a RunState and use it for the .state property - support attach in __init__ to use an existing runstate
rc/shell/fn-vcs: move repeated-commit check into hg() and git() functions
@cached: cache generators
replace cs.env.envsub with os.path.expandvars
portfwd: changes to match svcd changes
svcd: take a Service instance, which will have optional on_reap, on_spawn etc method, cutting down the ludicrous param list
make cs.distinfo just do a Package class, split out PyPI stuff into cs.app.pypi.PyPI(PKG, base urls...)
drop lib/python/cs/testdata/cs.mailutils/maildir, too big
cs.mappings: support passing a named_column_tuple class to the names_columns_tuples loader
mappings: named tuple rows: omit columns with empty names - common in spreadsheet exports and breaks namedtuples
iso14496: parser for mdat section - how to know the audio/video format?
cs.flags: put a lock around all accesses
SvcD to subclass RunStateMixin?
Results to inherit from RunStateMixin?
SvcD/Portfwd: if there some inlocked dict access or something to trigger the segfault?
SvcD/Portfwd: cleanup mode polling pid files to kill former processes
take the wait-until-idle code from cs.vt.index.LMDBIndex and turn into a general facility in cs.resources
cs.resources: finish subopen proxy support
PyPI: remove cs.asynchron once dependent packages updated
cs.logutils.status: fold into cs.statusline, merge features
speed up cs.lex.unctrl using enumerate and join of substrs
make Asynchrons __await__able
port cs.fileutils.files_property to cs.deco.cached
cs.py.func: @signatured to track state based on signature func, support poll rate, port file_property etc to this
fvwm: move cs-fvwm-blah python code into cs.app.fvwm
nodedb:
  reform map: dunders update and push changes, foreign methods to
    ingest changes, iter to watch foreign changes or all changes,
    support multiple iterators by registering notifiers?
cs.py.func: find out why eval causes syntax error with raise e from e2
vcs: modernise into "vcs top", "vcs branch", "vcs new-branch", "vcs commit" etc and track git branch changes with notes via post-commit
portfwd ARP_ADDR check for local networks
colourise command highlighing multiple regexps and line ranges
portfwd daemon mode to monitor active pf flags, start/stop relevant daemons
pf activate new-pf-clause
rename shortpath-prompt to short-path, make path breaking shortenings options (for prompt mode), make it work with relative paths and files as endpoints
setenv: remove cs.logutils, not py2.5 compatible
vbox: support remote device import for mkvdi
str: strace/ktrace wrapper, spawn ktrace + kdump -l
vbox status
vbox info
vbox: list vms is needed by some op and missing
compare curses calls between cs.logutils and cs.tty
merge cs.fileutils.shortpath and bin-cs/shortpath-prompt
myke: support +=
cs.numeric
  add histograms
  function the evaluate a rolling hash against all possible permutations
ssh-opts: cononical capitalisation of option names
cs.buffer
  unit tests
cs.fileutils:
  subfile: a file-like object proxying a byte range of another file
  tail() with blocking and nonblocking mode; follow mode? emits chunks
mp4/iso14496
  STTSBox (_GenericSampleBox): shorter rendition of .samples
cs.logutils: PfxThread to clone current prefix to new Thread, use in venti.blockify<|MERGE_RESOLUTION|>--- conflicted
+++ resolved
@@ -1,13 +1,9 @@
-<<<<<<< HEAD
 TagSet: make iter yield Tags, not keys
 fstags: accept 'single quoted string', transcribe as JSON dq string
 fstags: sqlite fast index of tag values to aid lookups
 fstags: update com.apple.metadata:_kMDItemUserTags with binary plist in xattr export
-=======
 bin/nodedb: turn into pure python nodedb main programme, replace this script with secure python stub
 resolve bin/maildb vs bin-cs/cs-maildb
-include .meta.blah for tags with ontology info in ns()
->>>>>>> e7c9db97
 upgrade the distinfo stuff with a mode to emit all the docstrings so that a modul automatic README.md describes everything
 svcd: subprocess to chdir to $HOME or defined directory - via incd? - for reliable behaviour and logging
 cs-release: generate and commit cs/module_README.md files (does markdown have a comment syntax?) so I can point to them as the module homepage
