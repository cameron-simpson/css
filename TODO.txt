<<<<<<< HEAD
cs.cmdutils: usage_text: in short mode list just subcmd and the usage 1-liner tabulated d
=======
cs.cmdutils: generate zsh and bash autocompletion rules
>>>>>>> 6a2db372
√ cs.cmdutils: cmd_foo=None to remove am inherited subcommand
cs.cmdutils: help: suppress command subcommands?
default: buglog in Python?
default: use cs.psutils.prep_argv throughout cs.cmdutils d
cs.cmdutils: shell: subcommand with no args - enter the subcommand mode even if there is a default subcommand, display usage on entry
√ default: replace underscores with dashes in subcommand names in cs.cmdutils
@promote: update signature by inspecting the signatures of the promotion functions?
√ fs.ftags: "fstags help ls" has bogus output
cs.upd.run_task: wait 0.5s before displaying the ticker? probably interacts badly with use of the ticker proxy
wait 0.5s before displaying the ticker? probably interacts badly with use of the ticker proxy
ffmpeg-docker: make stdin and stdout work correctly so that I can pipe ffmpeg commands
script to run strace or truss or sudo dtruss -p PID etc depending on the OS
√ cs.cmdutils OptSpec to be promotable, leverage in popopts
fetch the dedrm package if not present, store where?
service_api: rate limiter? context manager to access it directly, implied if .API_RATE_LIMIT
Upd: try the hide-the cursor stuff again, maybe in the update+clean method
Upd: keep a set of dirty slots, update+clean method
cs.cmdutils: getopt from a called subcommand should only produce the usage for the subcommand
Result: embed state diagram in the PyPI README.md
RunState: include state diagram in README.md
setvar: not expanding leading $MANPATH etc
bin-cs/brew: pass all HOMEBREW_* envvars through to brewexe
cs.jsonutils: merge the various JSON utility functions?
merge the variable jsonable functions?
cs.binary: _BinaryMultiValue_Base.for_json: use jsonable?
contextif: bypass the callable check if cmgr has .__enter__
atomic_filename: use the O_EXCL tick for reliable rename-to-target stuff?
RunState.notify_cancel: use the FSM notification system
cs.fsm: why is the default state a per-thread perthread_state.initial_state d
cs.cmdutils: solidify the thread wide runstate setup in run_context after merging the playon branch
RunState: subclass FSM
if no series/season/episode, check the thumbnail path for "series | season N" p
motion-shrink-timelapse: use -disposition to extract the 7am video from as JPG and add as the embedded cover
    motion-shrink-timelapse: -metadata fields
TODO: accept -f to specify the file?
dk update: figure out the git rev associated with the imagewhich would be pulled, list log from fstag dk.lastrev to that rev
cs.cmdutils/distinfo: cmd_blah descriptions should format the usage parts
cs.cmdutils: recite module version in command usage message?
cs.distinfo: a leading "# pylint:" comment is not a standin for a missing docstring
find all .from_any methods, convert to use @promote?
HasThreadState.default: run as a decorator if arg0 is a callable? make factory etc keyword only
ffmpeg-resize script - 2 pass ffmpeg
playon refresh: accept q ids to ping the API, mainly to expire zombie entries
mklinks: update the hashindex while scanning
rewrite mrg using hashindex?
hashindex ls: default exclusions eg .hg,.git b d
fstags: drop rpaths func, merge into cs.fs.rpaths maybe?
default_params: supply modified signature for wrapper function indicating the param is optional
@uses_blah: correct type annotations
promote: correct typo annotations
ffmpeg-docker: does not like files in other directories or something - some bug in atomic filename?
dlog: DLog to provide a Logger interface?
ydl/ffmeg-docker - newtrok=none seems to break ffmpeg - what is it fteching and why, should I tweak the filenames?
ydl - specify preferred ffmpeg_exe + envvar?
cs.delta: monitor() to accept an iterable of states as alternative to polling
√ hashindex rhashindex(rhost,dirpath[,ssh_exe=][,hashindex_exe=])
hashindex rearrange --sh to emit sh quotes commands inc the mkdirs
√ TagSet: parse_tag_value: a bare "nan" is a float
taggerrc with pf-like rules instead of current arcane fstags stuff - sequential readable rules
√ dlog needs a way to batch delayed updates
does sqlite need the lock file or can I detect the locked exception and retry?
cs.ebooks.dedrm: option to use the plugin.zip directly instead of an unpacked source tree?
cs.ebooks.cbz: ABCF metadata? https://acbf.fandom.com/wiki/ACBF_Specifications
√ file checksum and tree sync tool to maintain a parallel tree based on checksums eg in a dl folder
cs.progress: progressbar with worker thread ticker to update the progress instead of updating on the iteration
√ cs.tarutils: polling task which stats the current filename every 0.5 or so seconds
cs.tarutils: cope with filenames which are not validly utf-8 encoded in the tar v stream
dk login update: silence on no change, same for update-sh
√ rel needs to check packages against the list from the DE guys
run-unbound: update config check incantation
cs.app.ydl: adopt the name format in use by cs.app.playon
√ ffmpeg-docker: support "ffmpeg-docker --version"
√ ListQueue should have builtin unrepeated support
Result with placholder return until some async operation completes it? thinking Tagger rule inference
cs.py.stack function to return the caller's current method name and class
method for MultiOpenMixin to capture common open-in-caller-close-in-child idiom?
√ cs.distinfo: cs-release seems to ignore SIGINT at least during a "rel"
cs.debug: Lock and RLock to be the same class with a different underlying lock class
Pfx: reimplement as a linked list, use HasThreadState
CornuCopyBuffer: improve docstring - replace references to .buf etc
frename needs to be a mode of fstags to move the tags
"Because" class containing a bool and an explaintion, start using in the SvcD test function and elsewhere
@promote: make @strable wrap this, using params=[0],promote[0]=open
@promote: optional promote[param_name]->callable mapping
@promote: accept ints in params to identify positional parameters?
an @promote decorator to scan types in func sig and call type.promote
progressbar/iterbar: check out len and length_hint as defaults for total
iterbar: call back to length_hint if no len as default?
√ mklinks: quit on SIGINT
cs.fsm: better docstrings, suppress FSMSubType docstring somehow
proxy-peerage: name acls using proxies:ptn passed through the identifier stuff from named_row_tuples - should make for better diffs and more readable configs
proxy-peerage: host/fqdn pattern: turn into an exact regexp?
cs.urlutils: drop Python 2 support
cs.upd: above should do clear-to-end-of-screen?
cs.binary: BinaryMixin.scan_file: CCB.from_file: return the unread buffer bytes to the file? seek if possible, warning if not and some buffered data
cs.logutils: PfxFormatter: dict args support needed
Pfx: accept a mode to defer computing the format string, eg for pfx_call et al, to make them nearly free
@locked_property: replace with @cachedmethod throughout
@cachedmethod: needs a __lock attribute, then review use throughout
cs.upd: Upd activation always makes the status line, Upd.insert can never create slot 0
cs.upd: print to know if inside above(), or above() to enter disabled mode
cs.iso14496: adapt for mp4 records with padding if short - adjust length field
cs.binary: a safe packet view into a file, based off the binary offset/length whihc can save via a safe sized buffer
cs.units: make decompose return an object which proxies to the list but is formattable and has a nice __str__, supporting print(bytes_geek(nbytes)) etc
cs.edit: use subprocess.run check=True
cs.app.maildb: port to BaseCommand
BaseCommand: move most of __init__ into run-context along with setup_logging context manager use
cs.logutils: new LoggingSetup class embodying infer_log_level etc, as a context manager to push and pop the setup, setup_logging to do the first part, easy replacement for setup_logging of some kind and use it in run_context
shortpath: optional using_symlinks mode switch to use bin-cs/shortpath-prompt sylink algoritm
BaseCommand: drop run_argv method
cs.logutils: supplant_logger should override the logging-already-set-up check?
cs.logutils: call basicConfig for the no-existing-logging mode
cs.logutils: drop supplant_logger, maybe turn into some mode
cs.logutils: drop warning and friends, no longer needed?
cs.pfx: drop Pfx.warning and friends, never used?
cs.logutils: context manager version of setup_logging, call it from setup_logging
UpdProxy: can we have an ftext property and monitor format keys for update?
rip out all cs.daetutils and friends, use the arrow module
unhostsify leaves temp files around, probably if interrupted
cs.deco: use @functools.wraps to gather up __doc__ etc
fstags ls in / wigs out
pfx_method no longer honours with_args, flip with_args to True and reimpl args?
cs.cmdutils: cmd_help does not print the usage preamble, just the per command usages
baseCommand autousage: make up a stub usage for subcommands with no usage
parser for /etc/terminal-colors.d
cs.upd/cs.logutils: if the Upd is disabled, logging upd_mode goes silent - fall back to plain nonupd_mode?
cs.upd: add pprint wrapper
cs.app.playon: keep playon recording info as ontology, distinct from state db
gitlog - record the branch too - maybe totally record dlog
extended prime seive impl?
let $XDG_* envvars override $VARDIR $LOGDIR ~/rc etc
cs.pop3: buffering for the SSL mode
an atomic-sh make scratch dir then rename to target name decorator
cs.units: maybe we can embed "%2.1f" in the UnitStep instead of max_width? may be faster
pfx_method: pass printf_func arg to Pfx
BaseCommand: do the prefix thing? unique prefix enough to invoke subcommand?
BaseCommand usage: recognise synonyms and merge cmd as {cmd1,cmd2}
cs.mp3: parse tags? pull names etc from cs.id3
progress/upd: fixed with trailing units, eg %2d
run-backups: single file: src type desthost[:dstpath?] [options...]
cs.pfx: can we hang the prefixes on the current frame? would solve the generator issue (NO, WE CANNOT)
cs.upd: what to do when the number of status lines exceeds the terminal height?
try to strip out use of cs.py3.bytes
replace @locked_property with @property @locked @cachedmethod throughout to placate linters, then @OBSOLETE @locked_property
cs.logutils: warning et all: once=key (or key on the warning format string if True)
general facility to do things just once, particularly warnings - then port cs.progress to it
Upd instances: callable like a proxy, has a .text property too - basicly a proxy for prxoies[0]
cs.ansi_colour: parser to recognise/strip ANSI colours? general ANSI sequences? splitter with offsets for cutting things up?
cs.lex: unctrl: duh - it calls expandtabs at the bottom - back out the inline tab expander?
@OBSOLETE(PfxThread) and replace uses with cs.threads.bg
cs.logutils: nested cs.cmdutils can call setup_logging more than once, make that sane instead of adding multiple loghandlers
vbox: cmd to associate the current default interface before starting vm?
vbox merge-vdi to merge vdis made from the same import, so likely to have largely the same blocks
does dbdigraph really need T_SEQ and friends? try to push that into cs.hier too
securer findup: sanity check on ownership or perms to stop walk? tunable?
BaseCommand: can we provide the expected command name instead of the class name in the docstring?
cs.logutils: when cs.upd has an ansi_mode, colour messages even when logrec.levelno == self.upd_level
cs.upd: ansi_mode to accept coloured message strings - requires an ansi_len function in cs.tty
cs.upd: some kind of ANSI escape support so that we can embed ANSI sequences in strings without confusing the length counter? cs.ansi_colour to get a parser/length measurer?
cs.progress: OverProgress: if units_scale=None, defer units_scale to render time, get from first subprogress?
cs.progress: control over status display - units etc
cs.upd: rate per proxy, bisect to update counter, autotune?
incd: remote tmux session to be per target dir
haproxy-tool: turn "ssh borg listen remote..." into haproxy clauses, mode to emit header settings too, to make haproxy.conf
new cs.dlog module and bin-cs/dlog command doing what the shell script does now
dlog: commit logs - tags the commit hash and branch
dlog: accept tags (leading tag=value words)?
rig-portfwd command doing the tmrc setup, scrub, ssh-agent reconnect
can putacc be recoded to use fstags --for-rsync efficiently? PROBABLY NOT REQUIRES FULL TREE WALK unless we can target the subtrees
ydl - accept pathnames as arguments, accept -t (tail) to tail a single filename argument including stdin
treet - a tree tool to read "parentkey key text" and render various tree listings, like all rows containing a string, and all their children, and their direct parents to a root, and things like that - makes pt scripts much easier, and applies to other things like vcs logs, trees in db listings etc
pf-genrules command to read a list of high level src-peer-port-proto type rules and make pf rules for an anchor, with apply mode and diff
cs.vcs.hg: import mercurial on instantiation, use native mercurial calls
cs.vcs.hg: log_since etc to always return ReleaseLogEntry instances, with full desc etc - firstline convenience property etc
cs.lex: doc for get_sloshed_text includes mapper=<function slosh_mapper at 0x111cda5f0>
incd: only save target for remote targets
incd: trusting fstags is a security issue in hostile directories - make incd only accept ssh+cd, not cd+exec, and maybe require writable .fstags file?
cs.logutils: present main_handler in loginfo, have a mode to outright replace the root logger handlers
signature based @cached properties, with revision numbers as fallback mode
replace use of sys.hexversion with sys.version.major etc
cs.rfc2047: command line mode with filter-text and rename-filename modes
cs.contextutils: no_recursion(identity_value[,default_return_value]) context manager for functions which might accidentally recurse
cs.obj: new IndexableNamespace with _from_nested_dicts factory method (_or_ optional leading positional nested dicts), to publish and to use as the basis for ExtendedNamespace, itself to be renamed as FormattableNamespace
mailfiler run_context stackattrs loginfo.level=INFO is actually ineffective, how to modify cs.logutils to fix this?
BaseCommand: accept dict for initial options, some way to honour this during apply_defaults
bin/nodedb: turn into pure python nodedb main programme, replace this script with secure python stub
resolve bin/maildb vs bin-cs/cs-maildb
svcd: subprocess to chdir to $HOME or defined directory - via incd? - for reliable behaviour and logging
setup_logging: can this be a context manager pushing a handler (ideally hiding existing handlers)
cs.py3: update cs.p3 module docstring with example code as it does not show the submodule names
logutils: use cs.tty stuff for the status() function
@strable: treat pathlike things like str?
@locked: do a timedout acquire with backoff to aid deadlock debugging
RunState flow diagram: pending->running->cancelled-stopped and triggers?
cs.app.flags: make a FlagOSDir mapping class to implement the fs based flags, accept any mapping for the Flags class, move the normalisation the the Flags class otherwise a raw mapping impl might fail if moved to the fs
Pfx: do not insert umark: if umark is empty, supports "" and None
mutt-highlight: match markers at start or end of lines
readline: fix spelling, detab, apply set -ue, use read -r line as fallback
cs.excutils_tests: special logging setup to discard error messages - the successful test suite is very noisy
@decorator: issue warning if positional arg 0 is callable and other args supplied, at least for the interim
@decorator: maybe support @deco(callable,*a,**kw)?
@mapattr class decorator to map .foo to .bah.this.that... with get/set support (why? use case?)
cs.deco: @decorator: does not seem to propagate __doc__ to wrapper functions from inner function - needs debugging
man pages not included in PyPI packages, for example cs.app.mailfiler
cs.app.megacli: after fixup, copy to megacli_legacy as py2, upgrade megacli to python 3, update module docstrings to explain and reference
mcli: alarm control, locate control
cs.result: attach a RunState and use it for the .state property - support attach in __init__ to use an existing runstate
rc/shell/fn-vcs: move repeated-commit check into hg() and git() functions
@cached: cache generators
replace cs.env.envsub with os.path.expandvars
portfwd: changes to match svcd changes
svcd: take a Service instance, which will have optional on_reap, on_spawn etc method, cutting down the ludicrous param list
drop lib/python/cs/testdata/cs.mailutils/maildir, too big
cs.mappings: support passing a named_column_tuple class to the names_columns_tuples loader
mappings: named tuple rows: omit columns with empty names - common in spreadsheet exports and breaks namedtuples
iso14496: parser for mdat section - how to know the audio/video format?
cs.flags: put a lock around all accesses
SvcD to subclass RunStateMixin?
Results to inherit from RunStateMixin?
SvcD/Portfwd: is there some unlocked dict access or something to trigger the segfault?
SvcD/Portfwd: cleanup mode polling pid files to kill former processes
take the wait-until-idle code from cs.vt.index.LMDBIndex and turn into a general facility in cs.resources
cs.resources: finish subopen proxy support
PyPI: remove cs.asynchron once dependent packages updated
cs.logutils.status: fold into cs.statusline, merge features
speed up cs.lex.unctrl using enumerate and join of substrs
make Asynchrons __await__able
port cs.fileutils.files_property to cs.deco.cached
cs.py.func: @signatured to track state based on signature func, support poll rate, port file_property etc to this
fvwm: move cs-fvwm-blah python code into cs.app.fvwm
cs.py.func: find out why eval causes syntax error with raise e from e2
vcs: modernise into "vcs top", "vcs branch", "vcs new-branch", "vcs commit" etc and track git branch changes with notes via post-commit
portfwd ARP_ADDR check for local networks
colourise command highlighing multiple regexps and line ranges
portfwd daemon mode to monitor active pf flags, start/stop relevant daemons
pf activate new-pf-clause
rename shortpath-prompt to short-path, make path breaking shortenings options (for prompt mode), make it work with relative paths and files as endpoints
setenv: remove cs.logutils, not py2.5 compatible
vbox: support remote device import for mkvdi
str: strace/ktrace wrapper, spawn ktrace + kdump -l
vbox status
vbox info
vbox: list vms is needed by some op and missing
compare curses calls between cs.logutils and cs.tty
merge cs.fileutils.shortpath and bin-cs/shortpath-prompt
myke: support +=
cs.numeric
  add histograms
  function the evaluate a rolling hash against all possible permutations
ssh-opts: cononical capitalisation of option names
cs.buffer
  unit tests
cs.fileutils:
  subfile: a file-like object proxying a byte range of another file
  tail() with blocking and nonblocking mode; follow mode? emits chunks
mp4/iso14496
  STTSBox (_GenericSampleBox): shorter rendition of .samples
cs.logutils: PfxThread to clone current prefix to new Thread, use in venti.blockify
yes<|MERGE_RESOLUTION|>--- conflicted
+++ resolved
@@ -1,8 +1,5 @@
-<<<<<<< HEAD
 cs.cmdutils: usage_text: in short mode list just subcmd and the usage 1-liner tabulated d
-=======
 cs.cmdutils: generate zsh and bash autocompletion rules
->>>>>>> 6a2db372
 √ cs.cmdutils: cmd_foo=None to remove am inherited subcommand
 cs.cmdutils: help: suppress command subcommands?
 default: buglog in Python?
