<<<<<<< HEAD
=======
vbox merge-vdi to merge vdis mad from the same import, so likely to have largely the same blocks
does dbdigraph really need T_SEQ and friends? try to push that into cs.hier too
cs.distinfo: update URLs from bitbcuket to sr.ht
securer findup: sanity check on ownership or perms to stop walk? tunable?
BaseCommand: can we provide the expected command name instead of the class name in the docstring?
cs.logutils: when cs.upd has an ansi_mode, colour messages even when logrec.levelno == self.upd_level
cs.upd: ansi_mode to accept coloured message strings - requires an ansi_ln function in cs.tty
cs.progress: OverProgress: if units_scale=None, defer units_scale to render time, get from first subprogress?
cs.progress: control over status display - units etc
cs.upd: rate per proxy, bisect to update counter, autotune?
incd: remote tmux session to be per target dir
haproxy-tool: turn "ssh borg listen remote..." into haproxy clauses, mode to emit header settings too, to make haproxy.conf
cs.upd: UpdProxy: make into context manage with null enter and self-delete on exit
BaseCommand: accept bare -h or --help somehow? may not mesh with common option parser
new cs.dlog module and bin-cs/dlog command doing what the shell script does now
dlog: commit logs - tags the commit hash and branch
dlog: accept tags (leading tag=value words)?
rig-portfwd command doing the tmrc setup, scrub, ssh-agent reconnect
can putacc be recoded to use fstags --for-rsync efficiently?
ydl - accept pathnames as arguments, accept -t (tail) to tail a single filename argument including stdin
treet - a tree tool to read "parentkey key text" and render various tree listings, like all rows containing a string, and all their children, and their direct parents to a root, and things like that - makes pt scripts much easier, and applies to other things like vcs logs, trees in db listings etc
pf-genrules command to read a list of high level src-peer-port-proto type rules and make pf rules for an anchor, with apply mode and diff
cs.vcs.hg: import mercurial on instantiation, use native mercurial calls
cs.vcs.hg: log_since etc to always return ReleaseLogEntry instances, with full desc etc - firstline convenience property etc
import the examples in the module docstring
cs.lex: doc for get_sloshed_text includes mapper=<function slosh_mapper at 0x111cda5f0>
incd: only save target for remote targets
incd: trusting fstags is a security issue in hostile directories - make incd only accept ssh+cd, not cd+exec, and maybe require writable .fstags file?
cs.logutils: present main_handler in loginfo, have a mode to outright replace the root logger handlers
TagSetMapping: base class for TagFile and Entity providing singleton TagSets with modification tracking and autosave
signature based @cached properties, with revision numbers as fallback mode
replace use of sys.hexversion with sys.version.major etc
cs.rfc2047: command line mode with filter-text and rename-filename modes
cs.contextutils: no_recursion(identity_value[,default_return_value]) context manager for functions which might accidentally recurse
cs.upd: some kind of ANSI escape support so that we can mbed ANSI sequences in strings without confusing the length counter? cs.ansi_colour to get a parser/length measurer?
cs.obj: new IndexableNamespace with _from_nested_dicts factory method (_or_ optional leading positional nested dicts), to publish and to use as the basis for ExtendedNamespace, itself to be renamed as FormattableNamespace
mailfiler run_context stackattrs loginfo.level=INFO is actually ineffective, how to modify cs.logutils to fix this?
BaseCommand: accept dict for initial options, some way to honour this during apply_defaults
media,beyonwiz: use ffmpeg-python for ffmpeg control, obsolete cs.ffmpeg or turn into a shim
bin/nodedb: turn into pure python nodedb main programme, replace this script with secure python stub
resolve bin/maildb vs bin-cs/cs-maildb
svcd: subprocess to chdir to $HOME or defined directory - via incd? - for reliable behaviour and logging
setup_logging: can this be a context manager pushing a handler (ideally hiding existing handlers)
cs.py3: update cs.p3 module docstring with example code as it does not show the submodule names
cs.upd: multiline status area
logutils: use cs.tty stuff for the status() function
@strable: treat pathlike things like str?
@locked: do a timedout acquire with backoff to aid deadlock debugging
RunState flow diagram: pending->running->cancelled-stopped and triggers?
cs.app.flags: make a FlagOSDir mapping class to implement the fs based flags, accept any mapping for the Flags class, move the normalisation the the Flags class otherwise a raw mapping impl might fail if moved to the fs
Pfx: do not insert umark: if umark is empty, supports "" and None
mutt-highlight: match markers at start or end of lines
readline: fix spelling, detab, apply set -ue, use read -r line as fallback
cs.excutils_tests: special logging setup to discard error messages - the successful test suite is very noisy
@decorator: issue warning if positional arg 0 is callable and other args supplied, at least for the interim
@decorator: maybe support @deco(callable,*a,**kw)?
@mapattr class decorator to map .foo to .bah.this.that... with get/set support (why? use case?)
cs.deco: @decorator: does not seem to propagate __doc__ to wrapper functions from inner function - needs debugging
man pages not included in PyPI packages, for example cs.app.mailfiler
cs.app.megacli: after fixup, copy to megacli_legacy as py2, upgrade megacli to python 3, update module docstrings to explain and reference
mcli: alarm control, locate control
cs.result: attach a RunState and use it for the .state property - support attach in __init__ to use an existing runstate
rc/shell/fn-vcs: move repeated-commit check into hg() and git() functions
@cached: cache generators
replace cs.env.envsub with os.path.expandvars
portfwd: changes to match svcd changes
svcd: take a Service instance, which will have optional on_reap, on_spawn etc method, cutting down the ludicrous param list
drop lib/python/cs/testdata/cs.mailutils/maildir, too big
cs.mappings: support passing a named_column_tuple class to the names_columns_tuples loader
mappings: named tuple rows: omit columns with empty names - common in spreadsheet exports and breaks namedtuples
iso14496: parser for mdat section - how to know the audio/video format?
cs.flags: put a lock around all accesses
SvcD to subclass RunStateMixin?
Results to inherit from RunStateMixin?
SvcD/Portfwd: is there some unlocked dict access or something to trigger the segfault?
SvcD/Portfwd: cleanup mode polling pid files to kill former processes
take the wait-until-idle code from cs.vt.index.LMDBIndex and turn into a general facility in cs.resources
cs.resources: finish subopen proxy support
PyPI: remove cs.asynchron once dependent packages updated
cs.logutils.status: fold into cs.statusline, merge features
speed up cs.lex.unctrl using enumerate and join of substrs
make Asynchrons __await__able
port cs.fileutils.files_property to cs.deco.cached
cs.py.func: @signatured to track state based on signature func, support poll rate, port file_property etc to this
fvwm: move cs-fvwm-blah python code into cs.app.fvwm
nodedb:
  reform map: dunders update and push changes, foreign methods to
    ingest changes, iter to watch foreign changes or all changes,
    support multiple iterators by registering notifiers?
>>>>>>> 5dff8d3d
cs.py.func: find out why eval causes syntax error with raise e from e2
vcs: modernise into "vcs top", "vcs branch", "vcs new-branch", "vcs commit" etc and track git branch changes with notes via post-commit
portfwd ARP_ADDR check for local networks
colourise command highlighing multiple regexps and line ranges
portfwd daemon mode to monitor active pf flags, start/stop relevant daemons
pf activate new-pf-clause
rename shortpath-prompt to short-path, make path breaking shortenings options (for prompt mode), make it work with relative paths and files as endpoints
setenv: remove cs.logutils, not py2.5 compatible
vbox: support remote device import for mkvdi
str: strace/ktrace wrapper, spawn ktrace + kdump -l
vbox status
vbox info
vbox: list vms is needed by some op and missing
compare curses calls between cs.logutils and cs.tty
merge cs.fileutils.shortpath and bin-cs/shortpath-prompt
myke: support +=
cs.numeric
  add histograms
  function the evaluate a rolling hash against all possible permutations
ssh-opts: cononical capitalisation of option names
cs.buffer
  unit tests
cs.fileutils:
  subfile: a file-like object proxying a byte range of another file
  tail() with blocking and nonblocking mode; follow mode? emits chunks
mp4/iso14496
  STTSBox (_GenericSampleBox): shorter rendition of .samples
cs.logutils: PfxThread to clone current prefix to new Thread, use in venti.blockify<|MERGE_RESOLUTION|>--- conflicted
+++ resolved
@@ -1,5 +1,3 @@
-<<<<<<< HEAD
-=======
 vbox merge-vdi to merge vdis mad from the same import, so likely to have largely the same blocks
 does dbdigraph really need T_SEQ and friends? try to push that into cs.hier too
 cs.distinfo: update URLs from bitbcuket to sr.ht
@@ -85,11 +83,6 @@
 port cs.fileutils.files_property to cs.deco.cached
 cs.py.func: @signatured to track state based on signature func, support poll rate, port file_property etc to this
 fvwm: move cs-fvwm-blah python code into cs.app.fvwm
-nodedb:
-  reform map: dunders update and push changes, foreign methods to
-    ingest changes, iter to watch foreign changes or all changes,
-    support multiple iterators by registering notifiers?
->>>>>>> 5dff8d3d
 cs.py.func: find out why eval causes syntax error with raise e from e2
 vcs: modernise into "vcs top", "vcs branch", "vcs new-branch", "vcs commit" etc and track git branch changes with notes via post-commit
 portfwd ARP_ADDR check for local networks
