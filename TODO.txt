--- conflicted
+++ resolved
@@ -1,10 +1,6 @@
-<<<<<<< HEAD
 cs.cmdutils:BaseCommand - help should include the top level usage as well, currently omitted
-=======
-fetch the dedrm package if not present, store where?
 fetch the dedrm package if not present, store where?
 service_api: rate limiter? context manager to access it directly, implied if .API_RATE_LIMIT
->>>>>>> 5d2c3f5e
 Upd: try the hide-the cursor stuff again, maybe in the update+clean method
 Upd: keep a set of dirty slots, update+clean method
 cs.cmdutils: getopt from a called subcommand should only produce the usage for the subcommand
