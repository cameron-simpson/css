--- conflicted
+++ resolved
@@ -1,6 +1,4 @@
-<<<<<<< HEAD
 if no series/season/episode, check the thumbnail path for "series | season N" p
-=======
 motion-shrink-timelapse: use -disposition to extract the 7am video from as JPG and add as the embedded cover
     motion-shrink-timelapse: -metadata fields
     zz
@@ -11,7 +9,6 @@
 vt2: test1
 test1
 dk update: figure out the git rev associated with the imagewhich would be pulled, list log from fstag dk.lastrev to that rev
->>>>>>> 0b70a606
 cs.cmdutils/distinfo: cmd_blah descriptions should format the usage parts
 cs.cmdutils: recite module version in command usage message?
 cs.distinfo: a leading "# pylint:" comment is not a standin for a missing docstring
