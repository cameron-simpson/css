--- conflicted
+++ resolved
@@ -1,9 +1,5 @@
-<<<<<<< HEAD
 use cs.binary._TestPacketFields to test the data formats in cs.app.beyonwiz
-internalise the hggit stuff in the Mykefile
-=======
 cs.logutils: nested cs.cmdutils can call setup_logging more than once, make that sane instead of adding multiple loghandlers
->>>>>>> a8d50fa1
 vbox: cmd to associate the current default interface before starting vm?
 vbox merge-vdi to merge vdis made from the same import, so likely to have largely the same blocks
 does dbdigraph really need T_SEQ and friends? try to push that into cs.hier too
