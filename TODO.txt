--- conflicted
+++ resolved
@@ -17,19 +17,15 @@
 merge cs.fileutils.shortpath and bin-cs/shortpath-prompt
 myke: support +=
 ssh-opts: cononical capitalisation of option names
-<<<<<<< HEAD
-cs.fileutils: tail() with blocking and nonblocking mode; follow mode?
 iphoto:
   decode album definitions
   import keywords from /path/to/iphoto-library
-=======
 cs.fileutils:
   subfile: a file-like object proxying a byte range of another file
   tail() with blocking and nonblocking mode; follow mode?
 mp4/iso14496
   STTSBox (_GenericSampleBox): shorter rendition of .samples
 cs.logutils: PfxThread to clone current prefix to new Thread, use in venti.blockify
->>>>>>> 00b435ae
 venti:
   FIXED? BUG: new files forget their correct size on umount
   blockify
