--- conflicted
+++ resolved
@@ -1,8 +1,5 @@
-<<<<<<< HEAD
+TagSetMapping: base class for TagFile and Entity providing singleton TagSets with modification tracking and autosave
 signature based @cached properties, with revision numbers as fallback mode
-=======
-TagSetMapping: base class for TagFile and Entity providing singleton TagSets with modification tracking and autosave
->>>>>>> 93e2adff
 replace use of sys.hexversion with sys.version.major etc
 cs.rfc2047: command line mode with filter-text and rename-filename modes
 cs.contextutils: no_recursion(identity_value[,default_return_value]) context manager for functions which might accidentally recurse
