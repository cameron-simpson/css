<<<<<<< HEAD
use cs.binary._TestPacketFields to test the data formats in cs.app.beyonwiz
=======
@OBSOLETE(PfxThread) and replace uses with cs.threads.bg
>>>>>>> 10efe701
cs.logutils: nested cs.cmdutils can call setup_logging more than once, make that sane instead of adding multiple loghandlers
vbox: cmd to associate the current default interface before starting vm?
vbox merge-vdi to merge vdis made from the same import, so likely to have largely the same blocks
does dbdigraph really need T_SEQ and friends? try to push that into cs.hier too
cs.distinfo: update URLs from bitbcuket to sr.ht
securer findup: sanity check on ownership or perms to stop walk? tunable?
BaseCommand: can we provide the expected command name instead of the class name in the docstring?
cs.logutils: when cs.upd has an ansi_mode, colour messages even when logrec.levelno == self.upd_level
cs.upd: ansi_mode to accept coloured message strings - requires an ansi_ln function in cs.tty
cs.progress: OverProgress: if units_scale=None, defer units_scale to render time, get from first subprogress?
cs.progress: control over status display - units etc
cs.upd: rate per proxy, bisect to update counter, autotune?
incd: remote tmux session to be per target dir
haproxy-tool: turn "ssh borg listen remote..." into haproxy clauses, mode to emit header settings too, to make haproxy.conf
cs.upd: UpdProxy: make into context manage with null enter and self-delete on exit
BaseCommand: accept bare -h or --help somehow? may not mesh with common option parser
new cs.dlog module and bin-cs/dlog command doing what the shell script does now
dlog: commit logs - tags the commit hash and branch
dlog: accept tags (leading tag=value words)?
rig-portfwd command doing the tmrc setup, scrub, ssh-agent reconnect
can putacc be recoded to use fstags --for-rsync efficiently?
ydl - accept pathnames as arguments, accept -t (tail) to tail a single filename argument including stdin
treet - a tree tool to read "parentkey key text" and render various tree listings, like all rows containing a string, and all their children, and their direct parents to a root, and things like that - makes pt scripts much easier, and applies to other things like vcs logs, trees in db listings etc
pf-genrules command to read a list of high level src-peer-port-proto type rules and make pf rules for an anchor, with apply mode and diff
cs.vcs.hg: import mercurial on instantiation, use native mercurial calls
cs.vcs.hg: log_since etc to always return ReleaseLogEntry instances, with full desc etc - firstline convenience property etc
import the examples in the module docstring
cs.lex: doc for get_sloshed_text includes mapper=<function slosh_mapper at 0x111cda5f0>
incd: only save target for remote targets
incd: trusting fstags is a security issue in hostile directories - make incd only accept ssh+cd, not cd+exec, and maybe require writable .fstags file?
cs.logutils: present main_handler in loginfo, have a mode to outright replace the root logger handlers
TagSetMapping: base class for TagFile and Entity providing singleton TagSets with modification tracking and autosave
signature based @cached properties, with revision numbers as fallback mode
replace use of sys.hexversion with sys.version.major etc
cs.rfc2047: command line mode with filter-text and rename-filename modes
cs.contextutils: no_recursion(identity_value[,default_return_value]) context manager for functions which might accidentally recurse
cs.upd: some kind of ANSI escape support so that we can mbed ANSI sequences in strings without confusing the length counter? cs.ansi_colour to get a parser/length measurer?
cs.obj: new IndexableNamespace with _from_nested_dicts factory method (_or_ optional leading positional nested dicts), to publish and to use as the basis for ExtendedNamespace, itself to be renamed as FormattableNamespace
mailfiler run_context stackattrs loginfo.level=INFO is actually ineffective, how to modify cs.logutils to fix this?
BaseCommand: accept dict for initial options, some way to honour this during apply_defaults
media,beyonwiz: use ffmpeg-python for ffmpeg control, obsolete cs.ffmpeg or turn into a shim
bin/nodedb: turn into pure python nodedb main programme, replace this script with secure python stub
resolve bin/maildb vs bin-cs/cs-maildb
svcd: subprocess to chdir to $HOME or defined directory - via incd? - for reliable behaviour and logging
setup_logging: can this be a context manager pushing a handler (ideally hiding existing handlers)
cs.py3: update cs.p3 module docstring with example code as it does not show the submodule names
cs.upd: multiline status area
logutils: use cs.tty stuff for the status() function
@strable: treat pathlike things like str?
@locked: do a timedout acquire with backoff to aid deadlock debugging
RunState flow diagram: pending->running->cancelled-stopped and triggers?
cs.app.flags: make a FlagOSDir mapping class to implement the fs based flags, accept any mapping for the Flags class, move the normalisation the the Flags class otherwise a raw mapping impl might fail if moved to the fs
Pfx: do not insert umark: if umark is empty, supports "" and None
mutt-highlight: match markers at start or end of lines
readline: fix spelling, detab, apply set -ue, use read -r line as fallback
cs.excutils_tests: special logging setup to discard error messages - the successful test suite is very noisy
@decorator: issue warning if positional arg 0 is callable and other args supplied, at least for the interim
@decorator: maybe support @deco(callable,*a,**kw)?
@mapattr class decorator to map .foo to .bah.this.that... with get/set support (why? use case?)
cs.deco: @decorator: does not seem to propagate __doc__ to wrapper functions from inner function - needs debugging
man pages not included in PyPI packages, for example cs.app.mailfiler
cs.app.megacli: after fixup, copy to megacli_legacy as py2, upgrade megacli to python 3, update module docstrings to explain and reference
mcli: alarm control, locate control
cs.result: attach a RunState and use it for the .state property - support attach in __init__ to use an existing runstate
rc/shell/fn-vcs: move repeated-commit check into hg() and git() functions
@cached: cache generators
replace cs.env.envsub with os.path.expandvars
portfwd: changes to match svcd changes
svcd: take a Service instance, which will have optional on_reap, on_spawn etc method, cutting down the ludicrous param list
drop lib/python/cs/testdata/cs.mailutils/maildir, too big
cs.mappings: support passing a named_column_tuple class to the names_columns_tuples loader
mappings: named tuple rows: omit columns with empty names - common in spreadsheet exports and breaks namedtuples
iso14496: parser for mdat section - how to know the audio/video format?
cs.flags: put a lock around all accesses
SvcD to subclass RunStateMixin?
Results to inherit from RunStateMixin?
SvcD/Portfwd: is there some unlocked dict access or something to trigger the segfault?
SvcD/Portfwd: cleanup mode polling pid files to kill former processes
take the wait-until-idle code from cs.vt.index.LMDBIndex and turn into a general facility in cs.resources
cs.resources: finish subopen proxy support
PyPI: remove cs.asynchron once dependent packages updated
cs.logutils.status: fold into cs.statusline, merge features
speed up cs.lex.unctrl using enumerate and join of substrs
make Asynchrons __await__able
port cs.fileutils.files_property to cs.deco.cached
cs.py.func: @signatured to track state based on signature func, support poll rate, port file_property etc to this
fvwm: move cs-fvwm-blah python code into cs.app.fvwm
cs.py.func: find out why eval causes syntax error with raise e from e2
vcs: modernise into "vcs top", "vcs branch", "vcs new-branch", "vcs commit" etc and track git branch changes with notes via post-commit
portfwd ARP_ADDR check for local networks
colourise command highlighing multiple regexps and line ranges
portfwd daemon mode to monitor active pf flags, start/stop relevant daemons
pf activate new-pf-clause
rename shortpath-prompt to short-path, make path breaking shortenings options (for prompt mode), make it work with relative paths and files as endpoints
setenv: remove cs.logutils, not py2.5 compatible
vbox: support remote device import for mkvdi
str: strace/ktrace wrapper, spawn ktrace + kdump -l
vbox status
vbox info
vbox: list vms is needed by some op and missing
compare curses calls between cs.logutils and cs.tty
merge cs.fileutils.shortpath and bin-cs/shortpath-prompt
myke: support +=
cs.numeric
  add histograms
  function the evaluate a rolling hash against all possible permutations
ssh-opts: cononical capitalisation of option names
cs.buffer
  unit tests
cs.fileutils:
  subfile: a file-like object proxying a byte range of another file
  tail() with blocking and nonblocking mode; follow mode? emits chunks
mp4/iso14496
  STTSBox (_GenericSampleBox): shorter rendition of .samples
cs.logutils: PfxThread to clone current prefix to new Thread, use in venti.blockify<|MERGE_RESOLUTION|>--- conflicted
+++ resolved
@@ -1,8 +1,5 @@
-<<<<<<< HEAD
 use cs.binary._TestPacketFields to test the data formats in cs.app.beyonwiz
-=======
 @OBSOLETE(PfxThread) and replace uses with cs.threads.bg
->>>>>>> 10efe701
 cs.logutils: nested cs.cmdutils can call setup_logging more than once, make that sane instead of adding multiple loghandlers
 vbox: cmd to associate the current default interface before starting vm?
 vbox merge-vdi to merge vdis made from the same import, so likely to have largely the same blocks
