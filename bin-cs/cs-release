--- conflicted
+++ resolved
@@ -8,10 +8,7 @@
 #
 
 from __future__ import print_function
-<<<<<<< HEAD
-=======
 from collections import defaultdict
->>>>>>> 7e47a194
 from getopt import GetoptError
 import sys
 import os
@@ -53,14 +50,9 @@
 
   force = False
 
-<<<<<<< HEAD
-  badopts = False
-  xit = 0
-
-=======
   xit = 0
   badopts = False
->>>>>>> 7e47a194
+
   try:
     if argv and argv[0] == '-f':
       argv.pop(0)
@@ -80,14 +72,10 @@
         names = argv
       else:
         names = sorted(VCS.release_prefixes())
-<<<<<<< HEAD
-      for name in names:
-=======
       ok = True
       for name in names:
         if not ok:
           break
->>>>>>> 7e47a194
         with Pfx(op):
           with Pfx(name):
             N = ReleaseName(name, Ms, VCS, LV)
@@ -99,12 +87,8 @@
                   print(name, 'NOT OK')
                   xit = 1
               else:
-<<<<<<< HEAD
-                warning('skipped, not a "cs." module name')
-=======
                 warning('not a "cs." module name')
                 xit = 1
->>>>>>> 7e47a194
             elif op == 'last':
               print(name, N.last_suffix())
             elif op == 'log':
@@ -121,11 +105,7 @@
             elif op == 'next':
               print(name, N.next_suffix())
             elif op == 'pypi':
-<<<<<<< HEAD
-              # upload latest release to testpypi
-=======
               # upload latest release to pypi
->>>>>>> 7e47a194
               N.submit_pypi(force=force)
             elif op == 'release':
               # issue new release tag
@@ -141,11 +121,7 @@
                   return 1
               changes = list(N.log_since())
               if not changes:
-<<<<<<< HEAD
-                error("no changes since last release, aborting")
-=======
                 error("no changes since last release, not making new release")
->>>>>>> 7e47a194
                 xit = 1
               else:
                 print("Changes since the last release:")
@@ -155,11 +131,7 @@
                 with pipefrom('readdottext', keep_stdin=True) as dotfp:
                   release_message = dotfp.read().rstrip()
                 if not release_message:
-<<<<<<< HEAD
-                  error("empty release message, aborting")
-=======
                   error("empty release message, not making new release")
->>>>>>> 7e47a194
                   xit = 1
                 else:
                   next_tag = N.next_release_tag()
@@ -196,19 +168,11 @@
             elif op == 'testpypi':
               N.submit_testpypi(force=force)
             else:
-<<<<<<< HEAD
               raise GetoptError("unrecognised op")
   except GetoptError as e:
     error("invalid invocation: %s", e)
     badopts = True
-=======
-              warning("unrecognised op")
-              badopts = True
-  except GetoptError as e:
-    warning("invocation error: %s", e)
-    badopts = True
-
->>>>>>> 7e47a194
+
   if badopts:
     print(usage, file=sys.stderr)
     xit = 2
