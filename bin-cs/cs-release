#!/bin/sh -ue
#
# General release stuff for packages.
#       - Cameron Simpson <cs@zip.com.au> 28feb2009
#

set -ue

: ${TMPDIR:=/tmp}

trace=set-x
relpfx=release

cmd=$( basename "$0" )
usage="Usage: $cmd [-p relpfx] op [args...]
<<<<<<< HEAD
  -p relpfx Prefix for new release tag names. Default: $relpfx
=======
  -P relpfx Prefix for new release tag names. Default: $relpfx
>>>>>>> 336f605e
  op:
    add         Issue a new release.
    last        Report last release issued.
    next        Generate a new release number.
    log         Changelog from last release to now.
    export      Export release to temporary directory, report directory.
    freshmeat-submit
                Announce last release to freshmeat."

badopts=

while [ $# -gt 0 ]
do
  case $1 in
    -p) relpfx=$2; shift ;;
    --) shift; break ;;
    -?*)echo "$cmd: unrecognised option: $1" >&2; badopts=1 ;;
    *)  break ;;
  esac
  shift
done

case "$relpfx" in
<<<<<<< HEAD
  [a-z]*) ;; *) echo "$cmd: -p: invalid relpfx, must start with a lowercase letter, got: $relpfx" >&2
                badopts=1
                ;;
=======
  release)
    subtree=.
    ;;
  [a-z]*)
    subtree=lib/python/$( echo "$relpfx" | tr . / )
    if [ ! -d "$subtree" ]
    then
      if [ -f "$subtree.py" ]
      then
        subtree=$subtree.py
      else
        echo "$cmd: neither subdir $subtree nor file $subtree.py" >&2
        badopts=1
      fi
    fi
    ;;
  *)echo "$cmd: -p: invalid relpfx, must start with a lowercase letter, got: $relpfx" >&2
    badopts=1
    ;;
>>>>>>> 336f605e
esac

if [ $# = 0 ]
then
  echo "$cmd: missing op" >&2
  badopts=1
else
  op=$1
  shift
fi

[ $badopts ] && { echo "$usage" >&2; exit 2; }

# self invoke, passing tunable settings
self(){
  $trace "$0" -p "$relpfx" ${1+"$@"}
}

case $op in
  last)
    lastrelease=$( $trace hg tags | sed -n "/^$relpfx-[1-9][01][0-9][0-9][01][0-9][0-3][0-9]/{s/^release-//; s/ .*//; p; q;}" )
    if [ -z "$lastrelease" ]
    then
      echo "$cmd: no last release for prefix \"$relpfx\"" >&2
      exit 1
    fi
    printf "%s\n" "$lastrelease"
    exit 0
    ;;

  next)
    lastrelease=$( self last ) || lastrelease=
    today=$( date +%Y%m%d )
    if [ -z "$lastrelease" ]
    then
      release=$today
    else
      if [ "x$lastrelease" '<' "x$today" ]
      then
        release=$today
      else 
        if [ "x$lastrelease" = "x$today" ]
        then
          release=${today}.2
        else
          case "$lastrelease" in
            "$today".[1-9] )
              sfx=$( expr "x$lastrelease" : "x$today".'\([1-9][0-9]*\).*' )
              release=$today.$( expr "$sfx" + 1 )
              ;;
            *)
              echo "$cmd: can't compute next release from \"$lastrelease\"" >&2
              exit 1
              ;;
          esac
        fi
      fi
    fi
    printf "%s\n" "$release"
    exit 0
    ;;

  log)
    lastrelease=$relpfx-$( self last ) || lastrelease=0
<<<<<<< HEAD
    $trace hg log -r "$lastrelease:" \
                  --template '{files}: {desc|firstline}\n' \
    | $trace sed "/^\\.hg/d; /^CHANGELOG/d; /^$relpfx-/d"
    ;;

  add)
    lastrelease=$relpfx-$( self last ) || lastrelease=0
    log=$( self log )
    [ -n "$log" ] || exit 1
=======
    if [ "x$lastrelease" = x0 ]
    then
      echo "$cmd: no log because no previous release tag" >&2
      exit 1
    else
      $trace hg log -r "$lastrelease:" \
                    --template '{files}: {desc|firstline}\n' \
                    "$subtree" \
      | $trace sed "/^\\.hg/d; /^CHANGELOG/d; /^$relpfx-/d"
    fi
    ;;

  add)
>>>>>>> 336f605e
    uncommited=$( $trace hg status | grep -v '^?' || : )
    if [ -n "$uncommited" ]
    then
      echo "Uncommited changes exist:"
      printf "%s\n" "$uncommited"
      echo "These changes will not be included in the release."
      ask "Proceed anyway" || exit 1
    fi
<<<<<<< HEAD
    echo "Changes since $lastrelease:"
    self log
=======
    lastrelease=$relpfx-$( self last ) || lastrelease=0
    if [ "x$lastrelease" != x0 ]
    then
      log=$( self log )
      if [ -z "$log" ]
      then
        echo "$cmd: no changes since last release tag, aborting" >&2
        exit 1
      fi
      echo "Changes since $lastrelease:"
      printf "%s\n" "$log"
    fi
>>>>>>> 336f605e
    echo
    echo "Enter short change summary since $lastrelease."
    changefile=$TMPDIR/$cmd.$$.changes
    readdottext >"$changefile"
    [ -s "$changefile" ] || exit 1
    while echo
          cat "$changefile"
          echo
          ask "Edit the changes"
    do
      "$EDITOR" "$changefile"
    done
<<<<<<< HEAD
    [ -s "$changefile" ] || exit 1
    newrelease=$( self next )
    [ -n "$newrelease" ] || exit 1
=======
    if [ ! -s "$changefile" ]
    then
      echo "$cmd: empty changefile, aborting" >&2
      exit 1
    fi
    newrelease=$( self next ) \
    || { echo "$cmd: cannot generate next tag" >&2; exit 1; }
>>>>>>> 336f605e
    echo
    newtag=$relpfx-$newrelease
    ask "Ok to mark release as $newtag" || exit 1
    if [ "x$relpfx" = xrelease ]
    then reldir=release/$newrelease
    else reldir=release/$relpfx-$newrelease
    fi
    $trace mkdir "$reldir"
    printf "%s\n" "$newtag" >"$reldir/release-tag.txt"
    $trace mv "$changefile" "$reldir/SUMMARY.txt"
    [ "x$lastrelease" == x0 ] \
    || printf '%s\n' "$log" >"$reldir/CHANGES.txt"
    $trace hg add "$reldir"
    summary_text=$( cat "$reldir/SUMMARY.txt" )
    $trace hg commit -m "Release information for $newtag.
Summary:
$summary_text" "$reldir"
    $trace hg tag "$newtag"
    ;;

  export)
    exec 3>&1 1>&2
    rev=
    usage="Usage: $cmd $op [-r rev]"
    badopts=
    while [ $# -gt 0 ]
    do
      case $1 in
        -r) rev=$2; shift ;;
        --) shift; break ;;
        -?*)echo "$cmd: $op: unrecognised option: $1" >&2
            badopts=1
            ;;
        *)  break ;;
      esac
      shift
    done

    [ $# = 0 ] || { echo "$cmd: extra arguments: $*" >&2
                    badopts=1
                  }

    [ $badopts ] && { echo "$usage" >&2; exit 2; }

    if [ -z "$rev" ]
    then
      rev=$( self last )
      rev=$relpfx-$rev
    fi

    xit=0

    set -ue

    unset tmpdir
    trap '[ ! -d "$tmpdir" ] || rm -rf $tmpdir; exit 1' 1 2 13 15
    tmpdir=$( mkdirn "$TMPDIR/$cmd" )

    dstdir=$tmpdir
    echo archive revision $rev ...
    hg archive -t files -r "$rev" "$dstdir"
    echo update file timestamps ...
    hg-apply-manifest-dates -r "$rev" "$dstdir"

    echo "$dstdir" >&3
    exit $xit
    ;;

  freshmeat-submit)
    unset fm_project \
          fm_url_home \
          fm_url_tarball \
          fm_url_changelog
    cf=.freshmeatrc
    [ -s "$cf" ] || { echo "$cmd: missing $cf" >&2; exit 1; }
    eval $( winclausevars "$cf" freshmeat fm )
    lastrelease=$( self last )
    [ -n "$lastrelease" ] || exit 1
    summary=$( $trace cat release/$lastrelease/SUMMARY.txt )
    [ -n "$summary" ] || exit 1
    printf "%s\n" "$summary"
    ask "Confirm freshmeat-submit of release $lastrelease to project $fm_project"
    ( echo "Project: $fm_project"
      echo "Version: $lastrelease"
      echo "Release-Focus: Minor feature enhancements"
      echo "Hide: N"
      echo "Website-URL: $fm_url_home"
      echo "Tar/GZ-URL: $fm_url_tarball"
      echo "Changelog-URL: $fm_url_changelog"
      echo
      printf "%s\n" "$summary"
    ) \
    | $trace freshmeat-submit
    ;;

  *)echo "$cmd: unimplemented op \"$op\"" >&2
    exit 2
    ;;

esac<|MERGE_RESOLUTION|>--- conflicted
+++ resolved
@@ -13,11 +13,7 @@
 
 cmd=$( basename "$0" )
 usage="Usage: $cmd [-p relpfx] op [args...]
-<<<<<<< HEAD
   -p relpfx Prefix for new release tag names. Default: $relpfx
-=======
-  -P relpfx Prefix for new release tag names. Default: $relpfx
->>>>>>> 336f605e
   op:
     add         Issue a new release.
     last        Report last release issued.
@@ -41,11 +37,6 @@
 done
 
 case "$relpfx" in
-<<<<<<< HEAD
-  [a-z]*) ;; *) echo "$cmd: -p: invalid relpfx, must start with a lowercase letter, got: $relpfx" >&2
-                badopts=1
-                ;;
-=======
   release)
     subtree=.
     ;;
@@ -65,7 +56,6 @@
   *)echo "$cmd: -p: invalid relpfx, must start with a lowercase letter, got: $relpfx" >&2
     badopts=1
     ;;
->>>>>>> 336f605e
 esac
 
 if [ $# = 0 ]
@@ -130,17 +120,6 @@
 
   log)
     lastrelease=$relpfx-$( self last ) || lastrelease=0
-<<<<<<< HEAD
-    $trace hg log -r "$lastrelease:" \
-                  --template '{files}: {desc|firstline}\n' \
-    | $trace sed "/^\\.hg/d; /^CHANGELOG/d; /^$relpfx-/d"
-    ;;
-
-  add)
-    lastrelease=$relpfx-$( self last ) || lastrelease=0
-    log=$( self log )
-    [ -n "$log" ] || exit 1
-=======
     if [ "x$lastrelease" = x0 ]
     then
       echo "$cmd: no log because no previous release tag" >&2
@@ -154,7 +133,6 @@
     ;;
 
   add)
->>>>>>> 336f605e
     uncommited=$( $trace hg status | grep -v '^?' || : )
     if [ -n "$uncommited" ]
     then
@@ -163,10 +141,6 @@
       echo "These changes will not be included in the release."
       ask "Proceed anyway" || exit 1
     fi
-<<<<<<< HEAD
-    echo "Changes since $lastrelease:"
-    self log
-=======
     lastrelease=$relpfx-$( self last ) || lastrelease=0
     if [ "x$lastrelease" != x0 ]
     then
@@ -179,7 +153,6 @@
       echo "Changes since $lastrelease:"
       printf "%s\n" "$log"
     fi
->>>>>>> 336f605e
     echo
     echo "Enter short change summary since $lastrelease."
     changefile=$TMPDIR/$cmd.$$.changes
@@ -192,11 +165,6 @@
     do
       "$EDITOR" "$changefile"
     done
-<<<<<<< HEAD
-    [ -s "$changefile" ] || exit 1
-    newrelease=$( self next )
-    [ -n "$newrelease" ] || exit 1
-=======
     if [ ! -s "$changefile" ]
     then
       echo "$cmd: empty changefile, aborting" >&2
@@ -204,7 +172,6 @@
     fi
     newrelease=$( self next ) \
     || { echo "$cmd: cannot generate next tag" >&2; exit 1; }
->>>>>>> 336f605e
     echo
     newtag=$relpfx-$newrelease
     ask "Ok to mark release as $newtag" || exit 1
