#!/usr/bin/env python3

''' Emit a listing of file checksums or read such a listing and
    construct a matching directory tree.
    - Cameron Simpson <cs@cskk.id.au> 24jan2024
'''

from collections import defaultdict
from contextlib import contextmanager
from dataclasses import dataclass
from getopt import GetoptError
import os
from os.path import (
    abspath,
    basename,
    dirname,
    exists as existspath,
    isabs as isabspath,
    isdir as isdirpath,
    isfile as isfilepath,
    join as joinpath,
    relpath,
    samefile,
)
import shlex
from stat import S_ISREG
import sys
from typing import Any, Iterable, List, Mapping, Optional, Tuple, Union

from icontract import require
from typeguard import typechecked

from cs.cmdutils import BaseCommand
from cs.fs import is_valid_rpath, needdir, shortpath
from cs.fstags import FSTags, uses_fstags
from cs.hashutils import BaseHashCode
from cs.logutils import warning
from cs.pfx import Pfx, pfx, pfx_call
from cs.psutils import run
from cs.resources import RunState, uses_runstate
from cs.upd import Upd, uses_upd, print, run_task # pylint: disable=redefined-builtin

from cs.debug import X, trace

DEFAULT_HASHNAME = 'sha256'
DEFAULT_HASHINDEX_EXE = 'hashindex'
DEFAULT_SSH_EXE = 'ssh'

def main(argv=None):
  ''' Commandline implementation.
  '''
  return HashIndexCommand(argv).run()

class HashIndexCommand(BaseCommand):
  ''' Tool to generate indices of file content hashcodes
      and to link files to destinations based on their hashcode.
  '''

  USAGE_FORMAT = r'''Usage: {cmd} subcommand...
    Generate or process file content hash listings.'''
  USAGE_KEYWORDS = dict(DEFAULT_HASHNAME=DEFAULT_HASHNAME,)

  @dataclass
  class Options(BaseCommand.Options):
    hashname: str = DEFAULT_HASHNAME
    move_mode: bool = False
    ssh_exe: str = 'ssh'
    symlink_mode: bool = False

  @contextmanager
  @uses_fstags
  def run_context(self, *, fstags: FSTags):
    with fstags:
      with super().run_context():
        yield

  def cmd_rearrange(
      self,
      argv,
      *,
      hashindex_exe=DEFAULT_HASHINDEX_EXE,
      ssh_exe=DEFAULT_SSH_EXE,
  ):
    ''' Usage: {cmd} [-e sshcmd] [-h hashname] [--mv] [-n] [-s] {{refdir|-}} [[user@]rhost:]targetdir
          Rearrange files in targetdir based on their positios in
          refdir.
    '''
    options = self.options
    badopts = False
    options.popopts(
        argv,
        e='ssh_exe',
        h_='hashname',
        mv='mode_mode',
        n='dry_run',
        s='symlink_mode',
    )
    if not argv:
      warning("missing refdir")
      badopts = True
    else:
      refdir = argv.pop(0)
      with Pfx("refdir %r", refdir):
        if refdir != '-':
          if not isdirpath(refdir):
            warning("not a directory")
            badopts = True
    if not argv:
      warning("missing targetdir")
      badopts = True
    else:
      targetdir = argv.pop(0)
      with Pfx("targetdir %r", targetdir):
        ssh_target = None
        # check for [user@]rhost
        try:
          prefix, suffix = targetdir.split(':', 1)
        except ValueError:
          pass
        else:
          if prefix and '/' not in prefix:
            ssh_target = prefix
            targetdir = suffix
        if ssh_target is None:
          if not isdirpath(targetdir):
            warning("not a directory")
            badopts = True
    if argv:
      warning("extra arguments: %r", argv)
      badopts = True
    if badopts:
      raise GetoptError('bad arguments')
    doit = options.doit
    quiet = options.quiet
    hashname = options.hashname
    move_mode = options.move_mode
    symlink_mode = options.symlink_mode
    fspaths_by_hashcode = defaultdict(list)
    with run_task(f'hashindex {refdir}'):
      for hashcode, fspath in hashindex(refdir):
        if hashcode is not None:
          fspaths_by_hashcode[hashcode].append(fspath)
    if ssh_target:
      reflines = []
      for hashcode, fspaths in fspaths_by_hashcode.items():
        for fspath in fspaths:
          reflines.append(f'{hashcode} {fspath}\n')
      input_s = "".join(reflines)
      hashindex_argv = [hashindex_exe, '-h', hashname]
      if not doit:
        hashindex.append('-n')
      hashindex.extend(['-', targetdir])
      run(
          [ssh_exe, ssh_target,
           shlex.join(hashindex_argv)],
          input=input_s,
          quiet=False,
      )
    else:
      rearrange(
          targetdir,
          fspaths_by_hashcode,
          hashname=hashname,
          doit=doit,
          move_mode=move_mode,
          symlink_mode=symlink_mode,
          quiet=quiet,
      )

  @uses_fstags
  @uses_upd
  def cmd_linkto(self, argv, *, fstags: FSTags, upd: Upd):
    ''' Usage: {cmd} [-f] [-h hashname] [--mv] [-n] [-q] [-s] srcdir dstdir < hashindex
          Read a hashindex with relative paths from the input
          and link files from srcdir to dstdir according the source hash.
          -f    Force: link even if the target already exists.
          -h hashname
                Specify the hash algorithm, default: {DEFAULT_HASHNAME}
          --mv  Move: unlink the original after a successful hard link.
          -n    No action; recite planned actions.
          -q    Quiet. Do not report actions.
          -s    Symlink the source file instead of hard linking.
    '''
    options = self.options
    badopts = False
    options.popopts(
        argv,
        f='force',
        h_='hashname',
        mv='move_mode',
        n='dry_run',
        q='quiet',
        s='symlink_mode',
    )
    if not argv:
      warning("missing srcdir")
      badopts = True
    else:
      srcdir = argv.pop(0)
      if not isdirpath(srcdir):
        warning('srcdir %r: not a directory', srcdir)
        badopts = True
    if not argv:
      warning("missing dstdir")
    else:
      dstdir = argv.pop(0)
      if not isdirpath(dstdir):
        warning('dstdir %r: not a directory', dstdir)
        badopts = True
    if argv:
      warning("extra arguments: %r", argv)
      badopts = True
    if options.move_mode and options.symlink_mode:
      warning(
          "you may not specify both --mv (move mode) and -s (symlink mode)"
      )
      badopts = True
    if badopts:
      raise GetoptError('bad arguments')
    doit = options.doit
    quiet = options.quiet
    hashname = options.hashname
    move_mode = options.move_mode
    runstate = options.runstate
    symlink_mode = options.symlink_mode
    # scan the input hashcode->file-path listing
    with Pfx("scan input"):
      with run_task("scan input"):
        bad_input = False
        fspaths_by_hashcode = defaultdict(list)
        hashcode_by_fspath = {}
        for lineno, line in enumerate(sys.stdin, 1):
          runstate.raiseif()
          with Pfx("stdin:%d", lineno):
            line = line.rstrip('\n')
            try:
              hashhex, rfspath = line.split(None, 1)
            except ValueError as e:
              warning(
                  'invalid data, cannot split into hashcode and rfspath, %s: %r',
                  e,
                  line,
              )
              bad_input = True
              continue
            with Pfx(hashhex):
              try:
                hashcode = BaseHashCode.promote(hashhex)
              except ValueError as e:
                warning("cannot convert to hashcode: %s", e)
                bad_input = True
                continue
              if hashcode.hashname != hashname:
                warning(
                    "bad hashname %r, expected %r", hashcode.hashname, hashname
                )
                bad_input = True
                continue
            with Pfx(rfspath):
              if isabspath(rfspath):
                warning("is an absolute path")
                bad_input = True
                continue
              if rfspath in hashcode_by_fspath:
                warning("repeated mention")
                bad_input = True
                continue
              fspaths_by_hashcode[hashcode].append(rfspath)
              hashcode_by_fspath[rfspath] = hashcode
    if bad_input:
      warning("bad input data")
      return 1
    ok = True
    # scan the source tree and link according to the input
    with Pfx("scan srcdir %r", srcdir):
      with run_task(f'scan srcdir {shortpath(srcdir)}') as proxy:
        for dirpath, dirnames, filenames in os.walk(srcdir):
          runstate.raiseif()
          dirnames[:] = sorted(dirnames)
          for filename in sorted(filenames):
            runstate.raiseif()
            if filename.startswith('.'
                                   ) or filename == fstags.tagsfile_basename:
              continue
            srcpath = joinpath(dirpath, filename)
            rsrcpath = relpath(srcpath, srcdir)
            proxy.text = rsrcpath
            with Pfx(srcpath):
              srchashcode = file_checksum(srcpath, hashname=hashname)
              if srchashcode is None:
                warning("no hashcode")
                continue
              rfspaths = fspaths_by_hashcode[srchashcode]
              if not rfspaths:
                warning("hashcode %s not present in the input", srchashcode)
                continue
              filed_to = []
              for rfspath in rfspaths:
                dstpath = joinpath(dstdir, rfspath)
                if existspath(dstpath):
                  if file_checksum(dstpath) != srchashcode:
                    warning(
                        "dstpath %r already exists with different hashcode",
                        dstpath
                    )
                  continue
                opname = "ln -s" if symlink_mode else "mv" if move_mode else "ln"
                quiet or print(opname, srcpath, dstpath)
                dstdirpath = dirname(dstpath)
                if doit:
                  needdir(dstdirpath, use_makedirs=False, log=warning)
                quiet or print(opname, srcpath, dstpath)
                if doit:
                  fstags.mv(
                      srcpath,
                      dstpath,
                      exists_ok=False,
                      symlink=symlink_mode,
                      remove=False
                  )
                  filed_to.append(dstpath)
              if filed_to and move_mode:
                pfx_call(os.remove(srcpath))
    return 0 if ok else 1

  def cmd_ls(self, argv):
    ''' Usage: {cmd} [-h hashname] paths...
          Walk the filesystem paths and emit a listing.
    '''
    options = self.options
    options.popopts(
        argv,
        h_='hashname',
    )
    hashname = options.hashname
    runstate = options.runstate
    if not argv:
      raise GetoptError("missing paths")
    xit = 0
    for path in argv:
      runstate.raiseif()
<<<<<<< HEAD
      with Pfx(path):
        if isfilepath(path):
          h = file_checksum(path)
          print(h, path)
        elif isdirpath(path):
          for dirpath, dirnames, filenames in os.walk(path):
            runstate.raiseif()
            dirnames[:] = sorted(dirnames)
            for filename in sorted(filenames):
              runstate.raiseif()
              if filename.startswith('.'
                                     ) or filename == fstags.tagsfile_basename:
                continue
              filepath = joinpath(dirpath, filename)
              try:
                h = file_checksum(filepath, hashname=hashname)
              except OSError as e:
                warning("file_checksum(%r,..): %s", filepath, e)
                xit = 1
                continue
              print(h, filepath)
        else:
          warning("invalid path, not file or directory")
=======
      for h, fspath in hashindex(path, hashname=hashname):
        runstate.raiseif()
        if h is None:
>>>>>>> 95e61d99
          xit = 1
        else:
          print(h, fspath)
    return xit

@uses_fstags
@pfx
def file_checksum(
    fspath: str,
    hashname: str = DEFAULT_HASHNAME,
    *,
    fstags: FSTags,
) -> Union[BaseHashCode, None]:
  ''' Return the hashcode for the contents of the file at `fspath`.
      Warn and return `None` on `OSError`.
  '''
  hashcode, S = get_fstags_hashcode(fspath, hashname)
  if hashcode is None:
    hashclass = BaseHashCode.hashclass(hashname)
    with run_task(f'checksum {shortpath(fspath)}'):
      try:
        hashcode = hashclass.from_fspath(fspath)
      except OSError as e:
        warning("%s.from_fspath(%r): %s", hashclass.__name__, fspath, e)
        return None
    set_fstags_hashcode(fspath, hashcode, S, fstags=fstags)
  return hashcode

@uses_fstags
@typechecked
def get_fstags_hashcode(
    fspath: str,
    hashname: str,
    fstags: FSTags,
) -> Tuple[Optional[BaseHashCode], Optional[os.stat_result]]:
  ''' Obtain the hashcode cached in the fstags if still valid.
      Return a 2-tuple of `(hashcode,stat_result)`
      where `hashcode` is a `BaseHashCode` subclass instance is valid
      or `None` if missing or no longer valid
      and `stat_result` is the current `os.stat` result for `fspath`.
  '''
  try:
    S = os.stat(fspath)
  except OSError as e:
    warning("stat %r: %s", fspath, e)
    return None, None
  if not S_ISREG(S.st_mode):
    raise ValueError("not a regular file")
  tags = fstags[fspath]
  csum = tags.subtags(f'checksum.{hashname}')
  csum_hash = csum.get('hashcode', '')
  if not csum_hash:
    return None, S
  try:
    st_size = int(csum.get('st_size', 0))
    st_mtime = int(csum.get('st_mtime', 0))
  except (TypeError, ValueError):
    return None, S
  if S.st_size != st_size or int(S.st_mtime) != st_mtime:
    # file has changed, do not return the cached hashcode
    return None, S
  hashcode = BaseHashCode.from_prefixed_hashbytes_hex(csum_hash)
  if hashcode.hashname != hashname:
    warning("ignoring unexpected hashname %r", hashcode.hashname)
    return None, S
  return hashcode, S

##@trace
@uses_fstags
@typechecked
def set_fstags_hashcode(
    fspath: str,
    hashcode,
    S: os.stat_result,
    fstags: FSTags,
):
  ''' Record `hashcode` against `fspath`.
  '''
  tags = fstags[fspath]
  csum = tags.subtags(f'checksum.{hashcode.hashname}')
  csum.hashcode = str(hashcode)
  csum.st_size = S.st_size
  csum.st_mtime = S.st_mtime

@uses_fstags
@uses_runstate
def hashindex(fspath, *, hashname: str, runstate: RunState, fstags: FSTags):
  ''' Generator yielding `(BaseHashCode,filepath)` 2-tuples
      for the files in `fspath`, which may be a file or directory path.
      Note that it yields `(None,filepath)` for files which cannot be accessed.
  '''
  if isfilepath(fspath):
    h = file_checksum(fspath)
    yield h, fspath
  elif isdirpath(fspath):
    for dirpath, dirnames, filenames in os.walk(fspath):
      runstate.raiseif()
      dirnames[:] = sorted(dirnames)
      for filename in sorted(filenames):
        runstate.raiseif()
        if filename.startswith('.') or filename == fstags.tagsfile_basename:
          continue
        filepath = joinpath(dirpath, filename)
        h = file_checksum(filepath, hashname=hashname)
        yield h, filepath
  else:
    warning("hashindex(%r): neither file nor directory")

def dir_filepaths(dirpath: str):
  ''' Generator yielding the filesystem paths of the files in `dirpath`.
  '''
  for subdirpath, dirnames, filenames in os.walk(dirpath):
    dirnames[:] = sorted(dirnames)
    for filename in sorted(filenames):
      yield joinpath(subdirpath, filename)

def paths_remap(
    srcpaths: Iterable[str],
    fspaths_by_hashcode: Mapping[BaseHashCode, List[str]],
    *,
    hashname: str,
):
  ''' Generator yielding `(srcpath,fspaths)` 2-tuples.
  '''
  for srcpath in srcpaths:
    with Pfx(srcpath):
      srchashcode = file_checksum(srcpath, hashname=hashname)
      if srchashcode is None:
        warning("no hashcode")
        continue
      fspaths = fspaths_by_hashcode.get(srchashcode, [])
    yield srcpath, fspaths

def dir_remap(
    srcdirpath: str,
    fspaths_by_hashcode: Mapping[BaseHashCode, List[str]],
    *,
    hashname: str,
):
  ''' Generator yielding `(srcpath,[remapped_paths])` 2-tuples
      based on the hashcodes keying `rfspaths_by_hashcode`.
  '''
  yield from paths_remap(
      dir_filepaths(srcdirpath), fspaths_by_hashcode, hashname=hashname
  )

@uses_fstags
@uses_runstate
@require(lambda move_mode, symlink_mode: not (move_mode and symlink_mode))
def rearrange(
    srcdirpath: str,
    rfspaths_by_hashcode,
    *,
    hashname: str,
    move_mode: bool = False,
    symlink_mode=False,
    doit: bool,
    quiet: bool = False,
    fstags: FSTags,
    runstate: RunState,
):
  ''' Rearrange the files in `dirpath` according to the
      hashcode->[relpaths] `fspaths_by_hashcode`.
  '''
  with run_task(f'rearrange {shortpath(srcdirpath)}') as proxy:
    for srcpath, rfspaths in dir_remap(srcdirpath):
      runstate.raiseif()
      if not rfspaths:
        continue
      filename = basename(srcpath)
      if filename.startswith('.') or filename == fstags.tagsfile_basename:
        continue
      with Pfx(srcpath):
        rsrcpath = relpath(srcpath, srcdirpath)
        assert is_valid_rpath(rsrcpath), (
            "rsrcpath:%r is not a clean subpath" % (rsrcpath,)
        )
        proxy.text = rsrcpath
        ok = True
        for rdstpath in rfspaths:
          assert is_valid_rpath(rdstpath), (
              "rdstpath:%r is not a clean subpath" % (rdstpath,)
          )
          dstpath = joinpath(srcdirpath, rdstpath)
          with Pfx(dstpath):
            if dstpath == srcpath:
              continue
            if existspath(dstpath):
              if samefile(srcpath, rdstpath):
                continue
              if file_checksum(dstpath) != file_checksum(srcpath):
                warning(
                    "dstpath %r already exists with different hashcode",
                    dstpath
                )
              ok = False
              continue
            dstdirpath = dirname(dstpath)
            if doit:
              needdir(dstdirpath, use_makedirs=True, log=warning)
            if symlink_mode:
              quiet or print("ln -s", abspath(srcpath), dstpath)
              if doit:
                pfx_call(os.symlink, abspath(srcpath), dstpath)
                fstags[dstpath].update(fstags[srcpath])
            else:
              quiet or print("mv" if move_mode else "ln", srcpath, dstpath)
              if doit:
                fstags.link(srcpath, dstpath)
        if ok and move_mode and rsrcpath not in rfspaths:
          pfx_call(os.remove, srcpath)

if __name__ == '__main__':
  sys.exit(main(sys.argv))<|MERGE_RESOLUTION|>--- conflicted
+++ resolved
@@ -339,35 +339,9 @@
     xit = 0
     for path in argv:
       runstate.raiseif()
-<<<<<<< HEAD
-      with Pfx(path):
-        if isfilepath(path):
-          h = file_checksum(path)
-          print(h, path)
-        elif isdirpath(path):
-          for dirpath, dirnames, filenames in os.walk(path):
-            runstate.raiseif()
-            dirnames[:] = sorted(dirnames)
-            for filename in sorted(filenames):
-              runstate.raiseif()
-              if filename.startswith('.'
-                                     ) or filename == fstags.tagsfile_basename:
-                continue
-              filepath = joinpath(dirpath, filename)
-              try:
-                h = file_checksum(filepath, hashname=hashname)
-              except OSError as e:
-                warning("file_checksum(%r,..): %s", filepath, e)
-                xit = 1
-                continue
-              print(h, filepath)
-        else:
-          warning("invalid path, not file or directory")
-=======
       for h, fspath in hashindex(path, hashname=hashname):
         runstate.raiseif()
         if h is None:
->>>>>>> 95e61d99
           xit = 1
         else:
           print(h, fspath)
