--- conflicted
+++ resolved
@@ -25,14 +25,11 @@
 
 class FuseStore(Fuse):
   def __init__(self, mnt, store, E, *args, **kw):
-<<<<<<< HEAD
-=======
     ''' Class to manage a FUSE mountpoint.
         mnt: the mountpoint
         store: the Store to hold data
         E: the root directory reference
     '''
->>>>>>> 936c8b0e
     # HACK: record fuse class object for use by files :-(
     global mainFuseStore
     assert mainFuseStore is None, "multiple instantiations of FuseStore forbidden"
@@ -59,11 +56,7 @@
 
   def __OUT(self,*args):
     if self.__out is None:
-<<<<<<< HEAD
-      self.__out=open("/dev/pts/19","w")
-=======
       self.__out=open("/dev/pts/57","w")
->>>>>>> 936c8b0e
       sys.stdout=self.__out
       sys.stderr=self.__out
       if len(args):
@@ -72,11 +65,6 @@
   def __abs(self, path):
     assert path[0] == '/'
     return os.path.join('/u/cameron/tmp', path[1:])
-<<<<<<< HEAD
-
-  def getattr(self,path):
-    self.__OUT("getattr", path)
-=======
 
   def __namei(self,path):
     return self.__store.namei(path,self.__root.bref)
@@ -86,7 +74,6 @@
     E=self.__namei(path)
     if E is None:
       return None
->>>>>>> 936c8b0e
     return os.lstat(self.__abs(path))
   def readlink(self, path):
     self.__OUT("readlink", path)
