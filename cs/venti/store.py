#!/usr/bin/python
#
# Block stores.
#       - Cameron Simpson <cs@zip.com.au>
#

import sys
import os.path
import time
from zlib import compress, decompress
from cs.misc import cmderr, warn, progress, verbose, out, fromBS, toBS, fromBSfp, tb

class Store:
  ''' A block store connected to a backend BlockStore..
  '''
  def __init__(self,S):
    if type(S) is str:
      if S[0] == '/':
        from cs.venti.gdbmstore import GDBMStore
        S=GDBMStore(S)
    self.S=S
    self.logfp=None

  def sync(self):
    self.S.sync()
    if self.logfp is not None:
      self.logfp.flush()

  def store(self,block):
    return self.S.store(block)

  def __contains__(self,h):
    return h in self.S

  def __getitem__(self,h):
    return self.S[h]

  def get(self,h,default=None):
    ''' Return block for hash, or None if not present in store.
    '''
    if h not in self:
      return None
    return self[h]

  def log(self,msg):
    now=time.time()
    fp=self.logfp
    if fp is None:
      fp=sys.stderr
    fp.write("%d %s %s\n" % (now, time.strftime("%Y-%m-%d_%H:%M:%S",time.localtime(now)), msg))

  def hash(self,block):
    ''' Compute the hash for a block.
    '''
    from cs.venti import hash_sha
    return hash_sha(block)

  def sync(self):
    if self.logfp is not None:
      self.logfp.flush()

  # compatibility wrapper for __setitem__
  # does a store() and then ensures the hashes match
  def __setitem__(self,h,block):
    stored=self.store(block)
    assert h == stored
    return block

  def cat(self,bref,fp=None):
    if type(bref) is str:
      from cs.venti.blocks import str2Blockref
      bref=str2BlockRef(bref)
    if fp is None:
      import sys
      fp=sys.stdout
    for b in bref.leaves(self):
      fp.write(b)

  def open(self,path=None,mode="r"):
    import cs.venti.file
    return cs.venti.file.open(self,path=path,mode="r")

  def storeFile(self,ifp,rsize=None):
    import cs.venti.file
    return cs.venti.file.storeFile(self,ifp,rsize=rsize)

  def storeDir(self,path):
    import cs.venti.dir
    return cs.venti.dir.storeDir(self,path)

  def opendir(self,dirref):
    ''' Open a BlockRef that refers to a directory,
        returns a cs.venti.dir.Dir.
    '''
    import cs.venti.dir
    return cs.venti.dir.Dir(self,None,dirref)

  def namei(self,path,bref=None):
    ''' Given a path and an optional BlockRef,
        return the Dirent for the end of the path, or None.
        hexarg is a tohex(bref.encode()) as used by "vt cat" or "vt ls".
    '''
    from cs.venti import fromhex, tohex
    from cs.venti.dir import Dirent, Dir
    from cs.venti.blocks import str2BlockRef
    if bref is None:
      slash=path.find('/')
      if slash < 0:
        return Dirent(str2BlockRef(fromhex(path)), False)
      bref=str2BlockRef(fromhex(path[:slash]))
      warn("bref="+str(bref))
      path=path[slash+1:]

    E=Dirent(bref, True)
    parent=None
    while len(path) > 0:
      if not E.isdir:
        return None
      D=Dir(self,parent,E.bref)
      slash=path.find('/')
      if slash < 0:
        head=path
        path=''
      else:
        head=path[:slash]
        tail=path[slash+1:]
      E=D[head]
      parent=D

    return E

  def walk(self,dirref):
<<<<<<< HEAD
    for i in self.opendir(dirref).walk():
      yield i
=======
    return self.opendir(dirref).walk()
>>>>>>> 936c8b0e
<|MERGE_RESOLUTION|>--- conflicted
+++ resolved
@@ -130,9 +130,4 @@
     return E
 
   def walk(self,dirref):
-<<<<<<< HEAD
-    for i in self.opendir(dirref).walk():
-      yield i
-=======
-    return self.opendir(dirref).walk()
->>>>>>> 936c8b0e
+    return self.opendir(dirref).walk()