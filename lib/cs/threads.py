--- conflicted
+++ resolved
@@ -238,23 +238,6 @@
       self.__onDone=(func,args,kw)
       Thread(target=self._waitThenDo,args=args,kwargs=kw).start()
 
-<<<<<<< HEAD
-class FuncQueue(IterableQueue):
-  ''' An IterableQueue of function calls to make, processed serially.
-      New functions queued as .call(func,args...,kwargs...)
-      or .callback(callbackfunc,func,args...,kwargs...).
-  '''
-  def __init__(self,size=None):
-    IterableQueue.__init__(self,size)
-    T=Thread(target=self.__runQueue)
-    T.start()
-  def put(self,*args):
-    assert False, "don't put() to a FuncQueue, use call() or callback()"
-  def call(self,func,*args,**kw):
-    IterableQueue.put(self,(func,args,kw,None))
-  def callback(self,cb,func,*args,**kw):
-    IterableQueue.put(self,(func,args,kw,cb))
-=======
 class FuncQueue:
   ''' A Queue of function calls to make, processed serially.
       New functions queued as .put((func,args)) or as .qfunc(func,args...).
@@ -294,16 +277,14 @@
     if not self.__closing:
       self.__closing=True
       self.__Q.close()
->>>>>>> 120073f4
   def __runQueue(self):
     ''' A thread to process queue items serially.
-    '''
-<<<<<<< HEAD
-    for func, args, kwargs, cb in self:
-      ret=func(*args,**kwargs)
-      if cb is not None:
-        cb(ret)
-=======
+        This exists to permit easy or default implementation of the
+        cs.venti.store *_a() methods, and is better suited to fast
+        low latency stores.
+        A highly parallel or high latency store will want its own
+        thread scheme to manage multiple *_a() operations.
+    '''
     for retQ, func, args, kwargs in self.__Q:
       if self.__closing:
         debug("FuncQueue closing, skipping call of %s, returning None" % func)
@@ -312,7 +293,6 @@
         ret=func(*args,**kwargs)
       if retQ:
         retQ.put(ret)
->>>>>>> 120073f4
 
 ''' A pool of Channels.
 '''
