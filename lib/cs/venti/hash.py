<<<<<<< HEAD
import sys
if sys.hexversion < 0x02050000:
  import sha as _mod_sha
  sha1 = _mod_sha.new
else:
  from hashlib import sha1
if sys.hexversion < 0x02060000:
  bytes = str
import unittest

# enums for hash types, used in encode/decode
HASH_SHA1_T=0

class Hash_SHA1(bytes):
  hashlen = 20
  hashenum = HASH_SHA1_T
  @classmethod
  def hash(cls, data):
    ''' Compute hash digest from data.
    '''
    return sha1(data).digest()

  def __init__(self, data=None, hashcode=None):
    ''' Initialise a Hash from data or a pre-supplied hash digest.
    '''
    assert (data is None) ^ (hashcode is None)
    assert hashcode is None or len(hashcode) == Hash_SHA1.hashlen
    if hashcode is None:
      hashcode = self.hash(data)
    self.hashcode = hashcode

  def encode(self):
    ''' Return the serialised form of this hash object.
    '''
    # no hashenum, no hashlen
    return self.hashcode

  @classmethod
  def decode(cls, encdata):
    ''' Pull off the encoded hash from the start of the encdata.
        Return Hash_SHA1 object and tail of encdata.
    '''
    hashcode = encdata[:self.hashlen]
    assert len(hashcode) == self.hashlen, "encdata (%d bytes) too short" % (len(encdata),)
    return Hash_SHA1(hashcode=hashcode), encdata[20:]

class TestAll(unittest.TestCase):
  def setUp(self):
    import random
    random.seed()
  def testSHA1(self):
    import random
    for i in range(10):
      rs = ''.join( chr(random.randint(0,255)) for x in range(100) )
      self.assertEqual( sha1(rs).digest(), Hash_SHA1.hash(rs) )

if __name__ == '__main__':
  unittest.main()
=======
## NOTE: migrate to hashlib sometime when python 2.5 more common
import sys
if sys.hexversion >= 0x02050000:
  from hashlib import sha1
else:
  from sha import new as sha1
HASH_SHA1_T = 0
HASH_SIZE_SHA1 = 20                               # size of SHA-1 hash
HASH_SIZE_DEFAULT = 20                            # default size of hash
                                                # NEVER CHANGE HASH_SIZE!!!
assert HASH_SIZE_DEFAULT == 20
MIN_BLOCKSIZE = 80                                # less than this seems silly
MAX_BLOCKSIZE = 16383                             # fits in 2 octets BS-encoded
MAX_SUBBLOCKS = MAX_BLOCKSIZE // (3+HASH_SIZE_DEFAULT)  # flags(1)+span(2)+hash

def hash_sha(block):
  ''' Returns the SHA-1 checksum for the supplied block.
  '''
  hash = sha1(block)
  h = hash.digest()
  assert len(h) == HASH_SIZE_SHA1
  return h

hash = hash_sha
HASH_T = HASH_SHA1_T
>>>>>>> 7d75c9d3
<|MERGE_RESOLUTION|>--- conflicted
+++ resolved
@@ -1,16 +1,19 @@
-<<<<<<< HEAD
 import sys
-if sys.hexversion < 0x02050000:
-  import sha as _mod_sha
-  sha1 = _mod_sha.new
+if sys.hexversion >= 0x02050000:
+  from hashlib import sha1
 else:
-  from hashlib import sha1
+  from sha import new as sha1
 if sys.hexversion < 0x02060000:
   bytes = str
 import unittest
 
 # enums for hash types, used in encode/decode
-HASH_SHA1_T=0
+# TODO: use classes directly?
+HASH_SHA1_T = 0
+HASH_SIZE_SHA1 = 20                               # size of SHA-1 hash
+HASH_SIZE_DEFAULT = 20                            # default size of hash
+                                                # NEVER CHANGE HASH_SIZE!!!
+assert HASH_SIZE_DEFAULT == 20
 
 class Hash_SHA1(bytes):
   hashlen = 20
@@ -55,32 +58,7 @@
       rs = ''.join( chr(random.randint(0,255)) for x in range(100) )
       self.assertEqual( sha1(rs).digest(), Hash_SHA1.hash(rs) )
 
+HASH_T = HASH_SHA1_T
+
 if __name__ == '__main__':
-  unittest.main()
-=======
-## NOTE: migrate to hashlib sometime when python 2.5 more common
-import sys
-if sys.hexversion >= 0x02050000:
-  from hashlib import sha1
-else:
-  from sha import new as sha1
-HASH_SHA1_T = 0
-HASH_SIZE_SHA1 = 20                               # size of SHA-1 hash
-HASH_SIZE_DEFAULT = 20                            # default size of hash
-                                                # NEVER CHANGE HASH_SIZE!!!
-assert HASH_SIZE_DEFAULT == 20
-MIN_BLOCKSIZE = 80                                # less than this seems silly
-MAX_BLOCKSIZE = 16383                             # fits in 2 octets BS-encoded
-MAX_SUBBLOCKS = MAX_BLOCKSIZE // (3+HASH_SIZE_DEFAULT)  # flags(1)+span(2)+hash
-
-def hash_sha(block):
-  ''' Returns the SHA-1 checksum for the supplied block.
-  '''
-  hash = sha1(block)
-  h = hash.digest()
-  assert len(h) == HASH_SIZE_SHA1
-  return h
-
-hash = hash_sha
-HASH_T = HASH_SHA1_T
->>>>>>> 7d75c9d3
+  unittest.main()