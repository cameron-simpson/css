#!/usr/bin/python
#
# Block stores.
#       - Cameron Simpson <cs@zip.com.au>
#

from __future__ import with_statement
import sys
import os
import os.path
import time
from zlib import compress, decompress
from cs.misc import cmderr, debug, warn, progress, verbose, out, fromBS, toBS, fromBSfp, tb, seq, LogLine
from cs.threads import FuncQueue, Q1, DictMonitor
from cs.venti import tohex
import thread
from Queue import Queue

class BasicStore(LogLine):
  ''' Core functions provided by all Stores.
      For each of the core operations (store, fetch, haveyou, sync)
      a subclass must implement at least one of each of the op or op_bg methods.
  '''
  def __init__(self,name):
    LogLine.__init__(self,name)
    self.name=name
    self.logfp=None
<<<<<<< HEAD
    self.__closing=False
    self.Q=FuncQueue(size=256)  # arbitrary limit on queue length
    self.lastBlock=None
    self.lastBlockLock=BoundedSemaphore(1)
=======
    self.closing=False
    self.Q=FuncQueue()
>>>>>>> 120073f4

  def __str__(self):
    return "Store(%s)" % self.name

  def close(self):
    assert not self.__closing, "close on closed BasicStore"
    self.sync()
    self.__closing=True
    self.Q.close()

  def hash(self,block):
    ''' Compute the hash for a block.
    '''
    from cs.venti.hash import hash_sha
    return hash_sha(block)
  def store(self,block):
    ''' Store a block, return its hash.
    '''
    assert not self.__closing
    ch=self.store_a(block)
    tag, h = ch.get()
    assert type(h) is str and type(tag) is int, "h=%s, tag=%s"%(h,tag)
    return h
  def store_a(self,block):
    ''' Queue a block for storage, return a cs.threads.Q1 from which to
        read (tag,hash) when stored.
    '''
    assert type(block) is str, \
           "block=%s"%(block,tag)
    assert not self.__closing
    ch=Q1()
    self.store_ch(block,ch)
    return ch
  def store_ch(self,block,ch,tag=None):
    ''' Given a block, a channel/Queue and an optional tag,
        queue the block for storage and return the tag.
        If the tag is None or missing, one is generated.
    '''
    assert not self.__closing
    if tag is None: tag=seq()
    self.Q.call(self.store_bg,block,tag,ch)
    return tag
  def store_bg(self,block,tag,ch):
    ''' Accept a block for storage, report the hash code on the supplied channel/queue.
        Then store the block synchronously.
    '''
    h=self.hash(block)
    ch.put((tag,h))
    h2=self.store(block)
    assert h == h2, "hash(block)=%s, %s.store() returns %s" % (h, self, h2)
  def fetch(self,h):
    ''' Fetch a block given its hash.
    '''
    assert not self.__closing
    ch=self.fetch_a(h,None)
    tag, block = ch.get()
    return block
  def fetch_a(self,h,noFlush=False):
    ''' Request a block from its hash.
        Return a cs.threads.Q1 from which to read (tag,block).
        The hint noFlush, if specified and True, suggests that streaming
        store connections need not flush the request stream because another
        request will follow immediately after this request. This allows
        for more efficient use of streams. Users of this flag must
        ensure that a "normal" flushing request follows any noFlush
        requests promptly, otherwise deadlocks may ensue.
    '''
    assert not self.__closing
    ch=Q1()
    self.fetch_ch(h,ch)
    return ch
  def fetch_ch(self,h,ch,tag=None,noFlush=False):
    ''' Given a hash, a channel/Queue and an optional tag,
        queue the hash for retrieval and return the tag.
        If the tag is None or missing, one is generated.
        The hint noFlush, if specified and True, suggests that streaming
        store connections need not flush the request stream because another
        request will follow immediately after this request. This allows
        for more efficient use of streams. Users of this flag must
        ensure that a "normal" flushing request follows any noFlush
        requests promptly, otherwise deadlocks may ensue.
    '''
    assert not self.__closing
    if tag is None: tag=seq()
    self.Q.call(self.fetch_bg,h,tag,ch)
    return tag
  def fetch_bg(self,h,tag,ch):
    ''' Accept a hash, report the matching block on the supplied channel/queue.
    '''
    block=self.fetch(h)
    ch.put((tag,block))
  def prefetch(self,hs):
    ''' Prefetch the blocks associated with hs, an iterable returning hashes.
        This is intended to hint that these blocks will be wanted soon,
        and so implementors should probably queue the fetches on an
        "idle" queue so as not to penalise other store users.
        This default implementation does nothing, which may be perfectly
        legitimate for some stores.
    '''
    pass
  def multifetch(self,hs):
    ''' Generator returning a bunch of blocks in sequence corresponding to
        the iterable hashes 'hs'.
    '''
    qs=[]
    lasth=None
    for h in hs:
      if lasth is not None:
        qs.append(self.fetch_a(lasth),noFlush=True)
      lasth=h
    if lasth is not None:
      qs.append(self.fetch_a(lasth))
    for q in qs:
      tag, block = q.get()
      yield block

  def haveyou(self,h):
    ''' Test if a hash is present in the store.
    '''
    assert not self.__closing
    ch=self.haveyou_a(h)
    tag, yesno = ch.get()
    return yesno
  def haveyou_a(self,h):
    ''' Query whether a hash is in the store.
        Return a cs.threads.Q1 from which to read (tag, yesno).
    '''
    assert not self.__closing
    ch=Q1()
    self.haveyou_ch(h,ch)
    return ch
  def haveyou_ch(self,h,ch,tag=None):
    assert not self.__closing
    if tag is None: tag=seq()
    self.Q.call(self.haveyou_bg,h,tag,ch)
    return tag
  def haveyou_bg(self,h,tag,ch):
    ch.put((tag, self.haveyou(h)))
  def missing(self,hs):
    ''' Yield hashcodes that are not in the store from an iterable hash code list.
    '''
    for h in hs:
      if h not in self.cache:
        yield h
  def sync(self):
    ''' Return when the store is synced.
    '''
    ##assert not self.closing
    debug("store.sync: calling sync_a...")
    ch=self.sync_a()
    debug("store.sync: waiting for response on %s" % ch)
    tag, dummy = ch.get()
    debug("store.sync: response: tag=%s, dummy=%s" % (tag, dummy))
  def sync_a(self):
    ''' Request that the store be synced.
        Return a cs.threads.Q1 from which to read the answer on completion.
    '''
    assert not self.__closing
    ch=Q1()
    self.sync_ch(ch)
    return ch
  def sync_ch(self,ch,tag=None):
    if tag is None: tag=seq()
    self.Q.call(self.sync_bg,tag,ch)
    return tag
  def sync_bg(self,tag,ch):
    self.sync()
    ch.put((tag,None))
  def __contains__(self, h):
    ''' Wrapper for haveyou().
    '''
    return self.haveyou(h)
  def __getitem__(self,h):
    ''' Wrapper for fetch(h).
    '''
    if h not in self:
      raise KeyError, "%s: %s not in store" % (self, tohex(h))
    block=self.fetch(h)
    if block is None:
      raise KeyError, "%s: fetch(%s) returned None" % (self, tohex(h))
    return block
  def get(self,h,default=None):
    ''' Return block for hash, or None if not present in store.
    '''
    if h not in self:
      return None
    return self[h]

class Store(BasicStore):
  ''' A store connected to a backend store or a type designated by a string.
  '''
  def __init__(self,S):
    ''' Trivial wrapper for another store.
        If 'S' is a string:
          /path/to/store designates a GDBMStore.
          |shell-command designates a command to connect to a StreamStore.
          tcp:addr:port designates a TCP target serving a StreamStore.
    '''
    BasicStore.__init__(self,str(S))
    if type(S) is str:
      if S[0] == '/':
        from cs.venti.gdbmstore import GDBMStore
        S=GDBMStore(S)
      elif S[0] == '|':
        toChild, fromChild = os.popen2(S[1:])
        from cs.venti.stream import StreamStore
        S=StreamStore(S,toChild,fromChild)
      elif S.startswith("tcp:"):
        from cs.venti.tcp import TCPStore
        host, port = S[4:].rsplit(':',1)
        if len(host) == 0:
          host='127.0.0.1'
        S=TCPStore((host, int(port)))
      else:
        assert False, "unhandled Store name \"%s\"" % S
    self.S=S
  def scan(self):
    if hasattr(self.S,'scan'):
      for h in self.S.scan():
        yield h
  def close(self):
    BasicStore.close(self)
    self.S.close()
  def store(self,block):
    return self.S.store(block)
  def fetch(self,h):
    return self.S.fetch(h)
  def haveyou(self,h):
    return self.S.haveyou(h)
  def sync(self):
    self.S.sync()
    if self.logfp is not None:
      self.logfp.flush()

from cs.upd import out, nl

def pullFromSerial(S1,S2):
  asked=0
  for h in S2.scan():
    asked+=1
    out("%d %s" % (asked,tohex(h)))
    if not S1.haveyou(h):
      S1.store(S2.fetch(h))
def pullFrom(S1,S2):
  haveyou_ch=Queue(size=256)
  fetch_ch=Queue(size=256)
  pending=DictMonitor()
  watcher=Thread(target=_pullWatcher,args=(S1,S2,haveyou_ch,pending,fetch_ch))
  watcher.start()
  fetcher=Thread(target=_pullFetcher,args=(S1,fetch_ch))
  fetcher.start()
  asked=0
  for h in S2.scan():
    asked+=1
    out("%d %s" % (asked,tohex(h)))
    tag=seq()
    pending[tag]=h
    S1.haveyou_ch(h,haveyou_ch,tag)
  nl('draining haveyou queue...')
  haveyou_ch.put((None,asked))
  watcher.join()
  nl('draining fetch queue...')
  fetcher.join()
  out('')

def _pullWatcher(S1,S2,ch,pending,fetch_ch):
  closing=False
  answered=0
  fetches=0
  while not closing or asked > answered:
    tag, yesno = ch.get()
    if tag is None:
      asked=yesno
      closing=True
      continue
    answered+=1
    if closing:
      left=asked-answered
      if left % 10 == 0:
        out(str(left))
    h=pending[tag]
    if not yesno:
      fetches+=1
      S2.fetch_ch(h,fetch_ch)
      warn("requested %s" % tohex(h))
    del pending[tag]
  fetch_ch.put((None,fetches))

def _pullFetcher(S1,ch):
  closing=False
  fetched=0
  while not closing or fetches > fetched:
    tag, block = ch.get()
    if tag is None:
      fetches=block
      closing=True
      continue
    if closing:
      left=fetches-fetched
      if left % 10 == 0:
        out(str(left))
    fetched+=1
    h=S1.store(block)
    warn("stored %s" % tohex(h))<|MERGE_RESOLUTION|>--- conflicted
+++ resolved
@@ -25,15 +25,8 @@
     LogLine.__init__(self,name)
     self.name=name
     self.logfp=None
-<<<<<<< HEAD
-    self.__closing=False
-    self.Q=FuncQueue(size=256)  # arbitrary limit on queue length
-    self.lastBlock=None
-    self.lastBlockLock=BoundedSemaphore(1)
-=======
     self.closing=False
     self.Q=FuncQueue()
->>>>>>> 120073f4
 
   def __str__(self):
     return "Store(%s)" % self.name
