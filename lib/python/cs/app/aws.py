--- conflicted
+++ resolved
@@ -17,11 +17,7 @@
 from cs.logutils import setup_logging, D, error, Pfx
 from cs.mappings import LRUCache
 from cs.threads import locked_property
-<<<<<<< HEAD
-from cs.obj import O
-=======
-from cs.misc import O, O_str
->>>>>>> 80f4925b
+from cs.obj import O, O_str
 
 def main(argv, stderr=None):
   if stderr is None:
