--- conflicted
+++ resolved
@@ -1,11 +1,7 @@
 #!/usr/bin/python
 #
 
-<<<<<<< HEAD
 ''' Command line utility for working with Beyonwiz PVR devices.
-=======
-''' Commandline main programme.
->>>>>>> adb52bc8
 '''
 
 from __future__ import print_function
@@ -13,10 +9,7 @@
 import json
 import os.path
 import sys
-<<<<<<< HEAD
-=======
 from cs.cmdutils import BaseCommand
->>>>>>> adb52bc8
 from cs.logutils import setup_logging, warning, error
 from cs.pfx import Pfx
 from cs.x import X
@@ -26,75 +19,6 @@
 
 TRY_N = 32
 
-<<<<<<< HEAD
-USAGE = '''Usage:
-    %s cat tvwizdirs...
-        Write the video content of the named tvwiz directories to
-        standard output as MPEG2 transport Stream, acceptable to
-        ffmpeg's "mpegts" format.
-    %s convert recording [start..end]... [output.mp4]
-        Convert the video content of the named recording to
-        the named output file (typically MP4, though the ffmpeg
-        output format chosen is based on the extension).
-        Most metadata are preserved.
-        start..end: Optional start and end offsets in seconds, used
-          to crop the recording output.
-    %s mconvert recording...
-        Convert multiple named recordings to automatically named .mp4 files
-        in the current directory.
-        Most metadata are preserved.
-    %s meta recording...
-        Report metadata for the supplied recordings.
-    %s scan recording...
-        Scan the data structures of the supplied recordings.
-    %s stat tvwizdirs...
-        Print some summary information for the named tvwiz directories.
-    %s test
-        Run unit tests.'''
-
-def main(argv=None):
-  ''' Command line main programme.
-  '''
-  return Main().main(argv)
-
-class Main:
-
-  def main(self, argv=None):
-    if argv is None:
-      argv = sys.argv
-    args = list(argv)
-    cmd = os.path.basename(args.pop(0))
-    setup_logging(cmd)
-    usage = USAGE % (cmd, cmd, cmd, cmd, cmd, cmd, cmd)
-
-    badopts = False
-
-    if not args:
-      error("missing operation")
-      badopts = True
-    else:
-      op = args.pop(0)
-      with Pfx(op):
-        try:
-          opcmd = getattr(self, 'cmd_' + op)
-        except AttributeError:
-          error("unrecognised operation")
-          badopts = True
-        else:
-          try:
-            xit = opcmd(args)
-          except GetoptError as e:
-            error("%s", e)
-            badopts = True
-    if badopts:
-      print(usage, file=sys.stderr)
-      return 2
-    return xit
-
-  def cmd_cat(self, args):
-    if not args:
-      raise GetoptError("missing recordings")
-=======
 def main(argv=None, cmd=None):
   ''' Main command line.
   '''
@@ -143,36 +67,26 @@
     '''
     if not args:
       raise GetoptError("missing tvwizdirs")
->>>>>>> adb52bc8
     for arg in args:
       # NB: dup stdout so that close doesn't close real stdout
       stdout_bfd = os.dup(sys.stdout.fileno())
       stdout_bfp = os.fdopen(stdout_bfd, "wb")
       TVWiz(arg).copyto(stdout_bfp)
       stdout_bfp.close()
-<<<<<<< HEAD
-
-  def cmd_convert(self, args):
-=======
     return 0
 
   @staticmethod
   def cmd_convert(args, options, cmd):
     ''' Convert a recording to MP4.
     '''
->>>>>>> adb52bc8
     if not args:
       raise GetoptError("missing recording")
     srcpath = args.pop(0)
     with Pfx(srcpath):
       # parse optional start..end arguments
       timespans = []
-<<<<<<< HEAD
-      while args and '..' in args[0]:
-=======
       while (args and args[0] and args[0].isdigit() and args[-1].isdigit()
              and '..' in args[0]):
->>>>>>> adb52bc8
         try:
           start, end = args[0].split('..')
           start_s = float(start)
@@ -183,26 +97,14 @@
           X("FAIL %r: %s", args[0], e)
           pass
         else:
-<<<<<<< HEAD
-          args.pop(0)
-          timespans.append( (start_s, end_s) )
-=======
           # use this argument as a timespan
           args.pop(0)
           timespans.append((start_s, end_s))
->>>>>>> adb52bc8
       # collect optional dstpath
       if args:
         dstpath = args.pop(0)
       else:
         dstpath = None
-<<<<<<< HEAD
-      R = Recording(srcpath)
-      xit = 0 if R.convert(dstpath, max_n=TRY_N, timespans=timespans) else 1
-      return xit
-
-  def cmd_mconvert(self, args):
-=======
       if args:
         raise GetoptError("extra arguments: %s" % (' '.join(args),))
       R = Recording(srcpath)
@@ -212,7 +114,6 @@
   def cmd_mconvert(args, options, cmd):
     ''' Convert multiple recordings to MP4.
     '''
->>>>>>> adb52bc8
     if not args:
       raise GetoptError("missing recordings")
     xit = 0
@@ -223,32 +124,16 @@
           xit = 1
     return xit
 
-<<<<<<< HEAD
-  def cmd_meta(self, args):
-=======
   @staticmethod
   def cmd_meta(args, options, cmd):
     ''' Report metadata about recordings.
     '''
->>>>>>> adb52bc8
     if not args:
       raise GetoptError("missing recordings")
     for filename in args:
       with Pfx(filename):
         R = Recording(filename)
         print(filename, R.metadata._asjson(), sep='\t')
-<<<<<<< HEAD
-
-  def cmd_scan(self, args):
-    if not args:
-      raise GetoptError("missing recordings")
-    for arg in args:
-      print(arg)
-      total = 0
-      chunkSize = 0
-      chunkOff = 0
-      for wizOffset, fileNum, flags, offset, size in TVWiz(arg).trunc_records():
-=======
     return 0
 
   @staticmethod
@@ -264,7 +149,6 @@
       chunkOff = 0
       for wizOffset, fileNum, flags, offset, size in TVWiz(tvwizdir
                                                            ).trunc_records():
->>>>>>> adb52bc8
         print("  wizOffset=%d, fileNum=%d, flags=%02x, offset=%d, size=%d" \
               % ( wizOffset, fileNum, flags, offset, size )
              )
@@ -282,24 +166,6 @@
       if chunkOff > 0:
         print("    final chunk of %d" % chunkSize)
       print("  total %d" % total)
-<<<<<<< HEAD
-
-  def cmd_stat(self, args):
-    if not args:
-      raise GetoptError("missing recordings")
-    for pathname in args:
-      with Pfx(pathname):
-        R = Recording(pathname)
-        print(pathname)
-        for json_line in R.metadata._asjson(indent="  ").split("\n"):
-          if json_line:
-            print(" ", json_line)
-
-  def cmd_test(self, args):
-    host = args.pop(0)
-    print("host =", host, "args =", args)
-    WizPnP(host).test()
-=======
     return 0
 
   @staticmethod
@@ -324,7 +190,6 @@
     print("host =", host, "args =", args)
     WizPnP(host).test()
     return 0
->>>>>>> adb52bc8
 
 if __name__ == '__main__':
   sys.exit(main(sys.argv, cmd=__package__))