--- conflicted
+++ resolved
@@ -133,14 +133,10 @@
       except OSError as e:
         if e.errno == errno.ENOENT:
           warning("cannot open: %s", e)
-<<<<<<< HEAD
-        raise
-=======
         else:
           raise
       except EOFError as e:
         warning("short file: %s", e)
->>>>>>> 5ff1a6fc
 
   @pfx_method
   def read_ap(self):
