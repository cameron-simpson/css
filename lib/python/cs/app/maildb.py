#!/usr/bin/python -tt

from __future__ import with_statement
from cs.logutils import setup_logging, Pfx, info, warning, error, D
from cs.mail import ismaildir, ismbox, messagesFromPath
from cs.nodedb import NodeDB, Node, NodeDBFromURL
from cs.misc import the
from collections import deque
from getopt import getopt, GetoptError
from email.utils import getaddresses, parseaddr, formataddr
from itertools import chain
import logging
import sys
import os
import unittest

def main(argv):
  cmd = os.path.basename(argv.pop(0))
  usage = '''Usage:
    %s [-m mdburl] op [op-args...]
    Ops:
      import-addresses < addresses.txt
      list-groups [groups...]''' \
    % (cmd,)
  setup_logging(cmd)

  xit = 0
  badopts = False
  mdburl = None

  try:
    opts, args = getopt(argv[1:], 'm:')
  except GetoptError, e:
    error("unrecognised option: %s: %s"% (e.opt, e.msg))
    badopts = True
    opts, args = [], []

  for opt, val in opts:
    if opt == '-m':
      mdburl = val
    else:
      raise GetoptError("unrecognised option: %s", opt)

  if mdburl is None:
    mdburl = os.environ['MAILDB']

  if len(argv) == 0:
    error("missing op")
    badopts = True
  else:
    mdb = MailDB(mdburl, readonly=False)
    op = argv.pop(0)
    with Pfx(op):
      if op == 'import-addresses':
        if sys.stdin.isatty():
          error("stdin is a tty, file expected")
          xit=2
        else:
          mdb.importAddresses(sys.stdin)
          mdb.close()
      elif op == 'list-groups':
        if len(argv):
          groups = argv
        else:
          groups = sorted(mdb.groups.keys())
        for group in groups:
          G = mdb.getAddressGroupNode(group)
          if not G:
            error("no such group: %s", group)
            xit = 1
            continue
          print group, ", ".join(A.formatted for A in G.ADDRESSes)
      else:
        error("unsupported op")
        badopts = True

  if badopts:
    error(usage)
    xit = 2

  return xit

<<<<<<< HEAD
PersonNode = Node

=======
>>>>>>> 58afbd8d
class AddressNode(Node):

  @property
  def formatted(self):
    return formataddr( (self.REALNAME, self.name) )

  @property
  def realname(self):
    return self.REALNAME

class MessageNode(Node):

  @property
  def references(self):
    return self.REFERENCEs

  @property
  def followups(self):
    return set( N for N, attr, count in self.references(attr='PARENT', type='MESSAGE') )

  def thread_root(self):
    M = self
    while True:
      ps = M.PARENTs
      if not ps:
        return M
      M = ps[0]
      if M is self:
        raise ValueError, "%s: recursive PARENTs" % (M,)

  def thread_walk(self, depthFirst=False):
    ''' Walk the threads from this message yielding MessageNodes.
        By default messages are returned in breadthfirst order
        unless the optional parameter `depthFirst` is true.
    '''
    seen = set()
    msgq = deque()
    msgq.append(self)
    while msgq:
      M = msgq.popleft()
      if M in seen:
        continue
      yield M
      seen.add(M)
      for M2 in M.followups:
        if depthFirst:
          msgq.appendleft(M2)
        else:
          msgq.append(M2)

TypeFactory = { 'MESSAGE':      MessageNode,
                'ADDRESS':      AddressNode,
              }

def MailDB(mdburl, readonly=True, klass=None):
  if klass is None:
    klass = _MailDB
  return NodeDBFromURL(mdburl, readonly=readonly, klass=klass)

class _MailDB(NodeDB):
  ''' Extend NodeDB for email.
  '''

  def __init__(self, backend, readonly=False):
    NodeDB.__init__(self, backend, readonly=readonly)
    self.groups = {}    # map of groupname to set of addresses
    self.scan_groups()

  def _createNode(self, t, name):
    ''' Create a new Node of the specified type.
    '''
    if t in TypeFactory:
      return TypeFactory[t](t, name, self)
    return NodeDB._createNode(self, t, name)

  def getAddressNode(self, addr):
    ''' Obtain the AddressNode for the specified address `addr`.
        If the optional parameter `name` is specified and
        the Node has no .REALNAME attribute, sets .REALNAME to `name`.
    '''
    if type(addr) is str:
      realname, coreaddr = parseaddr(addr)
    else:
      realname, coreaddr = addr
    coreaddr = coreaddr.lower()
    if  len(coreaddr) == 0:
      raise ValueError("core(%r) => %r" % (addr, coreaddr))
    A = self.get( ('ADDRESS', coreaddr), doCreate=True)
    if 'REALNAME' not in A or not len(A.REALNAME):
      A.REALNAME = realname
    return A

  def scan_groups(self, addrs=None):
    if addrs is None:
      addrs = self.ADDRESSes
    for A in addrs:
      for group in A.GROUPs:
        if group in self.groups:
          G = self.groups[group]
        else:
          G = self.groups[group] = set()
        G.add(A.name)

  def getMessageNode(self, message_id):
    ''' Obtain the Node for the specified Message-ID `message_id`.
    '''
    return self.get( ('MESSAGE', message_id), doCreate=True)

  def importPath(self, path):
    ''' Import all the messages stored at `path`.
    '''
    with Pfx(path):
      for M in messagesFromPath(path):
        self.importMessage(M)

  def addrtexts_to_AddressNodes(self, addrtexts):
    return [ self.getAddressNode( (realname, addr), doCreate=True)
             for realname, addr
             in getaddresses(addrtexts)
           ]

  def importMessage(self, msg):
    ''' Import the message `msg`.
        Returns the MessageNode.
    '''
    info("import %s->%s: %s" % (msg['from'], msg['to'], msg['subject']))

    msgid = msg['message-id'].strip()
    if ( not msgid.startswith('<')
      or not msgid.endswith('>')
      or msgid.find("@") < 0
       ):
      raise ValueError, "invalid Message-ID: %s" % (msgid,)

    M = self.getMessageNode(msgid)
    M.MESSAGE = msg
    M.SUBJECT = msg['subject']
    if 'date' in msg:
      M.DATE = msg['date']
    M.FROMs = self.addrtexts_to_AddressNodes(msg.get_all('from', []))
    addrs = {}
    M.RECIPIENTS = self.addrtexts_to_AddressNodes(
                       chain( msg.get_all(hdr, [])
                              for hdr
                              in ('to', 'cc', 'bcc', 'resent-to', 'resent-cc')
                            )
                     )
    refhdr = None
    try:
      refhdr = msg['in-reply-to']
    except KeyError:
      try:
        refhdr = msg['references']
      except KeyError:
        pass
    if refhdr:
      refids = [ msgid for msgid in refhdr.split() if len(msgid) ]
      if refids:
        M.PARENT = self.getMessageNode(refids[-1])

    return M

  def importAddresses(self, fp):
    ''' Import addresses into groups from the file `fp`.
        Import lines are of the form:
          group[,...] email address
    '''
    with Pfx(str(fp)):
      lineno = 0
      for line in fp:
        lineno += 1
        with Pfx(str(lineno)):
          if not line.endswith('\n'):
            error("unexpected EOF")
            break
          try:
            groups, addr = line.strip().split(None, 1)
          except ValueError:
            error("no addresses")
            continue
          if not len(addr):
            info("SKIP - no address")
          ##print groups, addr
          try:
            A = self.getAddressNode(addr)
          except ValueError, e:
            error("bad address: %s: %s", addr, e)
            continue
          A.GROUPs.update(groups.split(','))
          self.scan_groups([A])

if __name__ == '__main__':
  sys.exit(main(list(sys.argv)))<|MERGE_RESOLUTION|>--- conflicted
+++ resolved
@@ -80,11 +80,8 @@
 
   return xit
 
-<<<<<<< HEAD
 PersonNode = Node
 
-=======
->>>>>>> 58afbd8d
 class AddressNode(Node):
 
   @property
