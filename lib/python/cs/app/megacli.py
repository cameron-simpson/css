#!/usr/bin/env python3
#
# Convenience routines to access MegaRAID adapters via the megacli
# command line tool.
# - Cameron Simpson <cs@cskk.id.au> 29jan2013
#

r'''
Command line tool to inspect and manipulate LSI MegaRAID adapters,
such as used in IBM ServeRAID systems and Dell PowerEdge RAID Controller (PERC).

Many IBM xSeries servers come with LSI Logic MegaRAID RAID controllers,
under the name IBM ServerRAID.
These controllers are also used by Dell as Dell PowerEdge RAID Controller (PERC).

These can be accessed during the machine boot process via the BIOS screens
using a conventional BIOS-like text interface or a ghastly and painful to use
GUI interface. However, either of these requires the machine OS to be down.

The RAID adapters can also be accessed while the machine OS is up.
For Linux, IBM offer a set of command line tools named MegaCLI_,
which are installed in `/opt/MegaRAID`.
Unfortunately, their MegaCLI executable is both fiddly to invoke
and, in its reporting mode, produces a barely human readable report
which is quite hostlie to machine parsing.
I would surmise that someone was told to dump the adapter data in text form,
and did so with an ad hoc report; it is pages long and arduous to inspect by eye.

The situation was sufficiently painful that I wrote this module
which runs a couple of the report modes and parses their output.

Report Mode
-----------

The "report" mode then dumps a short summary report of relevant information
which can be eyeballed immediately;
RAID configuration and issues are immediately apparent.
Here is an example output
(the "+" tracing lines are on stderr
and recite the underlying MegaCLI commands used):

    # mcli report
    + exec py26+ -m cs.app.megacli report
    + exec /opt/MegaRAID/MegaCli/MegaCli64 -CfgDsply -aAll
    + exec /opt/MegaRAID/MegaCli/MegaCli64 -PDlist -aAll
    Adapter 0 IBM ServeRAID-MR10i SAS/SATA Controller serial# Pnnnnnnnnn
      Virtual Drive 0
        2 drives, size = 278.464GB, raid = Primary-1, Secondary-0, RAID Level Qualifier-0
          physical drive enc252.devid8 [252:0]
          physical drive enc252.devid7 [252:1]
      4 drives:
        enc252.devid7 [252:1]: VD 0, DG None: 42D0628 279.396 GB, Online, Spun Up
        enc252.devid8 [252:0]: VD 0, DG None: 81Y9671 279.396 GB, Online, Spun Up
        enc252.devid2 [252:2]: VD None, DG None: 42D0628 279.396 GB, Unconfigured(good), Spun Up
        enc252.devid3 [252:3]: VD None, DG None: 42D0628 279.396 GB, Unconfigured(good), Spun Up

Status Mode
-----------

The "status" mode recites the RAID status in a series of terse one line summaries;
we use its output in our nagios monitoring.
Here is an example output (the "+" tracing lines are on stderr,
and recite the underlying MegaCLI commands used):

    # mcli status
    + exec py26+ -m cs.app.megacli status
    + exec /opt/MegaRAID/MegaCli/MegaCli64 -CfgDsply -aAll
    + exec /opt/MegaRAID/MegaCli/MegaCli64 -PDlist -aAll
    OK A0

Locate Mode
-----------

The "locate" mode prints a MegaCLI command line
which can be used to activate or deactivate the location LED on a specific drive.
Here is an example output:

    # mcli locate 252:4
    /opt/MegaRAID/MegaCli/MegaCli64 -PdLocate -start -physdrv[252:4] -a0

    # mcli locate 252:4 stop
    /opt/MegaRAID/MegaCli/MegaCli64 -PdLocate -stop -physdrv[252:4] -a0

New_RAID Mode
-------------
The "new_raid" mode prints a MegaCLI command line
which can be used to instruct the adapter to assemble a new RAID set.

MegaCLI class
-------------

The module provides a MegaCLI class which embodies the parsed information
from the MegaCLI reporting modes.
This can be imported and used for special needs.

.. _MegaCLI: http://www-947.ibm.com/support/entry/portal/docdisplay?lndocid=migr-5082327
'''

import os
import re
import sys
from subprocess import call, Popen, PIPE
from types import SimpleNamespace as NS

DISTINFO = {
    'keywords': ["python2"],
    'classifiers': [
        "Programming Language :: Python",
        "Programming Language :: Python :: 2",
    ],
    'entry_points': {
        'console_scripts': [
            'mcli = cs.app.megacli:main',
        ],
    },
}

cmd = __file__

USAGE = '''Usage:
    %s locate enc_slot [{start|stop}]
    %s new_raid raid_level enc:devid...
    %s offline enc_slot
    %s report
    %s save save_file
    %s status'''

# default location of MegaCLI executable
MEGACLI = '/opt/MegaRAID/MegaCli/MegaCli64'

mode_CFGDSPLY = 0  # -CfgDsply mode
mode_PDLIST = 1  # -PDlist mode

re_SPEED = re.compile('^(\d+(\.\d+)?)\s*(\S+)$')

def main(argv=None):
  global cmd_old
  if argv is None:
    argv = sys.argv
  argv = list(argv)
  cmd = argv.pop(0)
  cmd_old = []
  usage = USAGE % (cmd, cmd, cmd, cmd, cmd, cmd)

  badopts = False

  # default adapter number
  adapter = 0

  if not argv:
    warning("missing command")
    badopts = True
  else:
    command = argv.pop(0)

  if not badopts:
    xit = 0

    M = MegaRAID()

    if command == "report":
      for An in M.adapters:
        A = M.adapters[An]
        print("Adapter", An, A.product_name, "serial#", A.serial_no)
        for Vn, V in A.virtual_drives.items():
          print("  Virtual Drive", Vn)
          print(
              "    %s: %d drives, size = %s%s, raid = %s" % (
                  V.state, len(V.physical_disks
                               ), V.size, V.size_units, V.raid_level
              )
          )
          for DRVn, DRV in V.physical_disks.items():
            print(
                "      physical drive %s[%s] %s" %
                (DRV.id, DRV.enc_slot, DRV.firmware_state)
            )
        print("  %d drives:" % (len(A.physical_disks),))
        for DRV in A.physical_disks.values():
          print(
              "    %s [%s]: VD %s, DG %s: %s %s %s, %s" % (
                  DRV.id, DRV.enc_slot,
                  getattr(DRV, 'virtual_drive', NS(number=None)).number,
                  getattr(DRV, 'disk_group', NS(number=None)).number, DRV.fru,
                  DRV.raw_size, DRV.raw_size_units, DRV.firmware_state
              ),
              end=''
          )
          try:
            count = DRV.media_error_count
          except AttributeError:
            pass
          else:
            if count:
              print(", media errors %s" % count, end='')
          try:
            count = DRV.other_error_count
          except AttributeError:
            pass
          else:
            if count:
              print(", other errors %s" % count, end='')
          print()
    elif command == "save":
      save_file, = argv
      if save_raid(save_file) != 0:
        xit = 1
    elif command == "locate":
      enc_slot = argv.pop(0)
      if argv:
        do_start = argv.pop(0)
        if do_start == "start":
          do_start = True
        elif do_start == "stop":
          do_start = False
        else:
          warning("locate: bad start/stop setting: %r", do_start)
          badopts = True
        if argv:
          warning(
              "locate: extra arguments after start/stop: %s", ' '.join(argv)
          )
          badopts = True
      else:
        do_start = True
      if not badopts:
        M.locate(adapter, enc_slot, do_start)
    elif command == "offline":
      enc_slot = argv.pop(0)
      if argv:
        warning("locate: extra arguments after start/stop: %s", ' '.join(argv))
        badopts = True
      if not badopts:
        M.offline(adapter, enc_slot)
    elif command == "new_raid":
      if len(argv) < 2:
        warning("new_raid: missing raid_level or drives")
        badopts = True
      else:
        level = int(argv.pop(0))
        if M.new_raid(level, argv, adapter=adapter) != 0:
          xit = 1
    elif command == "status":
      for An in M.adapters:
        adapter_errs = []
        A = M.adapters[An]
        for DRV in A.physical_disks.values():
          firmware_state = getattr(DRV, 'firmware_state', 'UNKNOWN')
          if firmware_state not in ("Online, Spun Up",
                                    "Unconfigured(good), Spun Up"):
            adapter_errs.append(
                "drive:%s[%s]/VD:%s/%s" % (
                    DRV.id, DRV.enc_slot,
                    getattr(DRV, 'virtual_drive',
                            NS(number=None)).number, DRV.firmware_state
                )
            )
        if adapter_errs:
          print("FAIL A%d %s" % (An, ",".join(adapter_errs)))
        else:
          print("OK A%d" % (An,))
    else:
      error("unsupported command")
      xit = 1

  if badopts:
    print(usage, file=sys.stderr)
    return 2

  return xit

class MegaRAID(NS):

  def __init__(self, megacli=None):
    if megacli is None:
      megacli = os.environ.get('MEGACLI', MEGACLI)
    self.megacli = megacli

  @property
  def adapters(self):
    ''' Mapping of adapter numbers to Adapters.
    '''
    return self.info.adapters

  @property
  def info(self):
    ''' Read various megacli query command outputs and construct a
        data structure with the adpater information.
    '''
    cmd_append("megacli -CfgDsply -aAll")
    ##Mconfigured = self._parse(self.readcmd(['-CfgDsply', '-aAll']), mode_CFGDSPLY)
    Mconfigured = self._parse(open('CfgDsply.txt'), mode_CFGDSPLY)
    # record physical drives by id (NB: _not_ enclosure/slot)
    for A in Mconfigured.adapters.values():
      for V in A.virtual_drives.values():
        for VDRVn, DRV in V.physical_disks.items():
          if DRV.id in A.physical_disks:
            error("VD drive %d: %s already in A.physical_disks", VDRVn)
          else:
            A.physical_disks[DRV.id] = DRV
    cmd_pop()

    cmd_append("megacli -PDlist -aAll")
    ##Mphysical = self._parse(self.readmcd(['-PDlist', '-aAll']), mode_PDLIST)
    Mphysical = self._parse(open('PDList.txt'), mode_PDLIST)
    for A in Mphysical.adapters.values():
      disks = Mconfigured.adapters[A.number].physical_disks
      for DRVid, DRV in A.physical_disks.items():
        cmd_append(str(DRVid))
        if DRVid in disks:
          D("%s: merge PDlist DRV with Mconfigured DRV", DRVid)
          merge_attrs(disks[DRVid], **DRV.__dict__)
        else:
          D("%s: add new DRV to Mconfigured", DRVid)
          disks[DRVid] = DRV
        cmd_pop()
      D("Mphysical merged")
    cmd_pop()

    return Mconfigured

  def _preparse(self, fp, start=1):
    ''' Generator yielding (lineno, line, heading, info, attr).
        Skips blank lines etc.
    '''
<<<<<<< HEAD
    for mlineno, line in enumerate(fp, start=start):
=======
    cmd_append("megacli " + " ".join(megacli_args))
    M = NS(adapters={})
    A = None
    V = None
    SP = None
    DG = None
    DRV = None
    o = None
    for mlineno, line in enumerate(self.readcmd(*megacli_args), 1):
>>>>>>> e178c268
      if not line.endswith('\n'):
        raise ValueError("%d: missing newline" % (mlineno,))
      line = line.rstrip()
      if not line:
        continue
      if line.startswith('======='):
        continue
<<<<<<< HEAD
      line = line.rstrip()
      heading = line
      info = None
      attr = None
=======
      if (line == 'Virtual Drive Information:'
          or line == 'Physical Disk Information:'):
        o = None
        continue
      if line.startswith('Adapter #'):
        An = int(line[9:])
        A = Adapter(number=An, physical_disks={})
        M.adapters[An] = A
        o = A
        continue
>>>>>>> e178c268
      if ': ' in line:
        heading, info = line.split(': ', 1)
      elif ' :' in line:
        heading, info = line.split(' :', 1)
      elif line.endswith(':'):
        heading = line[:-1]
        info = ''
      elif ':' in line:
        heading, info = line.split(':', 1)
      else:
        heading = line
        info = ''
      heading = heading.rstrip()
      info = info.lstrip()
      attr = heading.lower().replace(' ', '_').replace('.', '').replace(
          "'", ''
      ).replace('/', '_')
      try:
        n = int(info)
      except ValueError:
        pass
      else:
        info = n
      yield mlineno, line, heading, info, attr

  def _parse(self, fp, mode):
    ''' Generic parser for megacli output.
        Update 
    '''
    M = O(adapters={})
    o = None
    A = None
    V = None
    SP = None
    DG = None
    DRV = None
    o = None
    for mlineno, line, heading, info, attr  in self._preparse(fp):
      if ( line == 'Virtual Drive Information:'
        or line == 'Physical Disk Information:'
         ):
        o = None
        continue
      if line.startswith('Adapter #'):
        An = int(line[9:])
        A = Adapter(number=An, physical_disks={})
        M.adapters[An] = A
        o = A
        continue
      if mode == mode_CFGDSPLY:
        if heading == 'Adapter':
          An = info
          ##D("new adapter %d", An)
          A = M.adapters[info] = Adapter(
              number=An, disk_groups={}, physical_disks={}, virtual_drives={}
          )
          o = A
          continue
        if heading == 'DISK GROUP':
          DGn = info
          ##D("new disk_group %d", DGn)
          A.disk_groups[DGn] = Disk_Group(adapter=A, number=DGn, spans={})
          DG = A.disk_groups[DGn]
          o = DG
          continue
        if heading == 'SPAN':
          SPn = info
          ##D("new span %d", SPn)
          DG.spans[SPn] = Span(disk_group=DG, number=SPn, arms={})
          SP = DG.spans[SPn]
          o = SP
          continue
        if heading == 'Virtual Drive':
          Vn, Tn = info.split(' (Target Id: ', 1)
          Vn = int(Vn)
          Tn = int(Tn[:-1])
          ##D("new virtual drive %d (target id %d)", Vn, Tn)
          V = A.virtual_drives[Vn] = Virtual_Drive(
              adapter=A, number=Vn, physical_disks={}
          )
          o = V
          continue
        if heading == 'Physical Disk':
          DRVn = info
          ##D("new physical disk %d", DRVn)
          DRV = Physical_Disk(virtual_drive=V, number=DRVn, adapter=A)
          V.physical_disks[DRVn] = DRV
          DRV.virtual_drive = V
          o = DRV
          continue
      if mode == mode_PDLIST:
        if heading == 'Enclosure Device ID':
          # new physical drive commences,
          # do housekeeping for previous drive and then proceed
          if DRV is not None:
            DRVid = DRV.id
            cmd_append("merge previous DRV %s", DRVid)
            if DRVid in A.physical_disks:
              merge_attrs(A.physical_disks[DRV.id], **DRV.__dict__)
            else:
              A.physical_disks[DRV.id] = DRV
            cmd_pop()
          DRV = Physical_Disk()
          o = DRV
      if attr in ('size', 'mirror_data', 'strip_size'):
        size, size_units = info.split()
        setattr(o, attr + '_units', size_units)
        info = float(size)
      elif attr in ('raw_size', 'non_coerced_size', 'coerced_size'):
        size, size_units, sectors = info.split(None, 2)
        setattr(o, attr + '_units', size_units)
        if sectors.startswith('[0x') and sectors.endswith(' Sectors]'):
          setattr(o, attr + '_sectors', int(sectors[3:-9], 16))
        else:
          warning("invalid sectors: %s", sectors)
        info = float(size)
      elif attr.endswith('_speed'):
        m = re_SPEED.match(info)
        if m:
          speed, speed_units = m.group(1), m.group(3)
          setattr(o, attr + '_units', speed_units)
          info = float(speed)
        elif info != "Unknown":
          warning("failed to match re_SPEED against: %s", info)
      elif attr in ('default_cache_policy', 'current_cache_policy'):
        info = info.split(', ')
      elif attr == 'drives_postion':
        DPOS = NS()
        for posinfo in info.split(', '):
          dposk, dposv = posinfo.split(': ')
          setattr(DPOS, dposk.lower(), int(dposv))
        attr = 'drive_position'
        info = DPOS
      elif info == 'Yes':
        info = True
      elif info == 'No':
        info = False
      ##D("%s.%s = %s", o.__class__.__name__, attr, info)
      if o is None:
        error("o is None, not setting .%s to %r", attr, info)
      else:
        setattr(o, attr, info)
      continue

      # catch trailing drive
      if mode == mode_PDLIST:
        if DRV is not None:
          DRVid = DRV.id
          D("PDLIST: note physical drive %s", DRVid)
          cmd_append("final merge previous DRV %s", DRVid)
          if DRVid in A.physical_disks:
            merge_attrs(A.physical_disks[DRV.id], **DRV.__dict__)
          else:
            A.physical_disks[DRV.id] = DRV
          cmd_pop()

    return M

  def locate(self, adapter, enc_slot, do_start=True):
    ''' Start or stop to location light on the specified drive.
    '''
    if do_start:
      start_opt = '-start'
    else:
      start_opt = '-stop'
    return self.docmd(
        '-PdLocate',
        start_opt,
        '-physdrv[%s]' % (enc_slot,),
        '-a%d' % (adapter,),
    )

  def offline(self, adapter, enc_slot):
    ''' Take a drive offline (==> failed).
    '''
    return self.docmd(
        '-PDOffline',
        '-physdrv[%s]' % (enc_slot,),
        '-a%d' % (adapter,),
    )

  def new_raid(self, level, enc_slots, adapter=0):
    ''' Construct a new RAID device with specified RAID `level` on
        `adapter` using the devices specified by `enc_slots`.
    '''
    ## RAID 6 example: -CfgLdAdd -r6 [0:0,0:1,0:2,0:3,0:4,0:5,0:6] -a1
    ok = True
    cmd_append("#%d", adapter)
    if adapter not in self.adapters:
      error("unknown adapter")
      ok = False
    else:
      A = self.adapters[adapter]
      for enc_slot in enc_slots:
        cmd_append(str(enc_slot))
        DRV = A.DRV_by_enc_slot(enc_slot)
        if DRV is None:
          error("unknown disk")
          ok = False
        else:
          if DRV.firmware_state != 'Unconfigured(good), Spun Up':
            error(
                "rejecting drive, firmware state not unconfigured good: %s",
                DRV.firmware_state
            )
            ok = False
          else:
            D("acceptable drive: %s", DRV.firmware_state)
        cmd_pop()
    cmd_pop()
    if not ok:
      return False
    return self.docmd(
        '-CfgLdAdd', '-r%d' % (level,), "[" + ",".join(enc_slots) + "]",
        '-a%d' % (adapter,)
    )

  def readcmd(self, *args):
    ''' Open a pipe from the megacli command and yield lines from its output.
    '''
    cmdargs = [self.megacli] + list(args)
    D("+ %r", cmdargs)
    P = Popen(cmdargs, stdout=PIPE, close_fds=True, encoding='ascii')
    for line in P.stdout:
      yield line
    P.wait()

  def docmd(self, *args):
    ''' Pretend to execute a megacli command as specified.
        This currently just echoes commands to stderr; I fear running
        the "new raid" stuff etc automatically.
        Return True if the exit code is 0, False otherwise.
    '''
    cmdargs = [self.megacli] + list(args)
    D("%r", cmdargs)
    ## return call(cmdargs) == 0
    return True

  def adapter_save(self, adapter, save_file):
    savepath = "%s-a%d" % (save_file, adapter)
    if os.path.exists(save_file):
      error("file exists: %s", savepath)
      return False
    return self.docmd('-CfgSave', '-f', save_file, '-a%d' % (adapter,))

class Adapter(NS):

  def DRV_by_enc_slot(self, enc_slot):
    ''' Find first matching drive by enclosure id and slot number.
        Report errors on multiple matches - serious misconfiguration.
        Returns None if no match.
    '''
    DRV = None
    for aDRV in self.physical_disks.values():
      if aDRV.enc_slot == enc_slot:
        if DRV is None:
          DRV = aDRV
        else:
          error(
              "Adapter #%d: DRV_by_enc_slot(%s): multiple enc_slot matches: %s vs %s",
              self.number, enc_slot, DRV.id, aDRV.id
          )
    return DRV

class Virtual_Drive(NS):

  def __init__(self, **kw):
    NS.__init__(self, **kw)

class Disk_Group(NS):

  def __init__(self, **kw):
    NS.__init__(self, **kw)

class Span(NS):
  pass

class Physical_Disk(NS):

  def __init__(self, **kw):
    self.enclosure_device_id = None
    self.device_id = None
    self.slot_number = None
    self.firmware_state = "UNKNOWN"
    self.ibm_fru_cru = None
    self.raw_size = None
    self.raw_size_units = None
    NS.__init__(self, **kw)

  @property
  def id(self):
    ''' Unique identifier for drive, regrettably not what the megacli
        wants to use.
    '''
    return "enc%s.devid%s" % (self.enclosure_device_id, self.device_id)

  @property
  def enc_slot(self):
    ''' Identifier used by megacli, regretably not unique if enclosure
        misconfigure/misinstalled.
    '''
    return "%s:%s" % (self.enclosure_device_id, self.slot_number)

  @property
  def fru(self):
    return self.ibm_fru_cru

class Disk_Port(NS):
  pass

def cmd_append(msg, *a):
  global cmd, cmd_old
  if msg:
    msg = msg % a
  cmd_old.append(cmd)
  cmd += ": " + msg

def cmd_pop():
  global cmd, cmd_old
  cmd = cmd_old.pop()

def merge_attrs(o, **kw):
  for attr, value in kw.items():
    if not len(attr) or not attr[0].isalpha():
      D(".%s: ignoring, does not start with a letter", attr)
      continue
    try:
      ovalue = getattr(o, attr)
    except AttributeError:
      # new attribute
      setattr(o, attr, value)
    else:
      if ovalue != value:
        D("%s: %s: %r => %r", o, attr, ovalue, value)

debug = os.environ.get('DEBUG')
if debug:

  def D(msg, *a):
    message(msg, sys.stderr, "debug", *a)
else:

  def D(msg, *a):
    pass

def warning(msg, *a):
  message(msg, sys.stderr, "warning", *a)

def error(msg, *a):
  message(msg, sys.stderr, "error", *a)

def message(msg, fp, prefix, *a):
  global cmd
  if a:
    msg = msg % a
  print(cmd + ":", prefix + ":", msg, file=fp)

if __name__ == '__main__':
  sys.exit(main(sys.argv))<|MERGE_RESOLUTION|>--- conflicted
+++ resolved
@@ -323,9 +323,43 @@
     ''' Generator yielding (lineno, line, heading, info, attr).
         Skips blank lines etc.
     '''
-<<<<<<< HEAD
     for mlineno, line in enumerate(fp, start=start):
-=======
+      if not line.endswith('\n'):
+        raise ValueError("%d: missing newline" % (mlineno,))
+      line = line.rstrip()
+      if not line:
+        continue
+      if line.startswith('======='):
+        continue
+      line = line.rstrip()
+      heading = line
+      info = None
+      attr = None
+      if ': ' in line:
+        heading, info = line.split(': ', 1)
+      elif ' :' in line:
+        heading, info = line.split(' :', 1)
+      elif line.endswith(':'):
+        heading = line[:-1]
+        info = ''
+      else:
+        heading = line
+        info = ''
+      heading = heading.rstrip()
+      info = info.lstrip()
+      attr = heading.lower().replace(' ', '_').replace('.','').replace("'",'').replace('/','_')
+      try:
+        n = int(info)
+      except ValueError:
+        pass
+      else:
+        info = n
+      yield mlineno, line, heading, info, attr
+
+  def _parse(self, fp, mode):
+    ''' Generic parser for megacli output.
+        Update 
+    '''
     cmd_append("megacli " + " ".join(megacli_args))
     M = NS(adapters={})
     A = None
@@ -335,7 +369,6 @@
     DRV = None
     o = None
     for mlineno, line in enumerate(self.readcmd(*megacli_args), 1):
->>>>>>> e178c268
       if not line.endswith('\n'):
         raise ValueError("%d: missing newline" % (mlineno,))
       line = line.rstrip()
@@ -343,12 +376,6 @@
         continue
       if line.startswith('======='):
         continue
-<<<<<<< HEAD
-      line = line.rstrip()
-      heading = line
-      info = None
-      attr = None
-=======
       if (line == 'Virtual Drive Information:'
           or line == 'Physical Disk Information:'):
         o = None
@@ -359,7 +386,6 @@
         M.adapters[An] = A
         o = A
         continue
->>>>>>> e178c268
       if ': ' in line:
         heading, info = line.split(': ', 1)
       elif ' :' in line:
@@ -370,8 +396,8 @@
       elif ':' in line:
         heading, info = line.split(':', 1)
       else:
-        heading = line
-        info = ''
+        warning("unparsed line: %s", line)
+        continue
       heading = heading.rstrip()
       info = info.lstrip()
       attr = heading.lower().replace(' ', '_').replace('.', '').replace(
@@ -383,32 +409,6 @@
         pass
       else:
         info = n
-      yield mlineno, line, heading, info, attr
-
-  def _parse(self, fp, mode):
-    ''' Generic parser for megacli output.
-        Update 
-    '''
-    M = O(adapters={})
-    o = None
-    A = None
-    V = None
-    SP = None
-    DG = None
-    DRV = None
-    o = None
-    for mlineno, line, heading, info, attr  in self._preparse(fp):
-      if ( line == 'Virtual Drive Information:'
-        or line == 'Physical Disk Information:'
-         ):
-        o = None
-        continue
-      if line.startswith('Adapter #'):
-        An = int(line[9:])
-        A = Adapter(number=An, physical_disks={})
-        M.adapters[An] = A
-        o = A
-        continue
       if mode == mode_CFGDSPLY:
         if heading == 'Adapter':
           An = info
