--- conflicted
+++ resolved
@@ -97,7 +97,6 @@
       This generator parses slosh extensions and
       :if/ifdef/ifndef/else/endif directives.
 
-<<<<<<< HEAD
   '''
   if type(fp) is str:
     # open file, yield contents
@@ -114,85 +113,6 @@
 
   with Pfx(filename):
     M.debug_parse("begin parse")
-    ifStack = []        # active ifStates (state, in-first-branch)
-    ifState = None      # ifStack[-1]
-    context = None      # FileContext(filename, lineno, line)
-
-    lineno = 0
-    prevline = None
-    for line in fp:
-      lineno += 1
-      with Pfx(str(lineno)):
-        if prevline is not None:
-          # prepend previous continuation line if any
-          line = prevline + '\n' + line
-          prevline = None
-        else:
-          # start of line - new context
-          context = FileContext(filename, lineno, line.rstrip(), parent_context)
-
-        try:
-          if not line.endswith('\n'):
-            raise ParseError(context, len(line), 'unexpected EOF (missing final newline)')
-
-          if line.endswith('\\\n'):
-            # continuation line - gather next line before parse
-            prevline = line[:-2]
-            continue
-
-          line = line.rstrip()
-          if not line or line.lstrip().startswith('#'):
-            # skip blank lines and comments
-            continue
-
-        # look for :if etc
-        if line.startswith(':'):
-          # top level directive
-          _, offset = get_white(line, 1)
-          word, offset = get_identifier(line, offset)
-          if not word:
-            raise SyntaxError("missing directive name")
-          with Pfx(word):
-            if word == 'ifdef':
-              _, offset = get_white(line, offset)
-              mname, offset = get_identifier(line, offset)
-              
-        
-        if ifState and not ifState[0]:
-          # in false branch of "if"; skip line
-          continue
-
-        yield line
-
-def parseMakefile(M, fp, parent_context=None):
-  ''' Read a Mykefile and yield Macros and Targets.
-=======
->>>>>>> 5677de1f
-  '''
-  if type(fp) is str:
-    # open file, yield contents
-    filename = fp
-    with open(filename) as fp:
-<<<<<<< HEAD
-      for O in parseMakefile(M, fp, parent_context):
-=======
-      for O in readMakefileLines(M, fp, parent_context):
->>>>>>> 5677de1f
-        yield O
-    return
-
-  try:
-    filename = fp.name
-  except AttributeError:
-    filename = str(fp)
-
-  with Pfx(filename):
-    M.debug_parse("begin parse")
-<<<<<<< HEAD
-    ok = True
-    action_list = None       # not in a target
-=======
->>>>>>> 5677de1f
     ifStack = []        # active ifStates (state, in-first-branch)
     ifState = None      # ifStack[-1]
     context = None      # FileContext(filename, lineno, line)
@@ -232,11 +152,6 @@
             if not word:
               raise SyntaxError("missing directive name")
             with Pfx(word):
-<<<<<<< HEAD
-              if ifState and not ifState[0]:
-                # we are in the False part of an ":if" directive
-                continue
-=======
               if word == 'ifdef':
                 _, offset = get_white(line, offset)
                 mname, offset = get_identifier(line, offset)
@@ -316,7 +231,6 @@
             if not word:
               raise ParseError("missing directive name")
             with Pfx(word):
->>>>>>> 5677de1f
               if word == 'append':
                 mexpr, offset = parseMacroExpression(context, line, offset)
                 assert offset == len(line)
