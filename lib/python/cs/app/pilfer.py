#!/usr/bin/env python
#
# Web page utility.
#       - Cameron Simpson <cs@zip.com.au> 07jul2010
#

from __future__ import with_statement, print_function
import sys
import os
import os.path
import errno
import shlex
from collections import defaultdict
from copy import copy
from functools import partial
from itertools import chain
import re
if sys.hexversion < 0x02060000: from sets import Set as set
from getopt import getopt, GetoptError
from string import Formatter, whitespace
from subprocess import Popen, PIPE
from time import sleep
from threading import Lock, RLock, Thread
try:
  from urllib.parse import quote, unquote
except ImportError:
  from urllib import quote, unquote
try:
  from urllib.error import HTTPError, URLError
except ImportError:
  from urllib2 import HTTPError, URLError
try:
  from urllib.request import build_opener, HTTPBasicAuthHandler, HTTPCookieProcessor
except ImportError:
  from urllib2 import build_opener, HTTPBasicAuthHandler, HTTPCookieProcessor
try:
  import xml.etree.cElementTree as ElementTree
except ImportError:
  import xml.etree.ElementTree as ElementTree
from cs.app.flag import PolledFlags
from cs.debug import thread_dump, ifdebug
from cs.env import envsub
from cs.excutils import noexc, noexc_gen, logexc, logexc_gen, LogExceptions
from cs.fileutils import file_property, mkdirn
from cs.later import Later, RetryError, \
                    FUNC_ONE_TO_ONE, FUNC_ONE_TO_MANY, FUNC_SELECTOR, \
                    FUNC_MANY_TO_MANY, FUNC_PIPELINE
from cs.lex import get_identifier, is_identifier, get_other_chars
import cs.logutils
<<<<<<< HEAD
from cs.logutils import setup_logging, logTo, Pfx, info, debug, error, warning, exception, trace, pfx_iter, D, X, XP
from cs.mappings import MappingChain, SeenSet
from cs.queues import NullQueue, NullQ, IterableQueue
from cs.resources import MultiOpenMixin
from cs.seq import seq
from cs.threads import locked, locked_property
from cs.urlutils import URL, isURL, NetrcHTTPPasswordMgr
from cs.app.flag import PolledFlags
import cs.obj
from cs.obj import O
from cs.py.func import funcname, funccite, \
                       yields_type, returns_type, \
                       yields_str, returns_bool
=======
from cs.logutils import setup_logging, logTo, info, debug, error, warning, exception, trace, D
from cs.mappings import MappingChain, SeenSet
import cs.obj
from cs.obj import O
import cs.pfx
from cs.pfx import Pfx
from cs.py.func import funcname, funccite, yields_type, returns_type
>>>>>>> 7af9fcd5
from cs.py.modules import import_module_name
from cs.py3 import input, ConfigParser, sorted, ustr, unicode
from cs.queues import NullQueue, NullQ, IterableQueue
from cs.seq import seq
from cs.threads import locked, locked_property
from cs.urlutils import URL, isURL, NetrcHTTPPasswordMgr
from cs.x import X

# parallelism of jobs
DEFAULT_JOBS = 4

# default flag status probe
DEFAULT_FLAGS_CONJUNCTION = '!PILFER_DISABLE'

usage = '''Usage: %s [options...] op [args...]
  %s url URL actions...
      URL may be "-" to read URLs from standard input.
  Options:
    -c config
        Load rc file.
    -F flag-conjunction
        Space separated list of flag or !flag to satisfy as a conjunction.
    -j jobs
	How many jobs (actions: URL fetches, minor computations)
	to run at a time.
        Default: %d
    -q  Quiet. Don't recite surviving URLs at the end.
    -u  Unbuffered. Flush print actions as they occur.
    -x  Trace execution.'''

def main(argv, stdin=None):
  if stdin is None:
    stdin = sys.stdin
  argv = list(argv)
  xit = 0
  argv0 = argv.pop(0)
  cmd = os.path.basename(argv0)
  setup_logging(cmd)
  logTo('.pilfer.log')

  P = Pilfer()
  quiet = False
  jobs = DEFAULT_JOBS
  flagnames = DEFAULT_FLAGS_CONJUNCTION

  badopts = False

  try:
    opts, argv = getopt(argv, 'c:F:j:qux')
  except GetoptError as e:
    warning("%s", e)
    badopts = True
    opts = ()

  for opt, val in opts:
    with Pfx("%s", opt):
      if opt == '-c':
        P.rcs[0:0] = load_pilferrcs(val)
      elif opt == '-F':
        flagnames = val
      elif opt == '-j':
        jobs = int(val)
      elif opt == '-q':
        quiet = True
      elif opt == '-u':
        P.flush_print = True
      elif opt == '-x':
        P.do_trace = True
      else:
        raise NotImplementedError("unimplemented option")

  # break the flags into separate words and syntax check
  flagnames = flagnames.split()
  for flagname in flagnames:
    if flagname.startswith('!'):
      flag_ok = is_identifier(flagname, 1)
    else:
      flag_ok = is_identifier(flagname)
    if not flag_ok:
      error('invalid flag specifier: %r', flagname)
      badopts = True

  dflt_rc = os.environ.get('PILFERRC')
  if dflt_rc is None:
    dflt_rc = envsub('$HOME/.pilferrc')
  if dflt_rc:
    with Pfx("$PILFERRC: %s", dflt_rc):
      P.rcs.extend(load_pilferrcs(dflt_rc))

  if not argv:
    error("missing op")
    badopts = True
  else:
    op = argv.pop(0)
    if op.startswith('http://') or op.startswith('https://') :
      # push the URL back and infer missing "url" op word
      argv.insert(0, op)
      op ='url'
    with Pfx(op):
      if op == 'url':
        if not argv:
          error("missing URL")
          badopts = True
        else:
          url = argv.pop(0)

          # prepare a blank PilferRC and supply as first in chain for this Pilfer
          rc = PilferRC(None)
          P.rcs.insert(0, rc)

          # Load any named pipeline definitions on the command line.
          #
          # A pipeline specification is specified by a leading argument
          # of the form "pipe_name:{", followed by arguments defining
          # functions for the pipeline, and a terminating argument of the
          # form "}".
          #
          # Return `(spec, argv2, errors)` where `spec` is a PipeSpec
          # embodying the specification, `argv2` is the list of arguments
          # after the specification and `errors` is a list of error
          # messages encountered parsing the function arguments.
          #
          # If the leading argument does not commence a function specification
          # then `spec` will be None and `argv2` will be `argv`.
          #
          # Note: this syntax works well with traditional Bourne shells.
          # Zsh users can use 'setopt IGNORE_CLOSE_BRACES' to get
          # sensible behaviour. Bash users may be out of luck.
          #
          while len(argv) and argv[0].endswith(':{'):
            openarg = argv.pop(0)
            with Pfx(openarg):
              pipe_name = openarg[:-2]
              argv2 = []
              end_pos = None
              for pos, arg in enumerate(argv):
                if arg == '}':
                  end_pos = pos
                  break
              if end_pos is None:
                error("no closing '}'")
                badopts = True
                argv = []
              else:
                spec = PipeSpec(pipe_name, argv[:end_pos])
                try:
                  rc.add_pipespec(spec)
                except KeyError as e:
                  error("add pipe: %s", e)
                  badopts = True
                argv = argv[end_pos+1:]

          # now load the main pipeline
          if not argv:
            error("missing main pipeline")
            badopts = True
          else:
            main_spec = PipeSpec(None, argv)

          # gather up the remaining definition as the running pipeline
          pipe_funcs, errors = argv_pipefuncs(argv, P.action_map, P.do_trace)

          # report accumulated errors and set badopts
          if errors:
            for err in errors:
              error(err)
            badopts = True
          if not badopts:
            LTR = Later(jobs)
            P.flagnames = flagnames
            if cs.logutils.D_mode or ifdebug():
              # poll the status of the Later regularly
              def pinger(L):
                while True:
                  D("PINGER: L: quiescing=%s, state=%r: %s", L._quiescing, L._state, L)
                  sleep(2)
              ping = Thread(target=pinger, args=(LTR,))
              ping.daemon = True
              ping.start()
            with LTR as L:
              P.later = L
              # construct the pipeline
              pipeline = L.pipeline(pipe_funcs,
                                    name="MAIN",
                                    outQ=NullQueue(name="MAIN_PIPELINE_END_NQ",
                                                   blocking=True).open(),
                                   )
              X("MAIN: RUN PIPELINE...")
              with pipeline:
                for U in urls(url, stdin=stdin, cmd=cmd):
                  X("MAIN: PUT %r", U)
                  pipeline.put( P.copy_with_vars(_=U) )
              X("MAIN: RUN PIPELINE: ALL ITEMS .put")
              # wait for main pipeline to drain
              LTR.state("drain main pipeline")
              for item in pipeline.outQ:
                warn("main pipeline output: escaped: %r", item)
              # At this point everything has been dispatched from the input queue
              # and the only remaining activity is in actions in the diversions.
              # As long as there are such actions, the Later will be busy.
              # In fact, even after the Later first quiesces there may
              # be stalled diversions waiting for EOF in order to process
              # their "func_final" actions. Releasing these may pass
              # tasks to other diversions.
              # Therefore we iterate:
              #  - wait for the Later to quiesce
              #  - [missing] topologically sort the diversions
              #  - pick the [most-ancestor-like] diversion that is busy
              #    or exit loop if they are all idle
              #  - close the div
              #  - wait for that div to drain
              #  - repeat
              # drain all the divserions, choosing the busy ones first
              divnames = P.open_diversion_names
              while divnames:
                busy_name = None
                for divname in divnames:
                  div = P.diversion(divname)
                  if div._busy:
                    busy_name = divname
                    break
                # nothing busy? pick the first one arbitrarily
                if not busy_name:
                  busy_name = divnames[0]
                busy_div = P.diversion(busy_name)
                LTR.state("CLOSE DIV %s", busy_div)
                busy_div.close(enforce_final_close=True)
                outQ = busy_div.outQ
                D("DRAIN DIV %s", busy_div)
                LTR.state("DRAIN DIV %s: outQ=%s", busy_div, outQ)
                for item in outQ:
                  # diversions are supposed to discard their outputs
                  error("%s: RECEIVED %r", busy_div, item)
                LTR.state("DRAINED DIV %s using outQ=%s", busy_div, outQ)
                divnames = P.open_diversion_names
              LTR.state("quiescing")
              L.wait_outstanding(until_idle=True)
              # Now the diversions should have completed and closed.
            # out of the context manager, the Later should be shut down
            LTR.state("WAIT...")
            L.wait()
            LTR.state("WAITED")
      else:
        error("unsupported op")
        badopts = True

  if badopts:
    print(usage % (cmd, cmd, DEFAULT_JOBS), file=sys.stderr)
    xit = 2

  return xit

@yields_str
def urls(url, stdin=None, cmd=None):
  ''' Generator to yield input URLs.
  '''
  if stdin is None:
    stdin = sys.stdin
  if cmd is None:
    cmd = cs.pfx.cmd
  if url != '-':
    # literal URL supplied, deliver to pipeline
    yield url
  else:
    # read URLs from stdin
    try:
      do_prompt = stdin.isatty()
    except AttributeError:
      do_prompt = False
    if do_prompt:
      # interactively prompt for URLs, deliver to pipeline
      prompt = cmd + ".url> "
      while True:
        try:
          url = input(prompt)
        except EOFError:
          break
        else:
          yield url
    else:
      # read URLs from non-interactive stdin, deliver to pipeline
      lineno = 0
      for line in stdin:
        lineno += 1
        with Pfx("stdin:%d", lineno):
          if not line.endswith('\n'):
            raise ValueError("unexpected EOF - missing newline")
          url = line.strip()
          if not line or line.startswith('#'):
            debug("SKIP: %s", url)
            continue
          yield url

# TODO: recursion protection in action_map expansion
def argv_pipefuncs(argv, action_map, do_trace):
  ''' Process command line strings and return a corresponding list
      of actions to construct a Later.pipeline.
  '''
  # we reverse the list to make action expansion easier
  argv = list(argv)
  errors = []
  pipe_funcs = []
  while argv:
    action = argv.pop(0)
    # support commenting-out of individual actions
    if action.startswith('#'):
      continue
    # macro - prepend new actions
    func_name, offset = get_identifier(action)
    if func_name and func_name in action_map:
      expando = action_map[func_name]
      argv[:0] = expando
      continue
    if action == "per":
      # fork a new pipeline instance per item
      # terminate this pipeline with a function to spawn subpipelines
      # using the tail of the action list from this point
      if not argv:
        errors.append("no actions after %r" % (per,))
      else:
        tail_argv = list(argv)
        name = "per:[%s]" % (','.join(argv))
        pipespec = PipeSpec(name, argv)
        def per(P):
          pipeline = P.later.pipeline(pipespec.actions,
                                      inputs=(P,),
                                      name="%s(%s)" % (name, P))
          with P.later.release():
            for P2 in pipeline.outQ:
              yield P2
        pipe_funcs.append( (FUNC_ONE_TO_MANY, per) )
      argv = []
      continue
    try:
      A = Action(action, do_trace)
    except ValueError as e:
      errors.append("bad action %r: %s" % (action, e))
    else:
      pipe_funcs.append(A)
  return pipe_funcs, errors

def notNone(v, name="value"):
  if v is None:
    raise ValueError("%s is None" % (name,))
  return True

def url_xml_find(U, match):
  for found in url_io(URL(U, None).xml_find_all, (), match):
    yield ElementTree.tostring(found, encoding='utf-8')

class Pilfer(O):
  ''' State for the pilfer app.
      Notable attribute include:
        .flush_print    Flush output after print(), default False.
        .user_agent     Specify user-agent string, default None.
        .user_vars      Mapping of user variables for arbitrary use.
  '''

  def __init__(self, *a, **kw):
    self._name = 'Pilfer-%d' % (seq(),)
    self._lock = Lock()
    self.user_vars = { 'save_dir': '.' }
    self._ = None
    self.flush_print = False
    self.do_trace = False
    self.flags = PolledFlags()
    self._print_to = None
    self._print_lock = Lock()
    self.user_agent = None
    self._lock = RLock()
    self.rcs = []               # chain of PilferRC libraries
    self.seensets = {}
    self.diversions_map = {}        # global mapping of names to divert: pipelines
    self.opener = build_opener()
    self.opener.add_handler(HTTPBasicAuthHandler(NetrcHTTPPasswordMgr()))
    self.opener.add_handler(HTTPCookieProcessor())
    O.__init__(self, **kw)

  def __str__(self):
    return "%s[%s]" % (self._name, self._)
  __repr__ = __str__

  def copy(self, *a, **kw):
    ''' Convenience function to shallow copy this Pilfer with modifications.
    '''
    return cs.obj.copy(self, *a, **kw)

  @property
  def defaults(self):
    ''' Mapping for default values formed by cascading PilferRCs.
    '''
    return MappingChain(mappings=[ rc.defaults for rc in self.rcs ])

  @property
  def _(self):
    ''' Shortcut to this Pilfer's user_vars['_'] entry - the current item value.
    '''
    return self.user_vars['_']

  @_.setter
  def _(self, value):
    if value is not None and not isinstance(value, str):
      raise TypeError("Pilfer._: expected string, received: %r" % (value,))
    self.user_vars['_'] = value

  @property
  def url(self):
    ''' self._ as a URL object.
    '''
    return URL(self._, None)

  def test_flags(self):
    ''' Evaluate the flags conjunction.
        Installs the tested names into the status dictionary as side effect.
        Note that it deliberately probes all flags instead of stopping
        at the first false condition.
    '''
    all_status = True
    flags = self.flags
    for flagname in self.flagnames:
      if flagname.startswith('!'):
        status = not flags.setdefault(flagname[1:], False)
      else:
        status = flags.setdefault(flagname[1:], False)
      if not status:
        all_status = False
    return all_status

  @locked
  def seenset(self, name):
    ''' Return the SeenSet implementing the named "seen" set.
    '''
    seen = self.seensets
    if name not in seen:
      backing_path = MappingChain(mappings=[ rc.seen_backing_paths for rc in self.rcs ]).get(name)
      if backing_path is not None:
        backing_path = envsub(backing_path)
        if ( not os.path.isabs(backing_path)
         and not backing_path.startswith('./')
         and not backing_path.startswith('../')
           ):
          backing_basedir = self.defaults.get('seen_dir')
          if backing_basedir is not None:
            backing_basedir = envsub(backing_basedir)
            backing_path = os.path.join(backing_basedir, backing_path)
      seen[name] = SeenSet(name, backing_path)
    return seen[name]

  def seen(self, url, seenset='_'):
    ''' Test if the named `url` has been seen. Default seetset is '_'.
    '''
    return url in self.seenset(seenset)

  def see(self, url, seenset='_'):
    ''' Mark a `url` as seen. Default seetset is '_'.
    '''
    self.seenset(seenset).add(url)

  @property
  @locked
  def diversions(self):
    ''' The current list of named diversions.
    '''
    return list(self.diversions_map.values())

  @property
  @locked
  def diversion_names(self):
    ''' The current list of diversion names.
    '''
    return list(self.diversions_map.keys())

  @property
  @locked
  @logexc
  def open_diversion_names(self):
    ''' The current list of open named diversions.
    '''
    names = []
    for divname in self.diversion_names:
      div = self.diversion(divname)
      if not div.closed:
        names.append(divname)
    return names

  @logexc
  def quiesce_diversions(self):
    D("%s.quiesce_diversions...", self)
    while True:
      D("%s.quiesce_diversions: LOOP: pass over diversions...", self)
      for div in self.diversions:
        D("%s.quiesce_diversions: check %s ...", self, div)
        div.counter.check()
        D("%s.quiesce_diversions: quiesce %s ...", self, div)
        div.quiesce()
      D("%s.quiesce_diversions: now check that they are all quiet...", self)
      quiet = True
      for div in self.diversions:
        if div.counter:
          D("%s.quiesce_diversions: NOT QUIET: %s", self, div)
          quiet = False
          break
      if quiet:
        D("%s.quiesce_diversions: all quiet!", self)
        return

  @locked
  def diversion(self, pipe_name):
    ''' Return the diversion named `pipe_name`.
        A diversion embodies a pipeline of the specified name.
        There is only one of a given name in the shared state.
        They are instantiated at need.
    '''
    diversions = self.diversions_map
    if pipe_name not in diversions:
      spec = self.pipes.get(pipe_name)
      if spec is None:
        raise KeyError("no diversion named %r and no pipe specification found" % (pipe_name,))
      pipe_funcs, errors = spec.pipe_funcs(self.action_map, self.do_trace)
      if errors:
        for err in errors:
          error(err)
        raise KeyError("invalid pipe specification for diversion named %r" % (pipe_name,))
      name = "DIVERSION:%s" % (pipe_name,)
      outQ=NullQueue(name=name, blocking=True)
      outQ.open()   # open outQ so it can be closed at the end of the pipeline
      div = self.later.pipeline(pipe_funcs, name=name, outQ=outQ)
      div.open()    # will be closed in main program shutdown
      diversions[pipe_name] = div
    return diversions[pipe_name]

  @logexc
  def pipe_through(self, pipe_name, inputs):
    ''' Create a new cs.later.Later.pipeline from the specification named `pipe_name`.
        It will collect items from the iterable `inputs`.
        `pipe_name` may be a PipeSpec.
    '''
    with Pfx("pipe spec %r" % (pipe_name,)):
      name = "pipe_through:%s" % (pipe_name,)
      return self.pipe_from_spec(pipe_name, inputs, name=name)

  def pipe_from_spec(self, pipe_name, name=None):
    ''' Create a new cs.later.Later.pipeline from the specification named `pipe_name`.
    '''
    if isinstance(pipe_name, PipeSpec):
      spec = pipe_name
      pipe_name = str(spec)
    else:
      spec = self.pipes.get(pipe_name)
      if spec is None:
        raise ValueError("no pipe specification named %r" % (pipe_name,))
    if name is None:
      name = "pipe_from_spec:%s" % (spec,)
    with Pfx("%s", spec):
      pipe_funcs, errors = spec.pipe_funcs(self.action_map, self.do_trace)
      if errors:
        for err in errors:
          error(err)
        raise ValueError("invalid pipe specification")
    return self.later.pipeline(pipe_funcs, name=name, inputs=inputs)

  def _rc_pipespecs(self):
    for rc in self.rcs:
      yield rc.pipe_specs

  @property
  def pipes(self):
    return MappingChain(get_mappings=self._rc_pipespecs)

  def _rc_action_maps(self):
    for rc in self.rcs:
      yield rc.action_map

  @property
  def action_map(self):
    return MappingChain(get_mappings=self._rc_action_maps)

  def _print(self, *a, **kw):
    file = kw.pop('file', None)
    if kw:
      raise ValueError("unexpected kwargs %r" % (kw,))
    with self._print_lock:
      if file is None:
        file = self._print_to if self._print_to else sys.stdout
      print(*a, file=file)
      if self.flush_print:
        file.flush()

  def set_user_vars(self, **kw):
    ''' Update self.user_vars from the keyword arguments.
    '''
    ##for k, v in kw.items():
    ##  if not isinstance(v, (str, unicode)):
    ##    raise TypeError("%s.set_user_vars(%r): non-str value for %r: %r" % (self, kw, k, v))
    self.user_vars.update(kw)

  def copy_with_vars(self, **kw):
    ''' Make a copy of `self` with copied .user_vars, update the vars and return the copied Pilfer.
    '''
    P = self.copy('user_vars')
    P.set_user_vars(**kw)
    return P

  def print_url_string(self, U, **kw):
    ''' Print a string using approved URL attributes as the format dictionary.
        See Pilfer.format_string.
    '''
    print_string = kw.pop('string', '{_}')
    print_string = self.format_string(print_string, U)
    file = kw.pop('file', self._print_to)
    if kw:
      warning("print_url_string: unexpected keyword arguments: %r", kw)
    self._print(print_string, file=file)

  @property
  def save_dir(self):
    return self.user_vars.get('save_dir', '.')

  def save_url(self, U, saveas=None, dir=None, overwrite=False, **kw):
    ''' Save the contents of the URL `U`.
    '''
    debug("save_url(U=%r, saveas=%r, dir=%s, overwrite=%r, kw=%r)...", U, saveas, dir, overwrite, kw)
    with Pfx("save_url(%s)", U):
      U = URL(U, None)
      save_dir = self.save_dir
      if saveas is None:
        saveas = os.path.join(save_dir, U.basename)
        if saveas.endswith('/'):
          saveas += 'index.html'
      if saveas == '-':
        outfd = os.dup(sys.stdout.fileno())
        content = U.content
        with self._lock:
          with os.fdopen(outfd, 'wb') as outfp:
            outfp.write(content)
      else:
        with Pfx(saveas):
          if not overwrite and os.path.exists(saveas):
            warning("file exists, not saving")
          else:
            content = U.content
            if content is None:
              error("content unavailable")
            else:
              try:
                with open(saveas, "wb") as savefp:
                  savefp.write(content)
              except Exception:
                exception("save fails")
            # discard contents, releasing memory
            U.flush()

  def import_module_func(self, module_name, func_name):
    with LogExceptions():
      pylib = [ path for path in envsub(self.defaults.get('pythonpath', '')).split(':') if path ]
      return import_module_name(module_name, func_name, pylib, self._lock)

  def format_string(self, s, U):
    ''' Format a string using the URL `U` as context.
        `U` will be promoted to an URL if necessary.
    '''
    return FormatMapping(self, U=U).format(s)

  def set_user_var(self, k, value, U, raw=False):
    if not raw:
      value = self.format_string(value, U)
    FormatMapping(self)[k] = value

def yields_Pilfer(func):
  ''' Decorator for generators which should yield Pilfers.
  '''
  return yields_type(func, Pilfer)

def returns_Pilfer(func):
  ''' Decorator for functions which should return Pilfers.
  '''
  return returns_type(func, Pilfer)

class FormatArgument(unicode):

  @property
  def as_int(self):
    return int(self)
  
class FormatMapping(object):
  ''' A mapping object to set or fetch user variables or URL attributes.
      Various URL attributes are known, and may not be assigned to.
      This mapping is used with str.format to fill in {value}s.
  '''

  def __init__(self, P, U=None, factory=None):
    ''' Initialise this FormatMapping from a Pilfer `P`.
	The optional paramater `U` (default from `P._`) is the
	object whose attributes are exposed for format strings,
	though P.user_vars preempt them.
	The optional parameter `factory` is used to promote the
	value `U` to a useful type; it calls URL(U, None) by default.
    '''
    self.pilfer = P
    if U is None:
      U = P._
    if factory is None:
      factory = lambda x: URL(x, None)
    self.url = factory(U)

  def _ok_attrkey(self, k):
    ''' Test for validity of `k` as a public non-callable attribute of self.url.
    '''
    if not k[0].isalpha():
      return False
    U = self.url
    try:
      attr = getattr(U, k)
    except AttributeError:
      return False
    return not callable(attr)

  def keys(self):
    ks = ( set( [ k for k in dir(self.url) if self._ok_attrkey(k) ] )
         + set(self.pilfer.user_vars.keys())
         )
    return ks

  def __getitem__(self, k):
    return FormatArgument(self._getitem(k))

  def _getitem(self, k):
    P = self.pilfer
    url = self.url
    with Pfx(url):
      if k in P.user_vars:
        return P.user_vars[k]
      if not self._ok_attrkey(k):
        raise KeyError("unapproved attribute (missing or callable or not public): %r" % (k,))
      try:
        attr = getattr(url, k)
      except AttributeError as e:
        raise KeyError("no such attribute: .%s: %s" % (k, e))
      return attr

  def get(self, k, default):
    try:
      return self[k]
    except KeyError:
      return default

  def __setitem__(self, k, value):
    P = self.pilfer
    url = self.url
    with Pfx(url):
      if self._ok_attrkey(k):
        raise KeyError("it is forbidden to assign to attribute .%s" % (k,))
      else:
        P.user_vars[k] = value

  def format(self, s):
    ''' Format the string `s` using this mapping.
    '''
    return Formatter().vformat(s, (), self)

def new_dir(dirpath):
  ''' Create the directory `dirpath` or `dirpath-n` if `dirpath` exists.
      Return the path of the directory created.
  '''
  try:
    os.makedirs(dirpath)
  except OSError as e:
    if e.errno != errno.EEXIST:
      exception("os.makedirs(%r): %s", dirpath, e)
      raise
    dirpath = mkdirn(dirpath, '-')
  return dirpath

def has_exts(U, suffixes, case_sensitive=False):
  ''' Test if the .path component of a URL ends in one of a list of suffixes.
      Note that the .path component does not include the query_string.
  '''
  ok = False
  path = U.path
  if not path.endswith('/'):
    base = os.path.basename(path)
    if not case_sensitive:
      base = base.lower()
      suffixes = [ sfx.lower() for sfx in suffixes ]
    for sfx in suffixes:
      if base.endswith('.'+sfx):
        ok = True
        break
  return ok

@yields_str
def with_exts(urls, suffixes, case_sensitive=False):
  for U in urls:
    ok = False
    path = U.path
    if not path.endswith('/'):
      base = os.path.basename(path)
      if not case_sensitive:
        base = base.lower()
        suffixes = [ sfx.lower() for sfx in suffixes ]
      for sfx in suffixes:
        if base.endswith('.'+sfx):
          ok = True
          break
    if ok:
      yield U
    else:
      debug("with_exts: discard %s", U)

def url_delay(U, delay, *a):
  sleep(float(delay))
  return U

def url_query(U, *a):
  U = URL(U, None)
  if not a:
    return U.query
  qsmap = dict( [ ( qsp.split('=', 1) if '=' in qsp else (qsp, '') ) for qsp in U.query.split('&') ] )
  return ','.join( [ unquote(qsmap.get(qparam, '')) for qparam in a ] )

def url_io(func, onerror, *a, **kw):
  ''' Call `func` and return its result.
      If it raises URLError or HTTPError, report the error and return `onerror`.
  '''
  debug("url_io(%s, %s, %s, %s)...", func, onerror, a, kw)
  try:
    return func(*a, **kw)
  except (URLError, HTTPError) as e:
    warning("%s", e)
    return onerror

def url_io_iter(I):
  ''' Generator that calls `I.next()` until StopIteration, yielding
      its values.
      If the call raises URLError or HTTPError, report the error
      instead of aborting.
  '''
  while True:
    try:
      item = next(I)
    except StopIteration:
      break
    except (URLError, HTTPError) as e:
      warning("%s", e)
    else:
      yield item

@yields_str
def url_hrefs(U):
  ''' Yield the HREFs referenced by a URL.
      Conceals URLError, HTTPError.
  '''
  return url_io_iter(URL(U, None).hrefs(absolute=True))

@yields_str
def url_srcs(U):
  ''' Yield the SRCs referenced by a URL.
      Conceals URLError, HTTPError.
  '''
  return url_io_iter(URL(U, None).srcs(absolute=True))

# actions that work on the whole list of in-play URLs
# these return Pilfers
many_to_many = {
      'sort':         lambda Ps, key=lambda P: P._, reverse=False: \
                        sorted(Ps, key=key, reverse=reverse),
      'last':         lambda Ps: Ps[-1:],
    }

# actions that work on individual Pilfer instances, returning multiple strings
one_to_many = {
      'hrefs':        lambda P: url_hrefs(P._),
      'srcs':         lambda P: url_srcs(P._),
      'xml':          lambda P, match: url_xml_find(P._, match),
      'xmltext':      lambda P, match: XML(P._).findall(match),
    }

# actions that work on individual Pilfer instances, returning single strings
one_to_one = {
      '..':           lambda P: URL(P._, None).parent,
      'delay':        lambda P, delay: (P._, sleep(float(delay)))[0],
      'domain':       lambda P: URL(P._, None).domain,
      'hostname':     lambda P: URL(P._, None).hostname,
      'print':        lambda P, **kw: (P._, P.print_url_string(P._, **kw))[0],
      'query':        lambda P, *a: url_query(P._, *a),
      'quote':        lambda P: quote(P._),
      'unquote':      lambda P: unquote(P._),
      'save':         lambda P, *a, **kw: (P._, P.save_url(P._, *a, **kw))[0],
      'title':        lambda P: P._.page_title,
      'type':         lambda P: url_io(P._.content_type, ""),
      'xmlattr':      lambda P, attr: [ A for A in (ElementTree.XML(P._).get(attr),) if A is not None ],
    }

one_test = {
      'has_title':    lambda P: P._.page_title is not None,
      'reject_re':    lambda P, regexp: not regexp.search(P._),
      'same_domain':  lambda P: notNone(P._.referer, "%r.referer" % (P._,)) and P._.domain == P._.referer.domain,
      'same_hostname':lambda P: notNone(P._.referer, "%r.referer" % (P._,)) and P._.hostname == P._.referer.hostname,
      'same_scheme':  lambda P: notNone(P._.referer, "%r.referer" % (P._,)) and P._.scheme == P._.referer.scheme,
      'select_re':    lambda P, regexp: regexp.search(P._),
    }

# regular expressions used when parsing actions
re_GROK    = re.compile(r'([a-z]\w*(\.[a-z]\w*)*)\.([_a-z]\w*)', re.I)

def Action(action_text, do_trace):
  ''' Wrapper for parse_action: parse an action text and promote (sig, function) into an _Action.
  '''
  parsed = parse_action(action_text, do_trace)
  try:
    sig, function = parsed
  except TypeError:
    action = parsed
  else:
    action = ActionFunction(action_text, sig, lambda: function)
  return action

def pilferify11(func):
  ''' Decorator for 1-to-1 Pilfer=>nonPilfer functions to return a Pilfer.
  '''
  def pf(P, *a, **kw):
    return P.copy_with_vars(_=func(P, *a, **kw))
  return pf

def pilferify1m(func):
  ''' Decorator for 1-to-many Pilfer=>nonPilfers functions to yield Pilfers.
  '''
  def pf(P, *a, **kw):
    for value in func(P, *a, **kw):
      yield P.copy_with_vars(_=value)
  return pf

def pilferifymm(func):
  ''' Decorator for 1-to-many Pilfer=>nonPilfers functions to yield Pilfers.
  '''
  def pf(Ps, *a, **kw):
    if not isinstance(Ps, list):
      Ps = list(Ps)
    if Ps:
      P0 = Ps[0]
      for value in func(Ps, *a, **kw):
        yield P0.copy_with_vars(_=value)
  return pf

def pilferifysel(func):
  ''' Decorator for selector Pilfer=>bool functions to yield Pilfers.
  '''
  def pf(Ps, *a, **kw):
    for P in Ps:
      if func(P, *a, **kw):
        yield P
  return pf

def parse_action(action, do_trace):
  ''' Accept a string `action` and return an _Action subclass instance or a (sig, function) tuple.
      This is primarily used by action_func below, but also called
      by subparses such as selectors applied to the values of named
      variables.
      Selectors return booleans, all other functions return or yield Pilfers.
  '''
  # save original form of the action string
  action0 = action

  if action.startswith('!'):
    # ! shell command to generate items based off current item
    # receive text lines, stripped
    return ActionShellCommand(action0, action[1:])

  if action.startswith('|'):
    # | shell command to pipe though
    # receive text lines, stripped
    return ActionShellFilter(action0, action[1:])

  # select URLs matching regexp
  # /regexp/
  # named groups in the regexp get applied, per URL, to the variables
  if action.startswith('/'):
    if action.endswith('/'):
      regexp = action[1:-1]
    else:
      regexp = action[1:]
    regexp = re.compile(regexp)
    if regexp.groupindex:
      # a regexp with named groups
      def named_re_match(P):
        U = P._
        m = regexp.search(U)
        if m:
          varmap = m.groupdict()
          if varmap:
            P = P.copy_with_vars(**varmap)
          yield P
      return FUNC_ONE_TO_MANY, named_re_match
    else:
      return FUNC_SELECTOR, lambda P: regexp.search(P._)

  # select URLs not matching regexp
  # -/regexp/
  if action.startswith('-/'):
    if action.endswith('/'):
      regexp = action[2:-1]
    else:
      regexp = action[2:]
    regexp = re.compile(regexp)
    if regexp.groupindex:
      raise ValueError("named groups may not be used in regexp rejection patterns")
    return FUNC_SELECTOR, lambda P: not regexp.search(P._)

  # parent
  # ..
  if action == '..':
    return FUNC_ONE_TO_ONE, pilferify11(lambda P: P._.parent)

  # select URLs ending in particular extensions
  if action.startswith('.'):
    if action.endswith('/i'):
      exts, case = action[1:-2], False
    else:
      exts, case = action[1:], True
    exts = exts.split(',')
    return FUNC_SELECTOR, lambda P: has_exts( P._, exts, case_sensitive=case )

  # select URLs not ending in particular extensions
  if action.startswith('-.'):
    if action.endswith('/i'):
      exts, case = action[2:-2], False
    else:
      exts, case = action[2:], True
    exts = exts.split(',')
    return FUNC_SELECTOR, lambda P: not has_exts( P._, exts, case_sensitive=case )

  # catch "a.b.c" and convert to "grok:a.b.c"
  m = re_GROK.match(action)
  if m:
    action = "grok:" + action

  # collect leading identifier and process with parse
  name, offset = get_identifier(action)
  if not name:
    raise ValueError("unrecognised special action: %r" % (action,))

  # comparison
  # name==
  if action.startswith('==', offset):
    text = action[offset+2:]
    def compare(P):
      U = P._
      M = FormatMapping(P, U)
      try:
        vvalue = M[name]
      except KeyError:
        error("unknown variable %r", name)
        raise
      cmp_value = M.format(text)
      return vvalue == cmp_value
    return FUNC_SELECTOR, compare

  # uncomparison
  # name!=
  if action.startswith('!=', offset):
    text = action[offset+2:]
    def uncompare(P):
      U = P._
      M = FormatMapping(P, U)
      try:
        vvalue = M[name]
      except KeyError:
        error("unknown variable %r", name)
        raise
      cmp_value = M.format(text)
      return vvalue != cmp_value
    return FUNC_SELECTOR, uncompare

  # contains
  # varname(value,value,...)
  if action.startswith('(', offset):
    args, kwargs, offset = parse_args(action, offset + 1, ')')
    if kwargs:
      raise ValueError("you may not have kw= arguments in the 'contains' value list: %r" % (kwargs,))
    values = action[m.end():].split(',')
    def in_list(P):
      U = P._
      M = FormatMapping(P, U)
      try:
        vvalue = M[name]
      except KeyError:
        error("unknown variable %r", name)
        raise
      for value in values:
        cvalue = M.format(value)
        if vvalue == cvalue:
          return True
      return False
    return FUNC_SELECTOR, in_list

  # assignment
  # varname=
  if action.startswith('=', offset):
    exprtext = action[offset+1:]
    def assign(P):
      U = P._
      param_value = P.format_string(exprtext, U)
      P2 = P.copy_with_vars(**{param: param_value})
      return P2
    return FUNC_ONE_TO_ONE, assign

  # test of variable value
  # varname~selector
  if action.startswith('~', offset):
    selector = Action(action[offset+1:])
    if selector.sig != FUNC_SELECTOR:
      raise ValueError("expected selector function but found: %s" % (selector,))
    def do_test(P):
      U = P._
      M = FormatMapping(P, U)
      try:
        vvalue = M[name]
      except KeyError:
        error("unknown variable %r", name)
        return False
      return selector(P, vvalue)
    return FUNC_SELECTOR, do_test

  if name == 's':
    # s/this/that/
    result_is_Pilfer = False
    if offset == len(action):
      raise ValueError("missing delimiter")
    delim = action[offset]
    delim2pos = action.find(delim, offset+1)
    if delim2pos < offset + 1:
      raise ValueError("missing second delimiter (%r)" % (delim,))
    regexp = action[offset+1:delim2pos]
    if not regexp:
      raise ValueError("empty regexp")
    delim3pos = action.find(delim, delim2pos+1)
    if delim3pos < delim2pos+1:
      raise ValueError("missing third delimiter (%r)" % (delim,))
    repl_format = action[delim2pos+1:delim3pos]
    offset = delim3pos + 1
    repl_all = False
    repl_icase = False
    re_flags = 0
    while offset < len(action):
      modchar = action[offset]
      offset += 1
      if modchar == 'g':
        repl_all = True
      elif modchar == 'i':
        repl_icase = True
        re_flags != re.IGNORECASE
      else:
        raise ValueError("unknown s///x modifier: %r" % (modchar,))
    debug("s: regexp=%r, replacement=%r, repl_all=%s, repl_icase=%s", regexp, repl_format, repl_all, repl_icase)
    def substitute(P):
      ''' Perform a regexp substitution on the source string.
          `replacement` is a format string for the replacement text
          using the str.format method.
          The matched groups from the regexp take the positional arguments 1..n,
          with 0 used for the whole matched string.
          The keyword arguments consist of '_' for the whole matched string
          and any named groups.
      '''
      src = P._
      debug("SUBSTITUTE: src=%r, regexp=%r, replacement=%r, replace_all=%s)...",
            src, regexp.pattern, replacement, replace_all)
      strs = []
      offset = 0
      for m in regexp.finditer(src):
        # positional replacements come from the match groups
        repl_args = [ m.group(0) ] + list(m.groups())
        # named replacements come from the named regexp groups
        repl_kw = { '_': m.group(0) }
        repl_kw.update(m.groupdict())
        # save the unmatched section
        strs.append(src[offset:m.start()])
        # save the matched section with replacements
        strs.append(replacement.format(*repl_args, **repl_kw))
        offset = m.end()
        if not replace_all:
          break
      # save the final unmatched section
      strs.append(src[offset:])
      result = ''.join(strs)
      debug("SUBSTITUTE: src=%r, result=%r", src, result)
      if isURL(src):
        result = URL(result, src.referer)
      return result
    return FUNC_ONE_TO_ONE, substitute

  if name in ("copy", "divert", "pipe"):
    # copy:pipe_name[:selector]
    # divert:pipe_name[:selector]
    # pipe:pipe_name[:selector]
    marker = action[offset]
    offset += 1
    pipe_name, offset = get_identifier(action, offset)
    if not pipe_name:
      raise ValueError("no pipe name")
    if offset >= len(action):
      selector = None
    else:
      if action[offset] != marker:
        raise ValueError("expected second marker to match first: expected %r, saw %r"
                         % (marker, action[offset]))
      selector = Action(action[offset+1:])
      if selector.sig != FUNC_SELECTOR:
        raise ValueError("expected selector function but found: %s" % (selector,))
    if name == 'copy':
      def copy(self, P):
        if selector is None or selector(P):
          pipe = P.diversion(pipe_name)
          pipe.put(P)
        return P
      return FUNC_ONE_TO_ONE, copy
    elif name == 'divert':
      def divert(self, P):
        if selector is None or selector(P):
          pipe = P.diversion(pipe_name)
          pipe.put(P)
        else:
          yield P
      return FUNC_ONE_TO_MANY, divert
    elif name == 'pipe':
      return ActionPipeTo(action0, pipe_name)
    else:
      raise RuntimeError("unhandled action %r" % (name,))

  if name == 'grok' or name == 'grokall':
    # grok:a.b.c.d[:args...]
    # grokall:a.b.c.d[:args...]
    result_is_Pilfer = True
    if offset >= len(action):
      raise ValueError("missing marker")
    marker = action[offset]
    offset += 1
    grokker, offset = get_dotted_identifier(action, offset)
    if not grokker or '.' not in grokker:
      raise ValueError("no dotted identifier found")
    grok_module, grok_funcname = grokker.rsplit('.', 1)
    if offset >= len(action):
      args, kwargs = (), {}
    elif action[offset] != marker:
      raise ValueError("expected second marker to match first: expected %r, saw %r"
                       % (marker, action[offset]))
    else:
      args, kwargs, offset = parse_action_args(action, offset)
    if offset < len(action):
      raise ValueError("unparsed content after args: %r", action[offset:])
    if name == "grok":
      @returns_Pilfer
      def grok(P):
        ''' Grok performs a user-specified analysis on the supplied Pilfer state `P`.
            (The current value, often an URL, is `P._`.)
            Import `func_name` from module `module_name`.
            Call `func_name( P, *a, **kw ).
            Receive a mapping of variable names to values in return.
            If not empty, copy P and apply the mapping via which is applied
            with P.set_user_vars().
            Returns P (possibly copied), as this is a one-to-one function.
        '''
        mfunc = P.import_module_func(grok_module, grok_funcname)
        if mfunc is None:
          error("import fails")
        else:
          var_mapping = mfunc(P, *args, **kwargs)
          if var_mapping:
            debug("grok: var_mapping=%r", var_mapping)
            P = P.copy('user_vars')
            P.set_user_vars(**var_mapping)
        return P
      return FUNC_ONE_TO_ONE, grok
    elif name == "grokall":
      @yields_Pilfer
      def grokall(Ps):
        ''' Grokall performs a user-specified analysis on the items.
            Import `func_name` from module `module_name`.
            Call `func_name( Ps, *a, **kw ).
            Receive a mapping of variable names to values in return,
            which is applied to each item[0] via .set_user_vars().
            Return the possibly copied Ps.
        '''
        if not isinstance(Ps, list):
          Ps = list(Ps)
        if Ps:
          mfunc = Ps[0].import_module_func(grok_module, grok_funcname)
          if mfunc is None:
            error("import fails")
          else:
            try:
              var_mapping = mfunc(Ps, *args, **kwargs)
            except Exception as e:
              exception("call")
            else:
              if var_mapping:
                Ps = [ P.copy('user_vars') for P in Ps ]
              for P in Ps:
                P.set_user_vars(**var_mapping)
        return Ps
      return FUNC_ONE_TO_MANY, grokall
    else:
      raise RuntimeError("unhandled action %r", name)

  if name == 'for':
    # for:varname=value,...
    # for:varname:{start}..{stop}
    # warning: implies 'per'
    if offset == len(action) or action[offset] != ':':
      raise ValueError("missing colon")
    offset += 1
    varname, offset = get_identifier(action, offset)
    if not varname:
      raise ValueError("missing varname")
    if offset == len(action):
      raise ValueError("missing =values or :start..stop")
    marker = action[offset]
    if marker == '=':
      # for:varname=value,...
      values = action[offset+1:]
      def for_specific(P):
        U = P._
        # expand "values", split on whitespace, iterate with new Pilfer
        value_list = P.format_string(values, U).split()
        for value in value_list:
          yield P.copy_with_vars(**{varname: value})
      return FUNC_ONE_TO_MANY, for_specific
    if marker == ':':
      # for:varname:{start}..{stop}
      start, stop = action[offset+1:].split('..', 1)
      def for_range(P):
        U = P._
        # expand "values", split on whitespace, iterate with new Pilfer
        istart = int(P.format_string(start, U))
        istop = int(P.format_string(stop, U))
        for value in range(istart, istop+1):
          yield P.copy_with_vars(**{varname: str(value)})
      return FUNC_ONE_TO_MANY, for_range
    raise ValueError("unrecognised marker after varname: %r", marker)

  if name in ('see', 'seen', 'unseen'):
    # see[:seenset,...[:value]]
    # seen[:seenset,...[:value]]
    # unseen[:seenset,...[:value]]
    seensets = ('_',)
    value = '{_}'
    if offset < len(action):
      marker = action[offset]
      seensets, offset = get_other_chars(action, offset + 1, marker)
      seensets = seensets.split(',')
      if not seensets:
        seensets = ('_',)
      if offset < len(action):
        if action[offset] != marker:
          raise ValueError("parse should have a second marker %r at %r" % (action[offset:]))
        value = action[offset+1:]
        if not value:
          value = '{_}'
    if name == 'see':
      func_sig = FUNC_ONE_TO_ONE
      def see(P):
        U = P._
        see_value = P.format_string(value, U)
        for seenset in seensets:
          P.see(see_value, seenset)
        return P
      return FUNC_ONE_TO_ONE, see
    if name == 'seen':
      def seen(P):
        U = P._
        see_value = P.format_string(value, U)
        return any( [ P.seen(see_value, seenset) for seenset in seensets ] )
      return FUNC_SELECTOR, seen
    if name == 'unseen':
      def unseen(P):
        U = P._
        see_value = P.format_string(value, U)
        return not any( [ P.seen(see_value, seenset) for seenset in seensets ] )
      return FUNC_SELECTOR, unseen
    raise RuntimeError("unsupported action %r", name)

  if name == 'unique':
    # unique
    seen = set()
    def unique(P):
      value = P._
      if value not in seen:
         seen.add(value)
         yield P
    return FUNC_ONE_TO_MANY, unique

  if action == 'first':
    is_first = [True]
    def first(P):
      if is_first[0]:
        is_first[0] = False
        return True
    return FUNC_SELECTOR, first

  if action == 'new_save_dir':
    # create a new directory based on {save_dir} and update save_dir to match
    def new_save_dir(P):
      return P.copy_with_vars(save_dir=new_dir(P.save_dir))
    return FUNC_ONE_TO_ONE, new_save_dir

  # some other function: gather arguments and then look up function by name in mappings
  if offset < len(action):
    marker = action[offset]
    args, kwargs, offset = parse_action_args(action, offset+1)
    if offset < len(action):
      raise ValueError("unparsed text after arguments: %r (found a=%r, kw=%r)" % (action[offset:],args,kwargs))
  else:
    args = ()
    kwargs = {}

  if name in many_to_many:
    # many-to-many functions get passed straight in
    sig = FUNC_MANY_TO_MANY
    func = many_to_many[name]
  elif name in one_to_many:
    sig = FUNC_ONE_TO_MANY
    func = one_to_many[name]
  elif name in one_to_one:
    func = one_to_one[name]
    sig = FUNC_ONE_TO_ONE
  elif name in one_test:
    func = one_test[name]
    sig = FUNC_SELECTOR
  else:
    raise ValueError("unknown action")

  # pretty up lambda descriptions
  if func.__name__ == '<lambda>':
    func.__name__ = '<lambda %r>' % (name,)
  if sig == FUNC_ONE_TO_ONE:
    func = pilferify11(func)
  elif sig == FUNC_ONE_TO_MANY:
    func = pilferify1m(func)

  if args or kwargs:
    def func_args(*a, **kw):
      a2 = args + a
      kw2 = dict(kwargs)
      kw2.update(kw)
      return func(*a2, **kw2)
    func = func_args
  return sig, func
  
def parse_action_args(action, offset, delim=None):
  ''' Parse [[kw=]arg[,[kw=]arg...] from `action` at `offset`, return (args, kwargs, offset).
     An arg is a quoted string or a sequence of nonwhitespace excluding `delim` and comma.
  '''
  other_chars = ',' + whitespace
  if delim is not None:
    other_chars += delim
  args = []
  kwargs = {}
  while offset < len(action):
    with Pfx("parse_action_args(%r)", action[offset:]):
      ch1 = action[offset]
      if delim is not None and ch1 == delim:
        break
      if ch1 == ',':
        offset += 1
        continue
      kw = None
      # gather leading "kw=" if present
      name, offset1 = get_identifier(action, offset)
      if name and offset1 < len(action) and action[offset1] == '=':
        kw = name
        offset = offset1 + 1
      if ch1 == '"' or ch1 == "'":
        arg, offset = get_qstr(action, offset, q=ch1)
      else:
        arg, offset = get_other_chars(action, offset, other_chars)
  return args, kwargs, offset

def retriable(func):
  ''' A decorator for a function to probe the Pilfer flags and raise RetryError if unsatisfied.
  '''
  def retry_func(P, *a, **kw):
    ''' Call func after testing flags.
    '''
    if not P.test_flags():
      raise RetryError('flag conjunction fails: %s' % (' '.join(P.flagnames)))
    return func(P, *a, **kw)
  retry_func.__name__ = 'retriable(%s)' % (funcname(func),)
  return retry_func

class _Action(O):

  def __init__(self, srctext, sig):
    self.srctext = srctext
    self.sig = sig

  def __str__(self):
    s = "Action(%s:%r" % (self.variety, self.srctext)
    if self.args:
      s += ",args=%r" % (self.args,)
    if self.kwargs:
      s += ",kwargs=%r" % (self.kwargs,)
    s += ")"
    return s

  def __call__(self, P):
    ''' Calling an _Action with an item creates a functor and passes the item to it.
    '''
    return self.functor()(P, *self.args, **self.kwargs)

  @property
  def variety(self):
    ''' Textual representation of functor style.
    '''
    sig = self.sig
    if sig == FUNC_ONE_TO_ONE:
      return "ONE_TO_ONE"
    if sig == FUNC_ONE_TO_MANY:
      return "SELECTOR"
    if sig == FUNC_MANY_TO_MANY:
      return "MANY_TO_MANY"
    if sig == FUNC_PIPELINE:
      return "PIPELINE"
    return "UNKNOWN(%d)" % (sig,)

class ActionFunction(_Action):

  def __init__(self, action0, sig, func):
    _Action.__init__(self, action0, sig)
    # stash a retriable version of the function
    self.func = retriable(func)

  def functor(self, L):
    return self.func

class ActionPipeTo(_Action):

  def __init__(self, action0, pipespec):
    _Action.__init__(self, action0, FUNC_PIPELINE)
    self.pipespec = pipespec

  class _OnDemandPipeline(MultiOpenMixin):

    def __init__(self, pipespec, L):
      MultiOpenMixin.__init__(self)
      self.pipespec = pipespec
      self.later = L
      self._Q = None

    @property
    def outQ(self):
      X("GET _OnDemandPipeline.outQ")
      return self._Q.outQ

    def put(self, P):
      with self._lock:
        Q = self._Q
        if Q is None:
          X("ActionPipeTo._OnDemandPipeline: create pipeline from %s", self.pipespec)
          Q = self._Q = P.pipe_from_spec(self.pipespec)
      self._pipeline.put(P)

  def functor(self, L):
    ''' Return an _OnDemandPipeline to process piped items.
    '''
    X("ActionPipeTo: create _OnDemandPipeline(%s)", self.pipespec)
    return self._OnDemandPipeline(self.pipespec, L)

class ActionShellFilter(_Action):

  def __init__(self, action0, shcmd, args, kwargs):
    _Action.__init__(action0, FUNC_PIPELINE, args, kwargs)
    self.shcmd = shcmd

  # TODO: substitute parameters into shcmd
  def functor(self):
    ''' Return an iterable queue interface to a shell pipeline.
    '''
    return self.ShellProcFilter(self.shcmd)

class ShellProcFilter(MultiOpenMixin):
  ''' An iterable queue-like interface to a filter subprocess.
  '''

  def __init__(self, shcmd, outQ):
    ''' Set up a subprocess running `shcmd`.
        `no_flush`: do not flush input lines for the subprocess, block buffer instead.
        `discard`: discard .put items, close subprocess stdin immediately after startup.
    '''
    MultiOpenMixin.__init__(self)
    self.shcmd = shcmd
    self.shproc = None
    self.outQ = outQ
    outQ.open()

  def _startproc(self, shcmd):
    self.shproc = Popen(shcmd, shell=True, stdin=PIPE, stdout=PIPE)
    def copy_out(fp, outQ):
      ''' Copy lines from the shell output, put new Pilfers onto the outQ.
      '''
      for line in fp:
        if not line.endswith('\n'):
          raise ValueError('premature EOF (missing newline): %r' % (line,))
        outQ.put(P.copy_with_vars(_=line[:-1]))
      outQ.close()
    self.copier = Thread(name="%s.copy_out" % (self,),
                         target=copy_out,
                         args=(shproc.stdout, self.outQ)).start()

  def put(self, P):
    with self._lock:
      if self.shproc is None:
        self._startproc()
    self.shproc.stdin.write(P._)
    self.shproc.stdin.write('\n')
    if not self.no_flush:
      self.shproc.stdin.flush()

  def shutdown(self):
    if self.shproc is None:
      outQ.close()
    else:
      self.shproc.wait()
      xit = self.shproc.returncode
      if xit != 0:
        error("exit %d from: %r", xit, self.shcmd)
    self.shproc.stdin.close()

class ActionShellCommand(_Action):

  def __init__(self, action0, shcmd, args, kwargs):
    _Action.__init__(action0, FUNC_PIPELINE, args, kwargs)
    self.shcmd = shcmd

  # TODO: substitute parameters into shcmd
  def functor(self):
    ''' Return an iterable queue interface to a shell pipeline.
    '''
    return self.ShellProcCommand(self.shcmd, self.outQ)

class ShellProcCommand(MultiOpenMixin):
  ''' An iterable queue-like interface to a shell command subprocess.
  '''

  def __init__(self, shcmd, outQ):
    ''' Set up a subprocess running `shcmd`.
        `discard`: discard .put items, close subprocess stdin immediately after startup.
    '''
    MultiOpenMixin.__init__(self)
    self.shcmd = shcmd
    self.shproc = None
    self.outQ = outQ
    outQ.open()

  def _startproc(self, shcmd):
    self.shproc = Popen(shcmd, shell=True, stdin=PIPE, stdout=PIPE)
    self.shproc.stdin.close()
    def copy_out(fp, outQ):
      ''' Copy lines from the shell output, put new Pilfers onto the outQ.
      '''
      for line in fp:
        if not line.endswith('\n'):
          raise ValueError('premature EOF (missing newline): %r' % (line,))
        outQ.put(P.copy_with_vars(_=line[:-1]))
      outQ.close()
    self.copier = Thread(name="%s.copy_out" % (self,),
                         target=copy_out,
                         args=(shproc.stdout, self.outQ)).start()

  def put(self, P):
    with self._lock:
      if self.shproc is None:
        self._startproc()
    self.shproc.stdin.write(P._)
    self.shproc.stdin.write('\n')
    if not self.no_flush:
      self.shproc.stdin.flush()

  def shutdown(self):
    if self.shproc is None:
      outQ.close()
    else:
      self.shproc.wait()
      xit = self.shproc.returncode
      if xit != 0:
        error("exit %d from: %r", xit, self.shcmd)

def action_shcmd(shcmd):
  ''' Return (function, func_sig) for a shell command.
  '''
  shcmd = shcmd.strip()
  @yields_str
  def function(P):
    U = P._
    uv = P.user_vars
    try:
      v = P.format_string(shcmd, U)
    except KeyError as e:
      warning("shcmd.format(%r): KeyError: %s", uv, e)
    else:
      with Pfx(v):
        with open('/dev/null') as fp0:
          fd0 = fp0.fileno()
          try:
            subp = Popen(['/bin/sh', '-c', 'sh -uex; '+v], stdin=fd0, stdout=PIPE, close_fds=True)
          except Exception as e:
            exception("Popen: %r", e)
            return
        for line in subp.stdout:
          if line.endswith('\n'):
            yield line[:-1]
          else:
            yield line
        subp.wait()
        xit = subp.returncode
        if xit != 0:
          warning("exit code = %d", xit)
  return function, FUNC_ONE_TO_MANY

def action_pipecmd(shcmd):
  ''' Return (function, func_sig) for pipeline through a shell command.
  '''
  shcmd = shcmd.strip()
  @yields_str
  def function(items):
    if not isinstance(items, list):
      items = list(items)
    if not items:
      return
    P = items[0]
    uv = P.user_vars
    try:
      v = P.format_string(shcmd, P._)
    except KeyError as e:
      warning("pipecmd.format(%r): KeyError: %s", uv, e)
    else:
      with Pfx(v):
        # spawn the shell command
        try:
          subp = Popen(['/bin/sh', '-c', 'sh -uex; '+v], stdin=PIPE, stdout=PIPE, close_fds=True)
        except Exception as e:
          exception("Popen: %r", e)
          return
        # spawn a daemon thread to feed items to the pipe
        def feedin():
          for P in items:
            print(P._, file=subp.stdin)
          subp.stdin.close()
        T = Thread(target=feedin, name='feedin to %r' % (v,))
        T.daemon = True
        T.start()
        # read lines from the pipe, trim trailing newlines and yield
        for line in subp.stdout:
          if line.endswith('\n'):
            yield line[:-1]
          else:
            yield line
        subp.wait()
        xit = subp.returncode
        if xit != 0:
          warning("exit code = %d", xit)
  return function, FUNC_MANY_TO_MANY

class PipeSpec(O):
  ''' A pipeline specification: a name and list of actions.
  '''

  def __init__(self, name, argv):
    O.__init__(self)
    self.name = name
    self.argv = argv

  @logexc
  def pipe_funcs(self, L, action_map, do_trace):
    ''' Compute a list of functions to implement a pipeline.
        It is important that this list is constructed anew for each
        new pipeline instance because many of the functions rely
        on closures to track state.
    '''
    with Pfx(self.name):
      pipe_funcs, errors = argv_pipefuncs(self.argv, L, action_map, do_trace)
    return pipe_funcs, errors

def load_pilferrcs(pathname):
  ''' Load PilferRC instances from the supplied `pathname`, recursing if this is a directory.
      Return a list of the PilferRC instances obtained.
  '''
  rcs = []
  with Pfx(pathname):
    if os.path.isfile(pathname):
      # filename: load pilferrc file
      rcs.append(PilferRC(pathname))
    elif os.path.isdir(pathname):
      # directory: load pathname/rc and then pathname/*.rc
      # recurses if any of these are also directories
      rcpath = os.path.join(pathname, "rc")
      if os.path.exists(rcpath):
        rcs.extend(load_pilferrcs(rcpath))
      subrcs = sorted( name for name in os.listdir(pathname)
                       if not name.startswith('.') and name.endswith('.rc')
                     )
      for subrc in subrcs:
        rcpath = os.path.join(pathname, subrc)
        rcs.extend(load_pilferrcs(rcpath))
    else:
      warning("neither a file nor a directory, ignoring")
  return rcs

class PilferRC(O):

  def __init__(self, filename):
    ''' Initialise the PilferRC instance. Load values from `filename` if not None.
    '''
    O.__init__(self)
    self.filename = filename
    self._lock = Lock()
    self.defaults = {}
    self.pipe_specs = {}
    self.action_map = {}
    self.seen_backing_paths = {}
    if filename is not None:
      self.loadrc(filename)

  @locked
  def add_pipespec(self, spec, pipe_name=None):
    ''' Add a PipeSpec to this Pilfer's collection, optionally with a different `pipe_name`.
    '''
    if pipe_name is None:
      pipe_name = spec.name
    specs = self.pipe_specs
    if pipe_name in specs:
      raise KeyError("pipe %r already defined" % (pipe_name,))
    specs[pipe_name] = spec

  def loadrc(self, filename):
    ''' Read a pilferrc file and load pipeline definitions.
    '''
    trace("load %s", filename)
    with Pfx(filename):
      cfg = ConfigParser()
      with open(filename) as fp:
        cfg.readfp(fp)
      self.defaults.update(cfg.defaults().items())
      if cfg.has_section('actions'):
        for action_name in cfg.options('actions'):
          with Pfx('[actions].%s', action_name):
            self.action_map[action_name] = shlex.split(cfg.get('actions', action_name))
      if cfg.has_section('pipes'):
        for pipe_name in cfg.options('pipes'):
          with Pfx('[pipes].%s', pipe_name):
            pipe_spec = cfg.get('pipes', pipe_name)
            debug("loadrc: pipe = %s", pipe_spec)
            self.add_pipespec(PipeSpec(pipe_name, shlex.split(pipe_spec)))
      # load [seen] name=>backing_path mapping
      # NB: not yet envsub()ed
      if cfg.has_section('seen'):
        for setname in cfg.options('seen'):
          backing_path = cfg.get('seen', setname).strip()
          self.seen_backing_paths[setname] = backing_path

  def __getitem__(self, pipename):
    ''' Fetch PipeSpec by name.
    '''
    return self.pipe_specs[pipename]

  def __setitem__(self, pipename, pipespec):
    specs = self.pipespecs
    if pipename in specs:
      raise KeyError("repeated definition of pipe named %r", pipename)
    specs[pipename] = pipespec

if __name__ == '__main__':
  import sys
  sys.exit(main(sys.argv))<|MERGE_RESOLUTION|>--- conflicted
+++ resolved
@@ -15,7 +15,8 @@
 from functools import partial
 from itertools import chain
 import re
-if sys.hexversion < 0x02060000: from sets import Set as set
+if sys.hexversion < 0x02060000:
+  from sets import Set as set
 from getopt import getopt, GetoptError
 from string import Formatter, whitespace
 from subprocess import Popen, PIPE
@@ -47,35 +48,27 @@
                     FUNC_MANY_TO_MANY, FUNC_PIPELINE
 from cs.lex import get_identifier, is_identifier, get_other_chars
 import cs.logutils
-<<<<<<< HEAD
 from cs.logutils import setup_logging, logTo, Pfx, info, debug, error, warning, exception, trace, pfx_iter, D, X, XP
 from cs.mappings import MappingChain, SeenSet
+import cs.obj
+from cs.obj import O
+from cs.pfx import Pfx
+from cs.py.func import funcname, funccite, yields_type, returns_type
+from cs.py.modules import import_module_name
+from cs.py3 import input, ConfigParser, sorted, ustr, unicode
 from cs.queues import NullQueue, NullQ, IterableQueue
 from cs.resources import MultiOpenMixin
 from cs.seq import seq
 from cs.threads import locked, locked_property
 from cs.urlutils import URL, isURL, NetrcHTTPPasswordMgr
-from cs.app.flag import PolledFlags
+import cs.pfx
 import cs.obj
 from cs.obj import O
 from cs.py.func import funcname, funccite, \
                        yields_type, returns_type, \
                        yields_str, returns_bool
-=======
-from cs.logutils import setup_logging, logTo, info, debug, error, warning, exception, trace, D
-from cs.mappings import MappingChain, SeenSet
-import cs.obj
-from cs.obj import O
-import cs.pfx
-from cs.pfx import Pfx
-from cs.py.func import funcname, funccite, yields_type, returns_type
->>>>>>> 7af9fcd5
 from cs.py.modules import import_module_name
 from cs.py3 import input, ConfigParser, sorted, ustr, unicode
-from cs.queues import NullQueue, NullQ, IterableQueue
-from cs.seq import seq
-from cs.threads import locked, locked_property
-from cs.urlutils import URL, isURL, NetrcHTTPPasswordMgr
 from cs.x import X
 
 # parallelism of jobs
