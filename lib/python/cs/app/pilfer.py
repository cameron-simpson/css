#!/usr/bin/env python3
#
# Web page utility.
#       - Cameron Simpson <cs@cskk.id.au> 07jul2010
#

from collections import namedtuple
from configparser import ConfigParser
from contextlib import contextmanager
from dataclasses import dataclass, field
import os
import os.path
import errno
from getopt import GetoptError
import re
import shlex
from string import Formatter, whitespace
from subprocess import Popen, PIPE
import sys
from threading import Lock, RLock, Thread
from time import sleep
from typing import Iterable
from urllib.parse import quote, unquote
from urllib.error import HTTPError, URLError
from urllib.request import build_opener, HTTPBasicAuthHandler, HTTPCookieProcessor
try:
  import xml.etree.cElementTree as ElementTree
except ImportError:
  import xml.etree.ElementTree as ElementTree

from icontract import require
from typeguard import typechecked

from cs.app.flag import PolledFlags
from cs.cmdutils import BaseCommand
from cs.context import stackattrs
from cs.deco import promote
from cs.debug import ifdebug
from cs.env import envsub
from cs.excutils import logexc, LogExceptions
from cs.fileutils import mkdirn
from cs.later import Later, RetryError
from cs.lex import (
    cutprefix, cutsuffix, get_dotted_identifier, get_identifier, is_identifier,
    get_other_chars, get_qstr
)
import cs.logutils
from cs.logutils import (debug, error, warning, exception, trace, D)
from cs.mappings import MappingChain, SeenSet
from cs.obj import copy as obj_copy
import cs.pfx
from cs.pfx import Pfx
from cs.pipeline import pipeline, StageType
from cs.py.func import funcname
from cs.py.modules import import_module_name
from cs.queues import NullQueue
from cs.resources import MultiOpenMixin, RunStateMixin, uses_runstate
from cs.seq import seq
from cs.threads import locked
from cs.urlutils import URL, isURL, NetrcHTTPPasswordMgr
from cs.x import X

def main(argv=None):
  ''' Pilfer command line function.
  '''
  return PilferCommand(argv).run()

# parallelism of jobs
DEFAULT_JOBS = 4

# default flag status probe
DEFAULT_FLAGS_CONJUNCTION = '!PILFER_DISABLE'

class PilferCommand(BaseCommand):

  GETOPT_SPEC = 'c:F:j:qux'

  USAGE_FORMAT = '''Usage: {cmd} [options...] op [args...]
    Options:
      -c config
          Load rc file.
      -F flag-conjunction
          Space separated list of flag or !flag to satisfy as a conjunction.
      -j jobs
      How many jobs (actions: URL fetches, minor computations)
      to run at a time.
          Default: ''' + str(
      DEFAULT_JOBS
  ) + '''
      -q  Quiet. Don't recite surviving URLs at the end.
      -u  Unbuffered. Flush print actions as they occur.
      -x  Trace execution.'''

  @dataclass
  class Options(BaseCommand.Options):
    quiet: bool = False
    jobs: int = DEFAULT_JOBS
    flagnames: str = DEFAULT_FLAGS_CONJUNCTION

  def apply_opts(self, opts):
    options = self.options
    badopts = False
    P = options.pilfer
    for opt, val in opts:
      with Pfx("%s", opt):
        if opt == '-c':
          P.rcs[0:0] = load_pilferrcs(val)
        elif opt == '-F':
          options.flagnames = val
        elif opt == '-j':
          options.jobs = int(val)
        elif opt == '-q':
          options.quiet = True
        elif opt == '-u':
          P.flush_print = True
        elif opt == '-x':
          P.do_trace = True
        else:
          raise NotImplementedError("unimplemented option")
    # sanity check the flagnames
    for raw_flagname in options.flagnames.split():
      with Pfx(raw_flagname):
        flagname = cutprefix(raw_flagname, '!')
        if not is_identifier(flagname):
          error('invalid flag specifier')
          badopts = True
    if badopts:
      raise GetoptError("invalid options")
    dflt_rc = os.environ.get('PILFERRC')
    if dflt_rc is None:
      dflt_rc = envsub('$HOME/.pilferrc')
    if dflt_rc:
      with Pfx("$PILFERRC: %s", dflt_rc):
        P.rcs.extend(load_pilferrcs(dflt_rc))

  @contextmanager
  @uses_runstate
  def run_context(self, *, runstate):
    ''' Apply the `options.runstate` to the main `Pilfer`.
    '''
    with super().run_context():
      later = Later(options.jobs)
      with later:
        pilfer = Pilfer(later=later)
        with stackattrs(
            options,
            later=later,
            pilfer=pilfer,
            runstate=options.runstate,
        ):
          yield

  @staticmethod
  def hack_postopts_argv(argv, options):
    ''' Infer "url" subcommand if the first argument looks like an URL.
    '''
    if argv:
      op = argv[0]
      if op.startswith('http://') or op.startswith('https://'):
        # push the URL back and infer missing "url" op word
        argv.insert(0, 'url')
    return argv

  def cmd_url(self, argv):
    ''' Usage: {cmd} URL [pipeline-defns..]
          URL may be "-" to read URLs from standard input.
    '''
    options = self.options
    P = options.pilfer
    if not argv:
      raise GetoptError("missing URL")
    url = argv.pop(0)

    # prepare a blank PilferRC and supply as first in chain for this Pilfer
    rc = PilferRC(None)
    P.rcs.insert(0, rc)

    # Load any named pipeline definitions on the command line.
    argv_offset = 0
    while argv and argv[argv_offset].endswith(':{'):
      spec, argv_offset = self.get_argv_pipespec(argv, argv_offset)
      try:
        rc.add_pipespec(spec)
      except KeyError as e:
        raise GetoptError("add pipe: %s", e)

    # now load the main pipeline
    if not argv:
      raise GetoptError("missing main pipeline")

    # TODO: main_spec never used?
    main_spec = PipeSpec(None, argv)

    # gather up the remaining definition as the running pipeline
    pipe_funcs, errors = argv_pipefuncs(argv, P.action_map, P.do_trace)

    # report accumulated errors and set badopts
    if errors:
      for err in errors:
        error(err)
      raise GetoptError("invalid main pipeline")

    P.flagnames = options.flagnames.split()
    if cs.logutils.D_mode or ifdebug():
      # poll the status of the Later regularly
      def pinger(L):
        while True:
          D("PINGER: L: quiescing=%s, state=%r: %s", L._quiescing, L._state, L)
          sleep(2)

      ping = Thread(target=pinger, args=(later,))
      ping.daemon = True
      ping.start()
    P.later = L
    # construct the pipeline
    pipe = pipeline(
        pipe_funcs,
        name="MAIN",
        outQ=NullQueue(name="MAIN_PIPELINE_END_NQ", blocking=True).open(),
    )
    with pipe:
      for U in urls(url, stdin=sys.stdin, cmd=self.cmd):
        pipe.put(P.copy_with_vars(_=U))
    # wait for main pipeline to drain
    later.state("drain main pipeline")
    for item in pipe.outQ:
      warning("main pipeline output: escaped: %r", item)
    # At this point everything has been dispatched from the input queue
    # and the only remaining activity is in actions in the diversions.
    # As long as there are such actions, the Later will be busy.
    # In fact, even after the Later first quiesces there may
    # be stalled diversions waiting for EOF in order to process
    # their "func_final" actions. Releasing these may pass
    # tasks to other diversions.
    # Therefore we iterate:
    #  - wait for the Later to quiesce
    #  - TODO: topologically sort the diversions
    #  - pick the [most-ancestor-like] diversion that is busy
    #    or exit loop if they are all idle
    #  - close the div
    #  - wait for that div to drain
    #  - repeat
    # drain all the diversions, choosing the busy ones first
    divnames = P.open_diversion_names
    while divnames:
      busy_name = None
      for divname in divnames:
        div = P.diversion(divname)
        if div._busy:
          busy_name = divname
          break
      # nothing busy? pick the first one arbitrarily
      if not busy_name:
        busy_name = divnames[0]
      busy_div = P.diversion(busy_name)
      later.state("CLOSE DIV %s", busy_div)
      busy_div.close(enforce_final_close=True)
      outQ = busy_div.outQ
      later.state("DRAIN DIV %s: outQ=%s", busy_div, outQ)
      for item in outQ:
        # diversions are supposed to discard their outputs
        error("%s: RECEIVED %r", busy_div, item)
      later.state("DRAINED DIV %s using outQ=%s", busy_div, outQ)
      divnames = P.open_diversion_names
      while divnames:
        busy_name = None
        for divname in divnames:
          div = P.diversion(divname)
          if div._busy:
            busy_name = divname
            break
        # nothing busy? pick the first one arbitrarily
        if not busy_name:
          busy_name = divnames[0]
        busy_div = P.diversion(busy_name)
        LTR.state("CLOSE DIV %s", busy_div)
        busy_div.close(enforce_final_close=True)
        outQ = busy_div.outQ
        D("DRAIN DIV %s", busy_div)
        LTR.state("DRAIN DIV %s: outQ=%s", busy_div, outQ)
        for item in outQ:
          # diversions are supposed to discard their outputs
          error("%s: RECEIVED %r", busy_div, item)
        LTR.state("DRAINED DIV %s using outQ=%s", busy_div, outQ)
        divnames = P.open_diversion_names
      LTR.state("quiescing")
      L.wait_outstanding(until_idle=True)
      # Now the diversions should have completed and closed.
    # out of the context manager, the Later should be shut down
    later.state("WAIT...")
    L.wait()
    later.state("WAITED")

  @staticmethod
  def get_argv_pipespec(argv, argv_offset=0):
    ''' Parse a pipeline specification from the argument list `argv`.
        Return `(PipeSpec,new_argv_offset)`.

        A pipeline specification is specified by a leading argument of the
        form `'pipe_name:{'`, followed by arguments defining functions for the
        pipeline, and a terminating argument of the form `'}'`.

        Note: this syntax works well with traditional Bourne shells.
        Zsh users can use 'setopt IGNORE_CLOSE_BRACES' to get
        sensible behaviour. Bash users may be out of luck.
    '''
    start_arg = argv[argv_offset]
    pipe_name = cutsuffix(start_arg, ':{')
    if pipe_name is start_arg:
      raise ValueError("expected \"pipe_name:{\", got: %r" % (start_arg,))
    with Pfx(start_arg):
      argv_offset += 1
      spec_offset = argv_offset
      while argv[argv_offset] != '}':
        argv_offset += 1
      spec = PipeSpec(pipe_name, argv[spec_offset:argv_offset])
      argv_offset += 1
      return spec, argv_offset

@typechecked
def urls(url, stdin=None, cmd=None) -> Iterable[str]:
  ''' Generator to yield input URLs.
  '''
  if stdin is None:
    stdin = sys.stdin
  if cmd is None:
    cmd = cs.pfx.cmd
  if url != '-':
    # literal URL supplied, deliver to pipeline
    yield url
  else:
    # read URLs from stdin
    try:
      do_prompt = stdin.isatty()
    except AttributeError:
      do_prompt = False
    if do_prompt:
      # interactively prompt for URLs, deliver to pipeline
      prompt = cmd + ".url> "
      while True:
        try:
          url = input(prompt)
        except EOFError:
          break
        else:
          yield url
    else:
      # read URLs from non-interactive stdin, deliver to pipeline
      lineno = 0
      for line in stdin:
        lineno += 1
        with Pfx("stdin:%d", lineno):
          if not line.endswith('\n'):
            raise ValueError("unexpected EOF - missing newline")
          url = line.strip()
          if not line or line.startswith('#'):
            debug("SKIP: %s", url)
            continue
          yield url

# TODO: recursion protection in action_map expansion
def argv_pipefuncs(argv, action_map, do_trace):
  ''' Process command line strings and return a corresponding list
      of actions to construct a Later.pipeline.
  '''
  # we reverse the list to make action expansion easier
  argv = list(argv)
  errors = []
  pipe_funcs = []
  while argv:
    action = argv.pop(0)
    # support commenting-out of individual actions
    if action.startswith('#'):
      continue
    # macro - prepend new actions
    func_name, offset = get_identifier(action)
    if func_name and func_name in action_map:
      expando = action_map[func_name]
      argv[:0] = expando
      continue
    if action == "per":
      # fork a new pipeline instance per item
      # terminate this pipeline with a function to spawn subpipelines
      # using the tail of the action list from this point
      if not argv:
        errors.append("no actions after %r" % (action,))
      else:
        tail_argv = list(argv)
        name = "%s:[%s]" % (action, ','.join(argv))
        pipespec = PipeSpec(name, argv)

        def per(P):
          pipe = pipeline(
              P.later,
              pipespec.actions,
              inputs=(P,),
              name="%s(%s)" % (name, P)
          )
          with P.later.release():
            for P2 in pipe.outQ:
              yield P2

        pipe_funcs.append((StageType.ONE_TO_MANY, per))
      argv = []
      continue
    try:
      A = Action(action, do_trace)
    except ValueError as e:
      errors.append("bad action %r: %s" % (action, e))
    else:
      pipe_funcs.append(A)
  return pipe_funcs, errors

def notNone(v, name="value"):
  if v is None:
    raise ValueError("%s is None" % (name,))
  return True

@promote
def url_xml_find(U: URL, match):
  for found in url_io(U.xml_find_all, (), match):
    yield ElementTree.tostring(found, encoding='utf-8')

class Pilfer(MultiOpenMixin, RunStateMixin):
  ''' State for the pilfer app.

      Notable attributes include:
      * `flush_print`: flush output after print(), default `False`.
      * `user_agent`: specify user-agent string, default `None`.
      * `user_vars`: mapping of user variables for arbitrary use.
  '''

  @uses_later
  def __init__(self, item=None, later: Later):
    self._name = 'Pilfer-%d' % (seq(),)
    self._lock = Lock()
    self.user_vars = {'_': item, 'save_dir': '.'}
    self.flush_print = False
    self.do_trace = False
    self.flags = PolledFlags()
    self._print_to = None
    self._print_lock = Lock()
    self.user_agent = None
    self._lock = RLock()
    self.rcs = []  # chain of PilferRC libraries
    self.seensets = {}
    self.diversions_map = {}  # global mapping of names to divert: pipelines
    self.opener = build_opener()
    self.opener.add_handler(HTTPBasicAuthHandler(NetrcHTTPPasswordMgr()))
    self.opener.add_handler(HTTPCookieProcessor())
    self.later = later

  def __str__(self):
    return "%s[%s]" % (self._name, self._)

  __repr__ = __str__

  @contextmanager
  def startup_shutdown(self):
    with self.later:
      yield

  def copy(self, *a, **kw):
    ''' Convenience function to shallow copy this `Pilfer` with modifications.
    '''
    return obj_copy(self, *a, **kw)

  @property
  def defaults(self):
    ''' Mapping for default values formed by cascading PilferRCs.
    '''
    return MappingChain(mappings=[rc.defaults for rc in self.rcs])

  @property
  def _(self):
    ''' Shortcut to this Pilfer's user_vars['_'] entry - the current item value.
    '''
    return self.user_vars['_']

  @_.setter
  def _(self, value):
    if value is not None and not isinstance(value, str):
      raise TypeError("Pilfer._: expected string, received: %r" % (value,))
    self.user_vars['_'] = value

  @property
  def url(self):
    ''' `self._` as a `URL` object.
    '''
    return URL.promote(self._)

  def test_flags(self):
    ''' Evaluate the flags conjunction.

        Installs the tested names into the status dictionary as side effect.
        Note that it deliberately probes all flags instead of stopping
        at the first false condition.
    '''
    all_status = True
    flags = self.flags
    for flagname in self.flagnames:
      if flagname.startswith('!'):
        status = not flags.setdefault(flagname[1:], False)
      else:
        status = flags.setdefault(flagname[1:], False)
      if not status:
        all_status = False
    return all_status

  @locked
  def seenset(self, name):
    ''' Return the SeenSet implementing the named "seen" set.
    '''
    seen = self.seensets
    if name not in seen:
      backing_path = MappingChain(
          mappings=[rc.seen_backing_paths for rc in self.rcs]
      ).get(name)
      if backing_path is not None:
        backing_path = envsub(backing_path)
        if (not os.path.isabs(backing_path)
            and not backing_path.startswith('./')
            and not backing_path.startswith('../')):
          backing_basedir = self.defaults.get('seen_dir')
          if backing_basedir is not None:
            backing_basedir = envsub(backing_basedir)
            backing_path = os.path.join(backing_basedir, backing_path)
      seen[name] = SeenSet(name, backing_path)
    return seen[name]

  def seen(self, url, seenset='_'):
    ''' Test if the named `url` has been seen.
        The default seenset is named `'_'`.
    '''
    return url in self.seenset(seenset)

  def see(self, url, seenset='_'):
    ''' Mark a `url` as seen.
        The default seenset is named `'_'`.
    '''
    self.seenset(seenset).add(url)

  @property
  @locked
  def diversions(self):
    ''' The current list of named diversions.
    '''
    return list(self.diversions_map.values())

  @property
  @locked
  def diversion_names(self):
    ''' The current list of diversion names.
    '''
    return list(self.diversions_map.keys())

  @property
  @locked
  @logexc
  def open_diversion_names(self):
    ''' The current list of open named diversions.
    '''
    names = []
    for divname in self.diversion_names:
      div = self.diversion(divname)
      if not div.closed:
        names.append(divname)
    return names

  @logexc
  def quiesce_diversions(self):
    D("%s.quiesce_diversions...", self)
    while True:
      D("%s.quiesce_diversions: LOOP: pass over diversions...", self)
      for div in self.diversions:
        D("%s.quiesce_diversions: check %s ...", self, div)
        div.counter.check()
        D("%s.quiesce_diversions: quiesce %s ...", self, div)
        div.quiesce()
      D("%s.quiesce_diversions: now check that they are all quiet...", self)
      quiet = True
      for div in self.diversions:
        if div.counter:
          D("%s.quiesce_diversions: NOT QUIET: %s", self, div)
          quiet = False
          break
      if quiet:
        D("%s.quiesce_diversions: all quiet!", self)
        return

  @locked
  def diversion(self, pipe_name):
    ''' Return the diversion named `pipe_name`.
        A diversion embodies a pipeline of the specified name.
        There is only one of a given name in the shared state.
        They are instantiated at need.
    '''
    diversions = self.diversions_map
    if pipe_name not in diversions:
      spec = self.pipes.get(pipe_name)
      if spec is None:
        raise KeyError(
            "no diversion named %r and no pipe specification found" %
            (pipe_name,)
        )
      pipe_funcs, errors = spec.pipe_funcs(self.action_map, self.do_trace)
      if errors:
        for err in errors:
          error(err)
        raise KeyError(
            "invalid pipe specification for diversion named %r" % (pipe_name,)
        )
      name = "DIVERSION:%s" % (pipe_name,)
      outQ = NullQueue(name=name, blocking=True)
      outQ.open()  # open outQ so it can be closed at the end of the pipeline
      div = pipeline(self.later, pipe_funcs, name=name, outQ=outQ)
      div.open()  # will be closed in main program shutdown
      diversions[pipe_name] = div
    return diversions[pipe_name]

  @logexc
  def pipe_through(self, pipe_name, inputs):
    ''' Create a new pipeline from the specification named `pipe_name`.
        It will collect items from the iterable `inputs`.
        `pipe_name` may be a PipeSpec.
    '''
    with Pfx("pipe spec %r" % (pipe_name,)):
      name = "pipe_through:%s" % (pipe_name,)
      return self.pipe_from_spec(pipe_name, inputs, name=name)

  def pipe_from_spec(self, pipe_name, name=None):
    ''' Create a new pipeline from the specification named `pipe_name`.
    '''
    if isinstance(pipe_name, PipeSpec):
      spec = pipe_name
      pipe_name = str(spec)
    else:
      spec = self.pipes.get(pipe_name)
      if spec is None:
        raise ValueError("no pipe specification named %r" % (pipe_name,))
    if name is None:
      name = "pipe_from_spec:%s" % (spec,)
    with Pfx(spec):
      pipe_funcs, errors = spec.pipe_funcs(self.action_map, self.do_trace)
      if errors:
        for err in errors:
          error(err)
        raise ValueError("invalid pipe specification")
    return pipeline(self.later, pipe_funcs, name=name, inputs=inputs)

  def _rc_pipespecs(self):
    for rc in self.rcs:
      yield rc.pipe_specs

  @property
  def pipes(self):
    return MappingChain(get_mappings=self._rc_pipespecs)

  def _rc_action_maps(self):
    for rc in self.rcs:
      yield rc.action_map

  @property
  def action_map(self):
    return MappingChain(get_mappings=self._rc_action_maps)

  def _print(self, *a, **kw):
    file = kw.pop('file', None)
    if kw:
      raise ValueError("unexpected kwargs %r" % (kw,))
    with self._print_lock:
      if file is None:
        file = self._print_to if self._print_to else sys.stdout
      print(*a, file=file)
      if self.flush_print:
        file.flush()

  @require(lambda kw: all(isinstance(v, str) for v in kw))
  def set_user_vars(self, **kw):
    ''' Update self.user_vars from the keyword arguments.
    '''
    self.user_vars.update(kw)

  def copy_with_vars(self, **kw):
    ''' Make a copy of `self` with copied .user_vars, update the
        vars and return the copied Pilfer.
    '''
    P = self.copy('user_vars')
    P.set_user_vars(**kw)
    return P

  def print_url_string(self, U, **kw):
    ''' Print a string using approved URL attributes as the format dictionary.
        See Pilfer.format_string.
    '''
    print_string = kw.pop('string', '{_}')
    print_string = self.format_string(print_string, U)
    file = kw.pop('file', self._print_to)
    if kw:
      warning("print_url_string: unexpected keyword arguments: %r", kw)
    self._print(print_string, file=file)

  @property
  def save_dir(self):
    return self.user_vars.get('save_dir', '.')

  @promote
  def save_url(self, U: URL, saveas=None, dir=None, overwrite=False, **kw):
    ''' Save the contents of the URL `U`.
    '''
    debug(
        "save_url(U=%r, saveas=%r, dir=%s, overwrite=%r, kw=%r)...", U, saveas,
        dir, overwrite, kw
    )
    with Pfx("save_url(%s)", U):
      save_dir = self.save_dir
      if saveas is None:
        saveas = os.path.join(save_dir, U.basename)
        if saveas.endswith('/'):
          saveas += 'index.html'
      if saveas == '-':
        outfd = os.dup(sys.stdout.fileno())
        content = U.content
        with self._lock:
          with os.fdopen(outfd, 'wb') as outfp:
            outfp.write(content)
      else:
        with Pfx(saveas):
          if not overwrite and os.path.exists(saveas):
            warning("file exists, not saving")
          else:
            content = U.content
            if content is None:
              error("content unavailable")
            else:
              try:
                with open(saveas, "wb") as savefp:
                  savefp.write(content)
              except Exception:
                exception("save fails")
            # discard contents, releasing memory
            U.flush()

  def import_module_func(self, module_name, func_name):
    with LogExceptions():
      pylib = [
          path
          for path in envsub(self.defaults.get('pythonpath', '')).split(':')
          if path
      ]
      return import_module_name(module_name, func_name, pylib, self._lock)

  def format_string(self, s, U):
    ''' Format a string using the URL `U` as context.
        `U` will be promoted to an URL if necessary.
    '''
    return FormatMapping(self, U=U).format(s)

  def set_user_var(self, k, value, U, raw=False):
    if not raw:
      value = self.format_string(value, U)
    FormatMapping(self)[k] = value

  # Note: this method is _last_ because otherwise it it shadows the
  # @promote decorator, used on earlier methods.
  @classmethod
  def promote(cls, P):
    '''Promote anything to a `Pilfer`.
    '''
    if not isinstance(P, cls):
      P = cls(P)
    return P

class FormatArgument(str):

  @property
  def as_int(self):
    return int(self)

class FormatMapping(object):
  ''' A mapping object to set or fetch user variables or URL attributes.
      Various URL attributes are known, and may not be assigned to.
      This mapping is used with str.format to fill in {value}s.
  '''

  def __init__(self, P, U=None, factory=None):
    ''' Initialise this `FormatMapping` from a Pilfer `P`.
        The optional parameter `U` (default from `P._`) is the
        object whose attributes are exposed for format strings,
        though `P.user_vars` preempt them.
        The optional parameter `factory` is used to promote the
        value `U` to a useful type; it calls `URL.promote` by default.
    '''
    self.pilfer = P
    if U is None:
      U = P._
    if factory is None:
      factory = URL.promote
    self.url = factory(U)

  def _ok_attrkey(self, k):
    ''' Test for validity of `k` as a public non-callable attribute of self.url.
    '''
    if not k[0].isalpha():
      return False
    U = self.url
    try:
      attr = getattr(U, k)
    except AttributeError:
      return False
    return not callable(attr)

  def keys(self):
    ks = (
        set([k for k in dir(self.url) if self._ok_attrkey(k)]) +
        set(self.pilfer.user_vars.keys())
    )
    return ks

  def __getitem__(self, k):
    return FormatArgument(self._getitem(k))

  def _getitem(self, k):
    P = self.pilfer
    url = self.url
    with Pfx(url):
      if k in P.user_vars:
        return P.user_vars[k]
      if not self._ok_attrkey(k):
        raise KeyError(
            "unapproved attribute (missing or callable or not public): %r" %
            (k,)
        )
      try:
        attr = getattr(url, k)
      except AttributeError as e:
        raise KeyError("no such attribute: .%s: %s" % (k, e))
      return attr

  def get(self, k, default):
    try:
      return self[k]
    except KeyError:
      return default

  def __setitem__(self, k, value):
    P = self.pilfer
    url = self.url
    with Pfx(url):
      if self._ok_attrkey(k):
        raise KeyError("it is forbidden to assign to attribute .%s" % (k,))
      else:
        P.user_vars[k] = value

  def format(self, s):
    ''' Format the string `s` using this mapping.
    '''
    return Formatter().vformat(s, (), self)

def new_dir(dirpath):
  ''' Create the directory `dirpath` or `dirpath-n` if `dirpath` exists.
      Return the path of the directory created.
  '''
  try:
    os.makedirs(dirpath)
  except OSError as e:
    if e.errno != errno.EEXIST:
      exception("os.makedirs(%r): %s", dirpath, e)
      raise
    dirpath = mkdirn(dirpath, '-')
  return dirpath

def has_exts(U, suffixes, case_sensitive=False):
  ''' Test if the .path component of a URL ends in one of a list of suffixes.
      Note that the .path component does not include the query_string.
  '''
  ok = False
  path = U.path
  if not path.endswith('/'):
    base = os.path.basename(path)
    if not case_sensitive:
      base = base.lower()
      suffixes = [sfx.lower() for sfx in suffixes]
    for sfx in suffixes:
      if base.endswith('.' + sfx):
        ok = True
        break
  return ok

def with_exts(urls, suffixes, case_sensitive=False):
  for U in urls:
    ok = False
    path = U.path
    if not path.endswith('/'):
      base = os.path.basename(path)
      if not case_sensitive:
        base = base.lower()
        suffixes = [sfx.lower() for sfx in suffixes]
      for sfx in suffixes:
        if base.endswith('.' + sfx):
          ok = True
          break
    if ok:
      yield U
    else:
      debug("with_exts: discard %s", U)

def url_delay(U, delay, *a):
  sleep(float(delay))
  return U

@promote
def url_query(U: URL, *a):
  if not a:
    return U.query
  qsmap = dict(
      [
          (qsp.split('=', 1) if '=' in qsp else (qsp, ''))
          for qsp in U.query.split('&')
      ]
  )
  return ','.join([unquote(qsmap.get(qparam, '')) for qparam in a])

def url_io(func, onerror, *a, **kw):
  ''' Call `func` and return its result.
      If it raises URLError or HTTPError, report the error and return `onerror`.
  '''
  debug("url_io(%s, %s, %s, %s)...", func, onerror, a, kw)
  try:
    return func(*a, **kw)
  except (URLError, HTTPError) as e:
    warning("%s", e)
    return onerror

@uses_runstate
def url_io_iter(it, *, runstate):
  ''' Generator that calls `it.next()` until `StopIteration`, yielding
      its values.
      If the call raises URLError or HTTPError, report the error
      instead of aborting.
  '''
  while True:
    runstate.raiseif("url_io_iter(it=%s): cancelled", it)
    try:
      item = next(it)
    except StopIteration:
      break
    except (URLError, HTTPError) as e:
      warning("%s", e)
    else:
      yield item

@promote
@typechecked
def url_hrefs(U: URL) -> Iterable[URL]:
  ''' Yield the HREFs referenced by a URL.
      Conceals URLError, HTTPError.
  '''
  return url_io_iter(U.hrefs(absolute=True))

@promote
@typechecked
def url_srcs(U: URL) -> Iterable[URL]:
  ''' Yield the SRCs referenced by a URL.
      Conceals URLError, HTTPError.
  '''
  return url_io_iter(U.srcs(absolute=True))

# actions that work on the whole list of in-play URLs
# these return Pilfers
many_to_many = {
    'sort':
    lambda Ps, key=lambda P: P._, reverse=False:
    sorted(Ps, key=key, reverse=reverse),
    'last':
    lambda Ps: Ps[-1:],
}

# actions that work on individual Pilfer instances, returning multiple strings
one_to_many = {
    'hrefs': lambda P: url_hrefs(P._),
    'srcs': lambda P: url_srcs(P._),
    'xml': lambda P, match: url_xml_find(P._, match),
    'xmltext': lambda P, match: ElementTree.XML(P._).findall(match),
}

# actions that work on individual Pilfer instances, returning single strings
one_to_one = {
    '..':
    lambda P: URL(P._, None).parent,
    'delay':
    lambda P, delay: (P._, sleep(float(delay)))[0],
    'domain':
    lambda P: URL(P._, None).domain,
    'hostname':
    lambda P: URL(P._, None).hostname,
    'print':
    lambda P, **kw: (P._, P.print_url_string(P._, **kw))[0],
    'query':
    lambda P, *a: url_query(P._, *a),
    'quote':
    lambda P: quote(P._),
    'unquote':
    lambda P: unquote(P._),
    'save':
    lambda P, *a, **kw: (P._, P.save_url(P._, *a, **kw))[0],
    'title':
    lambda P: P._.page_title,
    'type':
    lambda P: url_io(P._.content_type, ""),
    'xmlattr':
    lambda P, attr:
    [A for A in (ElementTree.XML(P._).get(attr),) if A is not None],
}

one_test = {
    'has_title':
    lambda P: P._.page_title is not None,
    'reject_re':
    lambda P, regexp: not regexp.search(P._),
    'same_domain':
    lambda P: notNone(P._.referer, "%r.referer" %
                      (P._,)) and P._.domain == P._.referer.domain,
    'same_hostname':
    lambda P: notNone(P._.referer, "%r.referer" %
                      (P._,)) and P._.hostname == P._.referer.hostname,
    'same_scheme':
    lambda P: notNone(P._.referer, "%r.referer" %
                      (P._,)) and P._.scheme == P._.referer.scheme,
    'select_re':
    lambda P, regexp: regexp.search(P._),
}

# regular expressions used when parsing actions
re_GROK = re.compile(r'([a-z]\w*(\.[a-z]\w*)*)\.([_a-z]\w*)', re.I)

def Action(action_text, do_trace):
  ''' Wrapper for parse_action: parse an action text and promote (sig, function) into an BaseAction.
  '''
  parsed = parse_action(action_text, do_trace)
  try:
    sig, function = parsed
  except TypeError:
    action = parsed
  else:
    action = ActionFunction(action_text, sig, function)
  return action

def pilferify11(func):
  ''' Decorator for 1-to-1 Pilfer=>nonPilfer functions to return a Pilfer.
  '''

  def pf(P, *a, **kw):
    return P.copy_with_vars(_=func(P, *a, **kw))

  return pf

def pilferify1m(func):
  ''' Decorator for 1-to-many Pilfer=>nonPilfers functions to yield Pilfers.
  '''

  def pf(P, *a, **kw):
    for value in func(P, *a, **kw):
      yield P.copy_with_vars(_=value)

  return pf

def pilferifymm(func):
  ''' Decorator for 1-to-many Pilfer=>nonPilfers functions to yield Pilfers.
  '''

  def pf(Ps, *a, **kw):
    if not isinstance(Ps, list):
      Ps = list(Ps)
    if Ps:
      P0 = Ps[0]
      for value in func(Ps, *a, **kw):
        yield P0.copy_with_vars(_=value)

  return pf

def pilferifysel(func):
  ''' Decorator for selector Pilfer=>bool functions to yield Pilfers.
  '''

  def pf(Ps, *a, **kw):
    for P in Ps:
      if func(P, *a, **kw):
        yield P

  return pf

def parse_action(action, do_trace):
  ''' Accept a string `action` and return an BaseAction subclass
      instance or a `(sig,function)` tuple.

      This is used primarily by `action_func` below, but also called
      by subparses such as selectors applied to the values of named
      variables.
      Selectors return booleans, all other functions return or yield Pilfers.
  '''
  # save original form of the action string
  action0 = action

  if action.startswith('!'):
    # ! shell command to generate items based off current item
    # receive text lines, stripped
    return ActionShellCommand(action0, action[1:])

  if action.startswith('|'):
    # | shell command to pipe though
    # receive text lines, stripped
    return ActionShellFilter(action0, action[1:])

  # select URLs matching regexp
  # /regexp/
  # named groups in the regexp get applied, per URL, to the variables
  if action.startswith('/'):
    if action.endswith('/'):
      regexp = action[1:-1]
    else:
      regexp = action[1:]
    regexp = re.compile(regexp)
    if regexp.groupindex:
      # a regexp with named groups
      def named_re_match(P):
        U = P._
        m = regexp.search(U)
        if m:
          varmap = m.groupdict()
          if varmap:
            P = P.copy_with_vars(**varmap)
          yield P

      return StageType.ONE_TO_MANY, named_re_match
    else:
      return StageType.SELECTOR, lambda P: regexp.search(P._)

  # select URLs not matching regexp
  # -/regexp/
  if action.startswith('-/'):
    if action.endswith('/'):
      regexp = action[2:-1]
    else:
      regexp = action[2:]
    regexp = re.compile(regexp)
    if regexp.groupindex:
      raise ValueError(
          "named groups may not be used in regexp rejection patterns"
      )
    return StageType.SELECTOR, lambda P: not regexp.search(P._)

  # parent
  # ..
  if action == '..':
    return StageType.ONE_TO_ONE, pilferify11(lambda P: P._.parent)

  # select URLs ending in particular extensions
  if action.startswith('.'):
    if action.endswith('/i'):
      exts, case = action[1:-2], False
    else:
      exts, case = action[1:], True
    exts = exts.split(',')
    return StageType.SELECTOR, lambda P: has_exts(
        P._, exts, case_sensitive=case
    )

  # select URLs not ending in particular extensions
  if action.startswith('-.'):
    if action.endswith('/i'):
      exts, case = action[2:-2], False
    else:
      exts, case = action[2:], True
    exts = exts.split(',')
    return StageType.SELECTOR, lambda P: not has_exts(
        P._, exts, case_sensitive=case
    )

  # catch "a.b.c" and convert to "grok:a.b.c"
  m = re_GROK.match(action)
  if m:
    action = "grok:" + action

  # collect leading identifier and process with parse
  name, offset = get_identifier(action)
  if not name:
    raise ValueError("unrecognised special action: %r" % (action,))

  # comparison
  # name==
  if action.startswith('==', offset):
    text = action[offset + 2:]

    def compare(P):
      U = P._
      M = FormatMapping(P, U)
      try:
        vvalue = M[name]
      except KeyError:
        error("unknown variable %r", name)
        raise
      cmp_value = M.format(text)
      return vvalue == cmp_value

    return StageType.SELECTOR, compare

  # uncomparison
  # name!=
  if action.startswith('!=', offset):
    text = action[offset + 2:]

    def uncompare(P):
      U = P._
      M = FormatMapping(P, U)
      try:
        vvalue = M[name]
      except KeyError:
        error("unknown variable %r", name)
        raise
      cmp_value = M.format(text)
      return vvalue != cmp_value

    return StageType.SELECTOR, uncompare

  # contains
  # varname(value,value,...)
  if action.startswith('(', offset):
    args, kwargs, offset = parse_args(action, offset + 1, ')')
    if kwargs:
      raise ValueError(
          "you may not have kw= arguments in the 'contains' value list: %r" %
          (kwargs,)
      )
    values = action[m.end():].split(',')

    def in_list(P):
      U = P._
      M = FormatMapping(P, U)
      try:
        vvalue = M[name]
      except KeyError:
        error("unknown variable %r", name)
        raise
      for value in values:
        cvalue = M.format(value)
        if vvalue == cvalue:
          return True
      return False

    return StageType.SELECTOR, in_list

  # assignment
  # varname=
  if action.startswith('=', offset):
    exprtext = action[offset + 1:]

    def assign(P):
      U = P._
      param_value = P.format_string(exprtext, U)
      P2 = P.copy_with_vars(**{param: param_value})
      return P2

    return StageType.ONE_TO_ONE, assign

  # test of variable value
  # varname~selector
  if action.startswith('~', offset):
    selector = Action(action[offset + 1:])
    if selector.sig != StageType.SELECTOR:
      raise ValueError(
          "expected selector function but found: %s" % (selector,)
      )

    def do_test(P):
      U = P._
      M = FormatMapping(P, U)
      try:
        vvalue = M[name]
      except KeyError:
        error("unknown variable %r", name)
        return False
      return selector(P, vvalue)

    return StageType.SELECTOR, do_test

  if name == 's':
    # s/this/that/
    result_is_Pilfer = False
    if offset == len(action):
      raise ValueError("missing delimiter")
    delim = action[offset]
    delim2pos = action.find(delim, offset + 1)
    if delim2pos < offset + 1:
      raise ValueError("missing second delimiter (%r)" % (delim,))
    regexp = action[offset + 1:delim2pos]
    if not regexp:
      raise ValueError("empty regexp")
    delim3pos = action.find(delim, delim2pos + 1)
    if delim3pos < delim2pos + 1:
      raise ValueError("missing third delimiter (%r)" % (delim,))
    repl_format = action[delim2pos + 1:delim3pos]
    offset = delim3pos + 1
    repl_all = False
    repl_icase = False
    re_flags = 0
    while offset < len(action):
      modchar = action[offset]
      offset += 1
      if modchar == 'g':
        repl_all = True
      elif modchar == 'i':
        repl_icase = True
        re_flags != re.IGNORECASE
      else:
        raise ValueError("unknown s///x modifier: %r" % (modchar,))
    debug(
        "s: regexp=%r, repl_format=%r, repl_all=%s, repl_icase=%s", regexp,
        repl_format, repl_all, repl_icase
    )

    def substitute(P):
      ''' Perform a regexp substitution on the source string.
          `repl_format` is a format string for the replacement text
          using the `str.format` method.
          The matched groups from the regexp take the positional arguments 1..n,
          with 0 used for the whole matched string.
          The keyword arguments consist of '_' for the whole matched string
          and any named groups.
      '''
      src = P._
      debug(
          "SUBSTITUTE: src=%r, regexp=%r, repl_format=%r, repl_all=%s)...",
          src, regexp.pattern, repl_format, repl_all
      )
      strs = []
      offset = 0
      for m in regexp.finditer(src):
        # positional replacements come from the match groups
        repl_args = [m.group(0)] + list(m.groups())
        # named replacements come from the named regexp groups
        repl_kw = {'_': m.group(0)}
        repl_kw.update(m.groupdict())
        # save the unmatched section
        strs.append(src[offset:m.start()])
        # save the matched section with replacements
        strs.append(repl_format.format(*repl_args, **repl_kw))
        offset = m.end()
        if not repl_all:
          break
      # save the final unmatched section
      strs.append(src[offset:])
      result = ''.join(strs)
      debug("SUBSTITUTE: src=%r, result=%r", src, result)
      if isinstance(src, URL):
        result = URL(result, src.referer)
      return result

    return StageType.ONE_TO_ONE, substitute

  if name in ("copy", "divert", "pipe"):
    # copy:pipe_name[:selector]
    # divert:pipe_name[:selector]
    # pipe:pipe_name[:selector]
    marker = action[offset]
    offset += 1
    pipe_name, offset = get_identifier(action, offset)
    if not pipe_name:
      raise ValueError("no pipe name")
    if offset >= len(action):
      selector = None
    else:
      if action[offset] != marker:
        raise ValueError(
            "expected second marker to match first: expected %r, saw %r" %
            (marker, action[offset])
        )
      selector = Action(action[offset + 1:])
      if selector.sig != StageType.SELECTOR:
        raise ValueError(
            "expected selector function but found: %s" % (selector,)
        )
    if name == 'copy':

      def copy(self, P):
        if selector is None or selector(P):
          pipe = P.diversion(pipe_name)
          pipe.put(P)
        return P

      return StageType.ONE_TO_ONE, copy
    elif name == 'divert':

      def divert(self, P):
        if selector is None or selector(P):
          pipe = P.diversion(pipe_name)
          pipe.put(P)
        else:
          yield P

      return StageType.ONE_TO_MANY, divert
    elif name == 'pipe':
      return ActionPipeTo(action0, pipe_name)
    else:
      raise NotImplementedError("unhandled action %r" % (name,))

  if name == 'grok' or name == 'grokall':
    # grok:a.b.c.d[:args...]
    # grokall:a.b.c.d[:args...]
    result_is_Pilfer = True
    if offset >= len(action):
      raise ValueError("missing marker")
    marker = action[offset]
    offset += 1
    grokker, offset = get_dotted_identifier(action, offset)
    if '.' not in grokker:
      raise ValueError("no dotted identifier found")
    grok_module, grok_funcname = grokker.rsplit('.', 1)
    if offset >= len(action):
      args, kwargs = (), {}
    elif action[offset] != marker:
      raise ValueError(
          "expected second marker to match first: expected %r, saw %r" %
          (marker, action[offset])
      )
    else:
      args, kwargs, offset = parse_action_args(action, offset)
    if offset < len(action):
      raise ValueError("unparsed content after args: %r", action[offset:])
    if name == "grok":

      @typechecked
      def grok(P: Pilfer) -> Pilfer:
        ''' Grok performs a user-specified analysis on the supplied Pilfer state `P`.
            (The current value, often an URL, is `P._`.)
            Import `func_name` from module `module_name`.
            Call `func_name( P, *a, **kw ).
            Receive a mapping of variable names to values in return.
            If not empty, copy P and apply the mapping via which is applied
            with P.set_user_vars().
            Returns P (possibly copied), as this is a one-to-one function.
        '''
        mfunc = P.import_module_func(grok_module, grok_funcname)
        if mfunc is None:
          error("import fails")
        else:
          var_mapping = mfunc(P, *args, **kwargs)
          if var_mapping:
            debug("grok: var_mapping=%r", var_mapping)
            P = P.copy('user_vars')
            P.set_user_vars(**var_mapping)
        return P

      return StageType.ONE_TO_ONE, grok
    elif name == "grokall":

      @typechecked
      def grokall(Ps: Iterable[Pilfer]) -> Iterable[Pilfer]:
        ''' Grokall performs a user-specified analysis on the `Pilfer` items `Ps`.
            Import `func_name` from module `module_name`.
            Call `func_name( Ps, *a, **kw ).
            Receive a mapping of variable names to values in return,
            which is applied to each item[0] via .set_user_vars().
            Return the possibly copied Ps.
        '''
        if not isinstance(Ps, list):
          Ps = list(Ps)
        if Ps:
          mfunc = pfx_call(
              Ps[0].import_module_func, grok_module, grok_funcname
          )
          if mfunc is None:
            error("import fails: %s.%s", grok_module, grok_funcname)
          else:
            try:
              var_mapping = pfx_call(mfunc, Ps, *args, **kwargs)
            except Exception as e:
              exception("call %s.%s: %s", grok_module, grok_funcname, e)
            else:
              if var_mapping:
                Ps = [P.copy('user_vars') for P in Ps]
                for P in Ps:
                  P.set_user_vars(**var_mapping)
        return Ps

      return StageType.ONE_TO_MANY, grokall
    else:
      raise NotImplementedError("unhandled action %r", name)

  if name == 'for':
    # for:varname=value,...
    # for:varname:{start}..{stop}
    # warning: implies 'per'
    if offset == len(action) or action[offset] != ':':
      raise ValueError("missing colon")
    offset += 1
    varname, offset = get_identifier(action, offset)
    if not varname:
      raise ValueError("missing varname")
    if offset == len(action):
      raise ValueError("missing =values or :start..stop")
    marker = action[offset]
    if marker == '=':
      # for:varname=value,...
      values = action[offset + 1:]

      def for_specific(P):
        U = P._
        # expand "values", split on whitespace, iterate with new Pilfer
        value_list = P.format_string(values, U).split()
        for value in value_list:
          yield P.copy_with_vars(**{varname: value})

      return StageType.ONE_TO_MANY, for_specific
    if marker == ':':
      # for:varname:{start}..{stop}
      start, stop = action[offset + 1:].split('..', 1)

      def for_range(P):
        U = P._
        # expand "values", split on whitespace, iterate with new Pilfer
        istart = int(P.format_string(start, U))
        istop = int(P.format_string(stop, U))
        for value in range(istart, istop + 1):
          yield P.copy_with_vars(**{varname: str(value)})

      return StageType.ONE_TO_MANY, for_range
    raise ValueError("unrecognised marker after varname: %r", marker)

  if name in ('see', 'seen', 'unseen'):
    # see[:seenset,...[:value]]
    # seen[:seenset,...[:value]]
    # unseen[:seenset,...[:value]]
    seensets = ('_',)
    value = '{_}'
    if offset < len(action):
      marker = action[offset]
      seensets, offset = get_other_chars(action, offset + 1, marker)
      seensets = seensets.split(',')
      if not seensets:
        seensets = ('_',)
      if offset < len(action):
        if action[offset] != marker:
          raise ValueError(
              "parse should have a second marker %r at %r" % (action[offset:])
          )
        value = action[offset + 1:]
        if not value:
          value = '{_}'
    if name == 'see':
      func_sig = StageType.ONE_TO_ONE

      def see(P):
        U = P._
        see_value = P.format_string(value, U)
        for seenset in seensets:
          P.see(see_value, seenset)
        return P

      return StageType.ONE_TO_ONE, see
    if name == 'seen':

      def seen(P):
        U = P._
        see_value = P.format_string(value, U)
        return any([P.seen(see_value, seenset) for seenset in seensets])

      return StageType.SELECTOR, seen
    if name == 'unseen':

      def unseen(P):
        U = P._
        see_value = P.format_string(value, U)
        return not any([P.seen(see_value, seenset) for seenset in seensets])

<<<<<<< HEAD
      return StageType.SELECTOR, unseen
    raise RuntimeError("unsupported action %r", name)
=======
      return FUNC_SELECTOR, unseen
    raise NotImplementedError("unsupported action %r", name)
>>>>>>> cac1359e

  if name == 'unique':
    # unique
    seen = set()

    def unique(P):
      value = P._
      if value not in seen:
        seen.add(value)
        yield P

    return StageType.ONE_TO_MANY, unique

  if action == 'first':
    is_first = [True]

    def first(P):
      if is_first[0]:
        is_first[0] = False
        return True

    return StageType.SELECTOR, first

  if action == 'new_save_dir':
    # create a new directory based on {save_dir} and update save_dir to match
    def new_save_dir(P):
      return P.copy_with_vars(save_dir=new_dir(P.save_dir))

    return StageType.ONE_TO_ONE, new_save_dir

  # some other function: gather arguments and then look up function by name in mappings
  if offset < len(action):
    marker = action[offset]
    args, kwargs, offset = parse_action_args(action, offset + 1)
    if offset < len(action):
      raise ValueError(
          "unparsed text after arguments: %r (found a=%r, kw=%r)" %
          (action[offset:], args, kwargs)
      )
  else:
    args = ()
    kwargs = {}

  if name in many_to_many:
    # many-to-many functions get passed straight in
    sig = StageType.MANY_TO_MANY
    func = many_to_many[name]
  elif name in one_to_many:
    sig = StageType.ONE_TO_MANY
    func = one_to_many[name]
  elif name in one_to_one:
    func = one_to_one[name]
    sig = StageType.ONE_TO_ONE
  elif name in one_test:
    func = one_test[name]
    sig = StageType.SELECTOR
  else:
    raise ValueError("unknown action")

  # pretty up lambda descriptions
  if func.__name__ == '<lambda>':
    func.__name__ = '<lambda %r>' % (name,)
  if sig == StageType.ONE_TO_ONE:
    func = pilferify11(func)
  elif sig == StageType.ONE_TO_MANY:
    func = pilferify1m(func)

  if args or kwargs:

    def func_args(*a, **kw):
      a2 = args + a
      kw2 = dict(kwargs)
      kw2.update(kw)
      return func(*a2, **kw2)

    func = func_args
  return sig, func

def parse_action_args(action, offset, delim=None):
  ''' Parse `[[kw=]arg[,[kw=]arg...]` from `action` at `offset`,
     return `(args,kwargs,offset)`.

     An `arg` is a quoted string or a sequence of nonwhitespace
     excluding `delim` and comma.
  '''
  other_chars = ',' + whitespace
  if delim is not None:
    other_chars += delim
  args = []
  kwargs = {}
  while offset < len(action):
    with Pfx("parse_action_args(%r)", action[offset:]):
      ch1 = action[offset]
      if delim is not None and ch1 == delim:
        break
      if ch1 == ',':
        offset += 1
        continue
      kw = None
      # gather leading "kw=" if present
      name, offset1 = get_identifier(action, offset)
      if name and offset1 < len(action) and action[offset1] == '=':
        kw = name
        offset = offset1 + 1
      if ch1 == '"' or ch1 == "'":
        arg, offset = get_qstr(action, offset, q=ch1)
      else:
        arg, offset = get_other_chars(action, offset, other_chars)
  return args, kwargs, offset

def retriable(func):
  ''' A decorator for a function to probe the `Pilfer` flags
      and raise `RetryError` if unsatisfied.
  '''

  def retry_func(P, *a, **kw):
    ''' Call `func` after testing `P.test_flags()`.
    '''
    if not P.test_flags():
      raise RetryError('flag conjunction fails: %s' % (' '.join(P.flagnames)))
    return func(P, *a, **kw)

  retry_func.__name__ = 'retriable(%s)' % (funcname(func),)
  return retry_func

class BaseAction:
  ''' The base class for all actions.

      Each instance has the following attributes:
      * `srctext`: the text defining the action
      * `sig`: the action's function signature
  '''

  @typechecked
  def __init__(self, srctext: str, sig: StageType):
    self.srctext = srctext
    self.sig = sig

  def __str__(self):
    s = "%s(%s:%r" % (self.__class__.__name__, self.sig, self.srctext)
    if self.args:
      s += ",args=%r" % (self.args,)
    if self.kwargs:
      s += ",kwargs=%r" % (self.kwargs,)
    s += ")"
    return s

  def __call__(self, P):
    ''' Calling an BaseAction with an item creates a functor and passes the item to it.
    '''
    return self.functor()(P, *self.args, **self.kwargs)

  @property
  def variety(self):
    ''' Textual representation of functor style.
    '''
    sig = self.sig
    if sig == FUNC_ONE_TO_ONE:
      return "ONE_TO_ONE"
    if sig == FUNC_ONE_TO_MANY:
      return "SELECTOR"
    if sig == FUNC_MANY_TO_MANY:
      return "MANY_TO_MANY"
    if sig == FUNC_PIPELINE:
      return "PIPELINE"
    return "UNKNOWN(%d)" % (sig,)

class ActionFunction(BaseAction):

  def __init__(self, action0, sig, func):
    super().__init__(action0, sig)
    # stash a retriable version of the function
    self.func = retriable(func)

  def functor(self, L):
    return self.func

class ActionPipeTo(BaseAction):

  def __init__(self, action0, pipespec):
    super().__init__(action0, StageType.PIPELINE)
    self.pipespec = pipespec

  class _OnDemandPipeline(MultiOpenMixin):

    def __init__(self, pipespec, L):
      self.pipespec = pipespec
      self.later = L
      self._Q = None

    @property
    def outQ(self):
      X("GET _OnDemandPipeline.outQ")
      return self._Q.outQ

    def put(self, P):
      with self._lock:
        Q = self._Q
        if Q is None:
          X(
              "ActionPipeTo._OnDemandPipeline: create pipeline from %s",
              self.pipespec
          )
          Q = self._Q = P.pipe_from_spec(self.pipespec)
      self._pipeline.put(P)

  def functor(self, L):
    ''' Return an _OnDemandPipeline to process piped items.
    '''
    X("ActionPipeTo: create _OnDemandPipeline(%s)", self.pipespec)
    return self._OnDemandPipeline(self.pipespec, L)

class ActionShellFilter(BaseAction):

  def __init__(self, action0, shcmd, args, kwargs):
    super().__init__(action0, StageType.PIPELINE, args, kwargs)
    self.shcmd = shcmd

  # TODO: substitute parameters into shcmd
  def functor(self):
    ''' Return an iterable queue interface to a shell pipeline.
    '''
    return self.ShellProcFilter(self.shcmd)

class ShellProcFilter(MultiOpenMixin):
  ''' An iterable queue-like interface to a filter subprocess.
  '''

  def __init__(self, shcmd, outQ):
    ''' Set up a subprocess running `shcmd`.

        Parameters:
        * `no_flush`: do not flush input lines for the subprocess,
          block buffer instead
        * `discard`: discard .put items, close subprocess stdin
          immediately after startup
    '''
    self.shcmd = shcmd
    self.shproc = None
    self.outQ = outQ
    outQ.open()

  def _startproc(self, shcmd):
    self.shproc = Popen(shcmd, shell=True, stdin=PIPE, stdout=PIPE)

    def copy_out(fp, outQ):
      ''' Copy lines from the shell output, put new `Pilfer`s onto the `outQ`.
      '''
      for line in fp:
        if not line.endswith('\n'):
          raise ValueError('premature EOF (missing newline): %r' % (line,))
        outQ.put(P.copy_with_vars(_=line[:-1]))
      outQ.close()

    self.copier = Thread(
        name="%s.copy_out" % (self,),
        target=copy_out,
        args=(shproc.stdout, self.outQ)
    ).start()

  def put(self, P):
    with self._lock:
      if self.shproc is None:
        self._startproc()
    self.shproc.stdin.write(P._)
    self.shproc.stdin.write('\n')
    if not self.no_flush:
      self.shproc.stdin.flush()

  def shutdown(self):
    if self.shproc is None:
      outQ.close()
    else:
      self.shproc.wait()
      xit = self.shproc.returncode
      if xit != 0:
        error("exit %d from: %r", xit, self.shcmd)
    self.shproc.stdin.close()

class ActionShellCommand(BaseAction):

  def __init__(self, action0, shcmd, args, kwargs):
    super().__init__(action0, StageType.PIPELINE, args, kwargs)
    self.shcmd = shcmd

  # TODO: substitute parameters into shcmd
  def functor(self):
    ''' Return an iterable queue interface to a shell pipeline.
    '''
    return self.ShellProcCommand(self.shcmd, self.outQ)

class ShellProcCommand(MultiOpenMixin):
  ''' An iterable queue-like interface to a shell command subprocess.
  '''

  def __init__(self, shcmd, outQ):
    ''' Set up a subprocess running `shcmd`.
        `discard`: discard .put items, close subprocess stdin immediately after startup.
    '''
    self.shcmd = shcmd
    self.shproc = None
    self.outQ = outQ
    outQ.open()

  def _startproc(self, shcmd):
    self.shproc = Popen(shcmd, shell=True, stdin=PIPE, stdout=PIPE)
    self.shproc.stdin.close()

    def copy_out(fp, outQ):
      ''' Copy lines from the shell output, put new Pilfers onto the outQ.
      '''
      for line in fp:
        if not line.endswith('\n'):
          raise ValueError('premature EOF (missing newline): %r' % (line,))
        outQ.put(P.copy_with_vars(_=line[:-1]))
      outQ.close()

    self.copier = Thread(
        name="%s.copy_out" % (self,),
        target=copy_out,
        args=(self.shproc.stdout, self.outQ)
    ).start()

  def put(self, P):
    with self._lock:
      if self.shproc is None:
        self._startproc()
    self.shproc.stdin.write(P._)
    self.shproc.stdin.write('\n')
    if not self.no_flush:
      self.shproc.stdin.flush()

  def shutdown(self):
    if self.shproc is None:
      self.outQ.close()
    else:
      self.shproc.wait()
      xit = self.shproc.returncode
      if xit != 0:
        error("exit %d from: %r", xit, self.shcmd)

def action_shcmd(shcmd):
  ''' Return (function, func_sig) for a shell command.
  '''
  shcmd = shcmd.strip()

  @typechecked
  def function(P) -> Iterable[str]:
    U = P._
    uv = P.user_vars
    try:
      v = P.format_string(shcmd, U)
    except KeyError as e:
      warning("shcmd.format(%r): KeyError: %s", uv, e)
    else:
      with Pfx(v):
        with open('/dev/null') as fp0:
          fd0 = fp0.fileno()
          try:
            subp = Popen(
                ['/bin/sh', '-c', 'sh -uex; ' + v],
                stdin=fd0,
                stdout=PIPE,
                close_fds=True
            )
          except Exception as e:
            exception("Popen: %r", e)
            return
        for line in subp.stdout:
          if line.endswith('\n'):
            yield line[:-1]
          else:
            yield line
        subp.wait()
        xit = subp.returncode
        if xit != 0:
          warning("exit code = %d", xit)

  return function, StageType.ONE_TO_MANY

def action_pipecmd(shcmd):
  ''' Return (function, func_sig) for pipeline through a shell command.
  '''
  shcmd = shcmd.strip()

  @typechecked
  def function(items) -> Iterable[str]:
    if not isinstance(items, list):
      items = list(items)
    if not items:
      return
    P = items[0]
    uv = P.user_vars
    try:
      v = P.format_string(shcmd, P._)
    except KeyError as e:
      warning("pipecmd.format(%r): KeyError: %s", uv, e)
    else:
      with Pfx(v):
        # spawn the shell command
        try:
          subp = Popen(
              ['/bin/sh', '-c', 'sh -uex; ' + v],
              stdin=PIPE,
              stdout=PIPE,
              close_fds=True
          )
        except Exception as e:
          exception("Popen: %r", e)
          return
        # spawn a daemon thread to feed items to the pipe
        def feedin():
          for P in items:
            print(P._, file=subp.stdin)
          subp.stdin.close()

        T = Thread(target=feedin, name='feedin to %r' % (v,))
        T.daemon = True
        T.start()
        # read lines from the pipe, trim trailing newlines and yield
        for line in subp.stdout:
          if line.endswith('\n'):
            yield line[:-1]
          else:
            yield line
        subp.wait()
        xit = subp.returncode
        if xit != 0:
          warning("exit code = %d", xit)

  return function, StageType.MANY_TO_MANY

class PipeSpec(namedtuple('PipeSpec', 'name argv')):
  ''' A pipeline specification: a name and list of actions.
  '''

  def __init__(self, name, argv):
    super().__init__()
    self.name = name
    self.argv = argv

  @logexc
  def pipe_funcs(self, L, action_map, do_trace):
    ''' Compute a list of functions to implement a pipeline.

        It is important that this list is constructed anew for each
        new pipeline instance because many of the functions rely
        on closures to track state.
    '''
    with Pfx(self.name):
      pipe_funcs, errors = argv_pipefuncs(self.argv, L, action_map, do_trace)
    return pipe_funcs, errors

def load_pilferrcs(pathname):
  ''' Load `PilferRC` instances from the supplied `pathname`,
      recursing if this is a directory.
      Return a list of the `PilferRC` instances obtained.
  '''
  rcs = []
  with Pfx(pathname):
    if os.path.isfile(pathname):
      # filename: load pilferrc file
      rcs.append(PilferRC(pathname))
    elif os.path.isdir(pathname):
      # directory: load pathname/rc and then pathname/*.rc
      # recurses if any of these are also directories
      rcpath = os.path.join(pathname, "rc")
      if os.path.exists(rcpath):
        rcs.extend(load_pilferrcs(rcpath))
      subrcs = sorted(
          name for name in os.listdir(pathname)
          if not name.startswith('.') and name.endswith('.rc')
      )
      for subrc in subrcs:
        rcpath = os.path.join(pathname, subrc)
        rcs.extend(load_pilferrcs(rcpath))
    else:
      warning("neither a file nor a directory, ignoring")
  return rcs

class PilferRC:

  def __init__(self, filename):
    ''' Initialise the `PilferRC` instance.
        Load values from `filename` if not `None`.
    '''
    self.filename = filename
    self._lock = Lock()
    self.defaults = {}
    self.pipe_specs = {}
    self.action_map = {}
    self.seen_backing_paths = {}
    if filename is not None:
      self.loadrc(filename)

  def __str__(self):
    return type(self).__name__ + '(' + repr(self.filename) + ')'

  @locked
  def add_pipespec(self, spec, pipe_name=None):
    ''' Add a `PipeSpec` to this `Pilfer`'s collection,
        optionally with a different `pipe_name`.
    '''
    if pipe_name is None:
      pipe_name = spec.name
    specs = self.pipe_specs
    if pipe_name in specs:
      raise KeyError("pipe %r already defined" % (pipe_name,))
    specs[pipe_name] = spec

  def loadrc(self, filename):
    ''' Read a pilferrc file and load pipeline definitions.
    '''
    trace("load %s", filename)
    with Pfx(filename):
      cfg = ConfigParser()
      with open(filename) as f:
        cfg.read_file(f)
      self.defaults.update(cfg.defaults().items())
      if cfg.has_section('actions'):
        for action_name in cfg.options('actions'):
          with Pfx('[actions].%s', action_name):
            self.action_map[action_name] = shlex.split(
                cfg.get('actions', action_name)
            )
      if cfg.has_section('pipes'):
        for pipe_name in cfg.options('pipes'):
          with Pfx('[pipes].%s', pipe_name):
            pipe_spec = cfg.get('pipes', pipe_name)
            debug("loadrc: pipe = %s", pipe_spec)
            self.add_pipespec(PipeSpec(pipe_name, shlex.split(pipe_spec)))
      # load [seen] name=>backing_path mapping
      # NB: not yet envsub()ed
      if cfg.has_section('seen'):
        for setname in cfg.options('seen'):
          backing_path = cfg.get('seen', setname).strip()
          self.seen_backing_paths[setname] = backing_path

  def __getitem__(self, pipename):
    ''' Fetch PipeSpec by name.
    '''
    return self.pipe_specs[pipename]

  def __setitem__(self, pipename, pipespec):
    specs = self.pipespecs
    if pipename in specs:
      raise KeyError("repeated definition of pipe named %r", pipename)
    specs[pipename] = pipespec

if __name__ == '__main__':
  sys.exit(main(sys.argv))<|MERGE_RESOLUTION|>--- conflicted
+++ resolved
@@ -1573,13 +1573,8 @@
         see_value = P.format_string(value, U)
         return not any([P.seen(see_value, seenset) for seenset in seensets])
 
-<<<<<<< HEAD
       return StageType.SELECTOR, unseen
-    raise RuntimeError("unsupported action %r", name)
-=======
-      return FUNC_SELECTOR, unseen
     raise NotImplementedError("unsupported action %r", name)
->>>>>>> cac1359e
 
   if name == 'unique':
     # unique
