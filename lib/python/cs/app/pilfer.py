--- conflicted
+++ resolved
@@ -66,7 +66,6 @@
 # default flag status probe
 DEFAULT_FLAGS_CONJUNCTION = '!PILFER_DISABLE'
 
-<<<<<<< HEAD
 class PilferCommand(BaseCommand):
 
   GETOPT_SPEC = 'c:F:j:qux'
@@ -112,97 +111,6 @@
           P.flush_print = True
         elif opt == '-x':
           P.do_trace = True
-=======
-usage = '''Usage: %s [options...] op [args...]
-  %s url URL actions...
-      URL may be "-" to read URLs from standard input.
-  Options:
-    -c config
-        Load rc file.
-    -F flag-conjunction
-        Space separated list of flag or !flag to satisfy as a conjunction.
-    -j jobs
-	How many jobs (actions: URL fetches, minor computations)
-	to run at a time.
-        Default: %d
-    -q  Quiet. Don't recite surviving URLs at the end.
-    -u  Unbuffered. Flush print actions as they occur.
-    -x  Trace execution.'''
-
-def main(argv, stdin=None):
-  if stdin is None:
-    stdin = sys.stdin
-  argv = list(argv)
-  xit = 0
-  argv0 = argv.pop(0)
-  cmd = os.path.basename(argv0)
-  setup_logging(cmd)
-  logTo('.pilfer.log')
-
-  P = Pilfer()
-  quiet = False
-  jobs = DEFAULT_JOBS
-  flagnames = DEFAULT_FLAGS_CONJUNCTION
-
-  badopts = False
-
-  try:
-    opts, argv = getopt(argv, 'c:F:j:qux')
-  except GetoptError as e:
-    warning("%s", e)
-    badopts = True
-    opts = ()
-
-  for opt, val in opts:
-    with Pfx(opt):
-      if opt == '-c':
-        P.rcs[0:0] = load_pilferrcs(val)
-      elif opt == '-F':
-        flagnames = val
-      elif opt == '-j':
-        jobs = int(val)
-      elif opt == '-q':
-        quiet = True
-      elif opt == '-u':
-        P.flush_print = True
-      elif opt == '-x':
-        P.do_trace = True
-      else:
-        raise NotImplementedError("unimplemented option")
-
-  # break the flags into separate words and syntax check
-  flagnames = flagnames.split()
-  for flagname in flagnames:
-    if flagname.startswith('!'):
-      flag_ok = is_identifier(flagname, 1)
-    else:
-      flag_ok = is_identifier(flagname)
-    if not flag_ok:
-      error('invalid flag specifier: %r', flagname)
-      badopts = True
-
-  dflt_rc = os.environ.get('PILFERRC')
-  if dflt_rc is None:
-    dflt_rc = envsub('$HOME/.pilferrc')
-  if dflt_rc:
-    with Pfx("$PILFERRC: %s", dflt_rc):
-      P.rcs.extend(load_pilferrcs(dflt_rc))
-
-  if not argv:
-    error("missing op")
-    badopts = True
-  else:
-    op = argv.pop(0)
-    if op.startswith('http://') or op.startswith('https://'):
-      # push the URL back and infer missing "url" op word
-      argv.insert(0, op)
-      op = 'url'
-    with Pfx(op):
-      if op == 'url':
-        if not argv:
-          error("missing URL")
-          badopts = True
->>>>>>> b7492d3f
         else:
           raise NotImplementedError("unimplemented option")
     # sanity check the flagnames
