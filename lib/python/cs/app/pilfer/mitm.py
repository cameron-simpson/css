#!/usr/bin/env python3
#
# Hook to run a mitmproxy monitor.
#

import asyncio
from collections import defaultdict
from dataclasses import dataclass, field
from functools import partial
from inspect import isgeneratorfunction
import os
from pprint import pprint
from signal import SIGINT
import sys
from threading import Thread
from typing import Callable, Iterable, Optional

from icontract import require
from mitmproxy import http
import mitmproxy.addons.dumper
from mitmproxy.options import Options
##from mitmproxy.proxy.config import ProxyConfig
##from mitmproxy.proxy.server import ProxyServer
from mitmproxy.tools.dump import DumpMaster
from typeguard import typechecked

from cs.cmdutils import vprint
from cs.context import stackattrs
from cs.deco import attr, Promotable, promote
from cs.fileutils import atomic_filename
from cs.fs import shortpath
from cs.gimmicks import Buffer
from cs.lex import printt
from cs.logutils import warning
from cs.pfx import Pfx, pfx_call, pfx_method
from cs.progress import progressbar
from cs.py.func import funccite, func_a_kw
from cs.queues import IterableQueue, WorkerQueue
from cs.resources import RunState, uses_runstate
from cs.rfc2616 import content_encodings, content_length, content_type
from cs.upd import print as upd_print
from cs.urlutils import URL

from . import DEFAULT_MITM_LISTEN_HOST, DEFAULT_MITM_LISTEN_PORT
from .parse import get_name_and_args
from .pilfer import Pilfer, uses_pilfer
from .prefetch import URLFetcher
from .sitemap import FlowState
from .util import decode_content

if sys.stdout.isatty():
  print = upd_print

# monkey patch so that Dumper.echo calls the desired print()
mitmproxy.addons.dumper.print = print

def consume_stream(
    consumer: Callable[Iterable[bytes], None], name=None, *, gen_attrs=None
):
  ''' Wrap `consumer` in a generator function suitable for use by a `StreamChain`.
      Return the generator function.
      If the optional `getattrs` are supplied, set them as attributes
      on the returned generator function.
  '''
  # TODO: use progress_name?

  def consumer_gen(bss: Iterable[bytes]) -> Iterable[bytes]:
    ''' A generator suitable as a `Flow` stream.
        This consumees `bss`, copying it to `consumer` via an iterable
        queue, and yielding it unchanged.
    '''
    consumeq, _ = WorkerQueue(consumer, name=name)
    try:
      for bs in bss:
        try:
          consumeq.put(bs)
        finally:
          yield bs
    except:
      # yield any tail after an exception
      yield from bss
      raise
    finally:
      consumeq.close()

  if gen_attrs:
    attr(consumer_gen, **gen_attrs)
  return consumer_gen

class StreamChain:
  ''' A single use callable wrapper for a chain of `Flow` stream functions.
      A new `StreamChain` should be constructed when setting a `Flow`'s
      `.response.stream` attribute, as it keeps state.

      Each stream function is either a callable accepting `bytes`
      and returning:
      - a `bytes`, for a `bytes`->`bytes` filter
      - an iterable of `bytes`
      - `None`, for a filter which merely inspects its inputs;
        (this last is an additional mode beyond the default `Flow` support, 
        and the initial `bytes` argument is passed through by this class)
      or a generator accepting an iterable of `bytes` and yielding `bytes`.

      Note that the generator support means that a callable accepting
      a single `bytes` can never be supplied as a generator, it
      must be an ordinary function returning an iterable of `bytes`.
  '''

  # TODO: optional progress bar - overall and per stream func
  @typechecked
  def __init__(
      self,
      stream_funcs: Iterable[Callable],
      *,
      progress_name: Optional[str] = None
  ):
    progress_name = None  # DEBUG
    self.progress_name = progress_name
    self.progressQ = None
    self.queues = []
    bs_funcs = []
    for func in stream_funcs:
      if not callable(func):
        raise ValueError(f'{func=} is not callable')
      if isgeneratorfunction(func):
        func = self.func_from_generator(func)
      # TODO: can we inspect the function to ensure it accepts a single `Buffer`?
      bs_funcs.append(func)
    self.stream_funcs = bs_funcs
    if progress_name:

      def progress_worker(q):
        for _ in progressbar(q, self.progress_name, itemlenfunc=len):
          pass

      self.progressQ = IterableQueue(name=self.progress_name)
      self.queues.append(self.progressQ)
      Thread(
          name=f'{self.progress_name} progressbar worker',
          target=progress_worker,
          args=(self.progressQ,),
      ).start()

  def __del__(self):
    for q in self.queues:
      q.close()

  def func_from_generator(
      self, genfunc: Callable[Iterable[bytes], Iterable[bytes]]
  ):
    ''' Convert a generator accepting an iterable of `bytes` into
        a conventional stream function.
        Note that this dispatches a worker `Thread`.
    '''

    def worker(qin, qout):
      ''' A worker to consume the input queue `qin` and to place
          resulting data onto the queue `qout`.
      '''
      try:
        obss = genfunc(qin)
        if self.progress_name:
          obss = progressbar(
              obss,
              f'{self.progress_name} -> {getattr(genfunc,"desc",genfunc.__name__)}',
              itemlenfunc=len,
          )
        for bs in obss:
          if len(bs) > 0:
            qout.put(bs)
      finally:
        qout.close()

    def bs_func(bs: bytes) -> Iterable[bytes]:
      ''' Receive a `bytes`, put it on the queue consumed by the generator.
          Yield waiting `bytes`es from the queue emitted from the generator.
      '''
      assert isinstance(bs, bytes)
      at_EOF = len(bs) == 0
      if at_EOF:
        # close the generator input then yield all the output
        genQ.close()
        for bs in outQ:
          assert isinstance(bs, bytes)
          if len(bs) > 0:
            yield bs
      else:
        # send bs to the generator and then yield any ready data
        genQ.put(bs)
        while not outQ.empty:
          bs = outQ.get()
          assert isinstance(bs, bytes)
          if len(bs) > 0:
            yield bs
      if at_EOF:
        yield b''

    outQ = IterableQueue()
    self.queues.append(outQ)
    # dispatch the worker, obtain genQ
    genQ, _ = WorkerQueue(worker, args=(outQ,), name=self.progress_name)
    self.queues.append(genQ)
    # return the per-bytes submitter
    return bs_func

  @typechecked
  def call_stream_func(
      self,
      stream_func: Callable[bytes, bytes | Iterable[bytes] | None],
      bs: bytes,
      stream_excs: list[Exception],
  ) -> Iterable[bytes]:
    ''' Call a single strream function with a `bytes`.
        Return an iterable of `bytes`.
        If the function raises an exception, append the exception
        to `stream_excs` and return the original `bytes`
        unchanged.
    '''
    try:
      obss = stream_func(bs)
    except Exception as e:
      warning("exception calling stream_func %s: %s", funccite(stream_func), e)
      stream_excs.append(e)
      # processing broken, pass the bytes unchanged
      obss = [bs]
    # we expect a bytes or an iterable of bytes or None
    if obss is None:
      # pass the bytes through unchanged
      obss = [bs]
    elif isinstance(obss, Buffer):
      # promote to an iterable of bytes
      obss = [obss]
    return obss

  @pfx_method
  def __call__(self, bs0: bytes) -> Iterable[bytes]:
    ''' Process a single input `bytes`, and yield partial output.
        There will always be a final `b''` to indicate EOF.
        There will never be a spurious `b''` in the pre-EOF stream.
        A spurious `b''` from the stream functions will be discarded.
    '''
    at_EOF = len(bs0) == 0
    bss = () if at_EOF else (bs0,)
    try:
      stream_excs = []
      for stream_func in self.stream_funcs:
        obss = []
        for bs in bss:
          if len(bs) == 0:
            # skip empty bytes, we will supply a final bytes later if at_EOF
            continue
          obss.extend(self.call_stream_func(stream_func, bs, stream_excs))
        if at_EOF:
          # pass the final EOF indicator
          obss.extend(self.call_stream_func(stream_func, b'', stream_excs))
        bss = obss
      for bs in bss:
        if len(bs) > 0:
          yield bs
          if self.progressQ:
            self.progressQ.put(bs)
      if stream_excs:
        raise ExceptionGroup(f'exceptions running {self}', stream_excs)
    finally:
      if at_EOF:
        yield b''

@attr(default_hooks=('requestheaders',))
def print_rq(hook_name, flow):
  rq = flow.request
  print("RQ:", rq.host, rq.port, rq.url)

@attr(default_hooks=('requestheaders', 'responseheaders'))
@uses_pilfer
def cached_flow(hook_name, flow, *, P: Pilfer = None, mode='missing'):
  ''' Insert at `"requestheaders"` and `"responseheaders"` callbacks
      to intercept a flow using the cache.
      If there is no `flow.response`, consult the cache.
      If there is a `flow.response`, update the cache.
  '''
  assert P is not None
  rq = flow.request
  url = URL(rq.url)
<<<<<<< HEAD
  PR = lambda *a, **kw: print(
      f'cached_flow {url.hostname}/{url.short}', *a, **kw
  )
=======
  PR = partial(print, 'CACHED_FLOW', rq.method, url.short)
>>>>>>> 24c4fe88
  if rq.method not in ('GET', 'HEAD'):
    ##PR(rq.method, "is not GET or HEAD")
    return
  if flow.response:
    rsphdrs = flow.response.headers
  # scan the sitemaps for the first one offering a key for this URL
  # extra values for use
  cache = P.content_cache
  cache_keys = P.cache_keys_for_url(url)
  if not cache_keys:
    print("CACHE NO KEYS", url.short)
    return
  # we want to cache this request (or use the cache for it)
  with cache:
    if flow.response:
      # we've already got the response, use it to update the cache
      assert hook_name in ('responseheaders', 'response')
      if getattr(flow, 'from_cache', False):
        # ignore a response we ourselves pulled from the cache
        pass
      elif rq.method != 'GET':
        PR("response is not from a GET, do not cache")
      elif flow.response.status_code != 200:
        PR(
            "response status_code", flow.response.status_code,
            "is not 200, do not cache"
        )
      elif flow.runstate.cancelled:
        PR("flow.runstate", flow.runstate, "cancelled, do not cache")
      else:
        print("CACHE ->", ",".join(sorted(cache_keys)), url.short)
        # response from upstream, update the cache
        if hook_name == "responseheaders":
          # We are at the response headers
          # and will stream the content to the cache file.
          flow.response.stream = consume_stream(
              lambda bss: cache.cache_stream(
                  bss,
                  cache_keys,
                  url=url,
                  rq_headers=flow.request.headers,
                  rsp_headers=flow.response.headers,
                  mode=mode,
                  runstate=flow.runstate,
              ),
              name=f'cache {cache_keys}',
              gen_attrs=dict(
                  content_length=content_length(flow.response.headers)
              ),
          )
        else:
          # we are at the completed response
          # pass flow.response.content to the cache
          assert hook_name == "response"
          md = cache.cache_stream(
              [flow.response.content],
              cache_keys,
              url=url,
              rq_headers=flow.request.headers,
              rsp_headers=flow.response.headers,
              mode=mode,
          )
    else:
      # probe the cache
      assert hook_name == 'requestheaders'
      try:
        cache_key, md, content_bs = cache.find_content(cache_keys)
      except KeyError:
        # nothing cached
        print("CACHE MISS", ",".join(sorted(cache_keys)), url.short)
        # we want to cache this, remove headers which can return a 304 Not Modified
        for hdr in 'if-modified-since', 'if-none-match':
          if hdr in rq.headers:
            del rq.headers[hdr]
        return
      print("CACHE <-", ",".join(sorted(cache_keys)), url.short)
      # a known key
      if rq.method == 'HEAD':
        content_bs = b''
      # set the response, preempting the upstream fetch
      rsp_hdrs = dict(md.get('response_headers', {}))
      # The http.Response.make factory accepts the supplied content
      # and _encodes_ it according to the Content-Encoding header, if any.
      flow.response = http.Response.make(
          200,  # HTTP status code
          content_bs,
          rsp_hdrs,
      )
      flow.from_cache = True

@attr(
    default_hooks=('requestheaders', 'request', 'responseheaders', 'response')
)
@uses_pilfer
@typechecked
def dump_flow(hook_name, flow, *, P: Pilfer = None):
  ''' Dump request information: headers and query parameters.
  '''
  assert P is not None
  PR = lambda *a: print('DUMP_FLOW', hook_name, flow.request, *a)
  rq = flow.request
  url = URL(rq.url)
  rsp = flow.response
  PR(rq)
  if hook_name in ('requestheaders', 'responseheaders'):
    sitemap = P.sitemap_for(url)
    if sitemap is None:
      PR("  no site map for URL")
    else:
      PR(
          "  URL sitemap",
          sitemap,
      )
    print("  Request Headers:")
    printt(
        *[(key, value) for key, value in sorted(rq.headers.items())],
        indent="    ",
    )
    q = url.query_dict()
    if q:
      print("  URL query part:")
      printt(
          *[(param, repr(value)) for param, value in sorted(q.items())],
          indent="    ",
      )
    if rq.method == "POST":
      if rq.urlencoded_form:
        print("  POST query:")
        printt(
            *[
                (param, repr(value))
                for param, value in sorted(rq.urlencoded_form.items())
            ],
            indent="    ",
        )
  if hook_name == 'request':
    PR("  Request Content:", len(flow.request.content))
    ct = content_type(flow.request.headers)
    if ct and ct.content_type == 'application/json':
      pprint(flow.request.json())
  if hook_name == 'responseheaders':
    print("  Response Headers:")
    printt(
        *[(key, value) for key, value in sorted(rsp.headers.items())],
        indent="    ",
    )
  if hook_name == 'response':
    PR("  Response Content:", len(flow.response.content))
    flowstate = FlowState.from_Flow(flow)
    if rq.method == "POST":
      if flowstate.content_type == 'application/json':
        pprint(flow.response.json)
      else:
        print(flow.response.content)

@require(lambda flow: not flow.response.stream)
@typechecked
def process_content(hook_name: str, flow, pattern_type: str, *, P: Pilfer):
  ''' The generic operation of conditionally processing the content of a URL.

      This is aimed at gathering the content and calling handlers
      for the content based on the URL matches. If there are no
      matches to the URL, the content is not gathered.

      It is written to be called from `responseheaders` hook so
      that the gathering of content can be conditional on matching
      the URL.
      A traditional `mitmproxy` content handlwr would use the `response`
      hook, but the mere existence of such a hook causes `mitmproxy`
      to gather the content for all URLs.

      Parameters:
      * `hook_name`: the `mitmproxy` hook being fired
      * `flow`: the `Flow` for the URL
      * `pattern_type`: the name identifying the patterns to use for matches
      * `P`: the content `Pilfer` which holds the site maps

      For each `Pilfer` site map matches are obtained from `P.url_matches(pattern_type)`.
      If there are any matches a stream processor is dispatched to collect the content bytes.
      When all the content is gathered, each match's `.sitemap.{pattern_type.lower()}_content`
      method is called with `(match,flow,content_bs)`.
  '''
  # TODO: avoid prefetched from prefecthed URLs, do not prefetch multiple times
  PR = lambda *a: print(
      'PROCESS_CONTENT', pattern_type, hook_name, flow.request.method, flow.
      request.url, *a
  )
  rq = flow.request
  if rq.method != "GET":
    PR("not a GET, ignoring")
    return
  url = URL(rq.url)
  matches = list(P.url_matches(url, pattern_type))
  if not matches:
    # nothing to do
    return

  def gather_content(bss: Iterable[bytes]) -> None:
    ''' Gather the content of the URL.
        At the end, process the content against each match.
        We do not use the `response` hook because that would gather
        content for all URLs instead of just those of interest.
    '''
    bss2 = []
    for bs in bss:
      yield bs
    content_bs = b''.join(bss2)
    method_name = f'content_{pattern_type.lower()}'
    for match in matches:
      PR("for match", match)
      try:
        content_handler = getattr(match.sitemap, method_name)
      except AttributeError:
        warning(
            "no %s on match.sitemap of %s",
            f'{match.sitemap.__class__.__name__}.{method_name}',
            match,
        )
        continue
      if not callable(content_handler):
        warning(
            "%s is not callable on match of %s",
            f'{match.sitemap.__class__.__name__}.{method_name}',
            match,
        )
        continue
      try:
        pfx_call(content_handler, match, flow, content_bs)
      except Exception as e:
        warning("match function %s fails: %e", match.pattern_arg, e)
        raise

  flow.response.stream = attr(
      gather_content, desc=f'gather content for {pattern_type}'
  )

@attr(default_hooks=(
    'requestheaders',
    'responseheaders',
))
@uses_pilfer
@typechecked
def prefetch_urls(hook_name, flow, *, P: Pilfer = None):
  ''' Process the content of URLs matching `SiteMap.PREFETCH_PATTERNS`,
      queuing further URLs for fetching via the `SiteMap.content_prefetch` method.

      Prefetched URLs are requested with the "x-prefetch: no" header,
      which we use to disable this action from queuing further
      prefetches from them in an unbound cascade by setting
      `flow.x_prefetch_skip=True` when the header is found.
  '''
  assert P is not None
  rq = flow.request
  if hook_name == 'requestheaders':
    prefetch_flags = rq.headers.pop('x-prefetch', '').strip().split()
    if 'no' in prefetch_flags:
      print("PREFETCH: has x-prefetch for", rq.url, ":", prefetch_flags)
      flow.x_prefetch_skip = True
  elif hook_name == 'responseheaders':
    if getattr(flow, 'x_prefetch_skip', False):
      print("SKIP PREFETCH scan of", rq.url)
    else:
      process_content(hook_name, flow, 'PREFETCH', P=P)
  else:
    warning("prefetch_urls: unexpected hook_name %r", hook_name)

# TODO: a FlowState method - process_soup?
@attr(default_hooks=('responseheaders',))
@uses_pilfer
@typechecked
def patch_soup(hook_name, flow, *, P: Pilfer = None):
  ''' Patch the soup of a URL by calling all `SiteMap.patch_soup_*` methods.
  '''
  flowstate = FlowState.from_Flow(flow)

  def process_soup(bss: Iterable[bytes]) -> Iterable[bytes]:
    ''' Yield a byte stream after patching its soup.
        If the content type is not `text/html`, yield the stream unchanged.

        Gather the input `bss`, a _decoded_ iterable of bytes, into text and transform into BS4 `Soup`.
        Call `Pilfer.
    '''
    if flowstate.content_type != 'text/html':
      yield from iter(bss)
      return
    charset = flowstate.content_charset or 'utf-8'
    assert not flowstate.content_encodings
    # set the content so that the soup can be computed
    flowstate.set_content(b''.join(bss))
    # update the flowstate.soup
    for _ in P.run_matches(flowstate, 'soup', 'patch_soup_*'):
      pass
    # new values for the content and text in the flowstate
    flowstate.content_encoding = 'identity'
    text = str(flowstate.soup)
    content = text.encode(charset or 'utf-8')
    flowstate.set_content(content)
    flowstate.text = text
    yield content

  flow.response.stream = attr(process_soup, desc='patch soup')

@attr(default_hooks=('responseheaders',))
@uses_pilfer
@typechecked
def grok_flow(hook_name, flow, *, P: Pilfer = None):
  ''' Grok the fullness of a `Flow`.
  '''
  flowstate = FlowState.from_Flow(flow)
  # ignore URLs for which there is no SiteMap
  if not any(P.sitemaps_for(flowstate.url)):
    return

  def grok_stream(bss: Iterable[bytes]):
    ''' Fetch stream content then call `Pilfer.grok`.
    '''
    content_bs = b''.join(bss)
    flowstate.content = content_bs
    for _ in P.grok(flowstate):
      pass

  flow.response.stream = consume_stream(
      grok_stream, gen_attrs=dict(desc='grok')
  )

@attr(default_hooks=('responseheaders',))
@uses_pilfer
@typechecked
def save_stream(save_as_format: str, hook_name, flow, *, P: Pilfer = None):
  rsp = flow.response
  save_as = pfx_call(P.format_string, save_as_format, flow.request.url)

  def save(bss: Iterable[bytes]):
    with atomic_filename(save_as, mode='xb') as T:
      for bs in bss:
        T.write(bs)

  flow.response.stream = attr(save, desc=f'save->{shortpath(save_as)!r}')

@dataclass
class MITMHookAction(Promotable):

  HOOK_SPEC_MAP = {
      'cache': cached_flow,
      'dump': dump_flow,
      'grok': grok_flow,
      'prefetch': prefetch_urls,
      'patch_soup': patch_soup,
      'print': print_rq,
      'save': save_stream,
  }

  action: Callable
  args: list = field(default_factory=list)
  kwargs: dict = field(default_factory=dict)

  def __str__(self):
    return (
        self.__class__.__name__ + ':' +
        func_a_kw(self.action, *self.args, **self.kwargs)
    )

  @property
  def default_hooks(self):
    return self.action.default_hooks

  # TODO: proper parse of hook_spec
  @classmethod
  def from_str(cls, hook_spec: str):
    ''' Promote `hook_spec` to a callable from `cls.HOOK_SPEC_MAP`.
    '''
    name, args, kwargs, offset = get_name_and_args(hook_spec)
    if not name:
      raise ValueError(f'expected dotted identifier: {hook_spec=}')
    if offset < len(hook_spec):
      raise ValueError(
          f'unparsed text after params: {hook_spec[offset:]!r} in {hook_spec=}'
      )
    try:
      action = cls.HOOK_SPEC_MAP[name]
    except KeyError as e:
      raise ValueError(
          f'unknown action name {name!r} (not in {cls.__name__}.HOOK_SPEC_MAP)'
      ) from e
    return cls(action=action, args=args, kwargs=kwargs)

  def __call__(self, *a, **kw):
    ''' Calling a hook action calls its action with the supplied arguments.
    '''
    return self.action(*self.args, *a, **self.kwargs, **kw)
    return pfx_call(self.action, *self.args, *a, **self.kwargs, **kw)

  @classmethod
  def promote(cls, obj):
    ''' Promote a callable as the direct action.
    '''
    if callable(obj):
      return cls(action=obj)
    return super().promote(obj)

class MITMAddon:
  ''' A mitmproxy addon class which collects multiple actions per
      hook and calls each in order.
  '''

  def __init__(self):
    self.hook_map = defaultdict(list)

  @promote
  @typechecked
  def add_action(
      self,
      hook_names: list[str] | tuple[str, ...] | None,
      hook_action: MITMHookAction,
      args,
      kwargs,
      url_regexps=(),
  ):
    ''' Add a `MITMHookAction` to a list of hooks for `hook_name`.
    '''
    if hook_names is None:
      hook_names = hook_action.default_hooks
    for hook_name in hook_names:
      self.hook_map[hook_name].append(
          (hook_action, args, kwargs, list(url_regexps))
      )

  def __getattr__(self, hook_name):
    ''' Return a callable which calls all the hooks for `hook_name`.
    '''
    prefix = f'{self.__class__.__name__}.{hook_name}'
    with Pfx(prefix):
      if hook_name in ('addons', 'add_log', 'clientconnect',
                       'clientdisconnect', 'serverconnect',
                       'serverdisconnect'):
        raise AttributeError(f'rejecting obsolete hook .{hook_name}')
      hook_actions = self.hook_map[hook_name]
      if not hook_actions:
        raise AttributeError(f'no actions for {hook_name=}')
      return partial(self.call_hooks_for, hook_name)

  def load(self, loader):
    loader.add_option(
        name="tls_version_client_min",
        typespec=str,
        default="TLS1",
        help="Set the tls_version_client_min option.",
    )

  def requestheaders(self, flow):
    ''' On `requestheaders`, set `flow.runstate` to a `RunState`
        then call the hooks.
        The `RunState` is not started until `responseheaders`.
    '''
    assert not hasattr(flow, 'runstate')
    flow.runstate = RunState(str(flow.request))
    self.call_hooks_for("requestheaders", flow)

  def responseheaders(self, flow):
    ''' On `responseheaders`, start `flow.runstate` then call the hooks.
    '''
    flow.runstate.start()
    self.call_hooks_for("responseheaders", flow)

  def response(self, flow):
    ''' On `response`, call the hooks then stop `flow.runstate`.
    '''
    self.call_hooks_for("response", flow)
    flow.runstate.stop()

  def error(self, flow):
    ''' On `error`, cancel `flow.runstate`, call the hooks, then stop `flow.runstate`.
    '''
    # it is possible to have an error before responseheaders
    if flow.runstate.running:
      flow.runstate.cancel()
    self.call_hooks_for("error", flow)
    if flow.runstate.running:
      flow.runstate.stop()

  @pfx_method
  def call_hooks_for(self, hook_name: str, flow, *mitm_hook_a, **mitm_hook_kw):
    ''' This calls all the actions for the specified `hook_name`.
    '''
    url = URL(flow.request.url)
    PR = lambda *a, **kw: print("call_hooks_for", hook_name, *a, **kw)
    ##PR("URL", flow.request.method, url.short)
    # look up the actions when we're called
    hook_actions = self.hook_map[hook_name]
    if not hook_actions:
      return
    # any exceptions from the actions
    prep_excs = []
    # for collating any .stream functions during responseheaders
    stream_funcs = [] if hook_name == 'responseheaders' else None
    for i, (
        action,
        action_args,
        action_kwargs,
        url_regexps,
    ) in enumerate(hook_actions):
      if url_regexps:
        for regexp in url_regexps:
          if regexp.search(flow.request.url):
            break
        else:
          PR("SKIP, does not match URL")
          continue
      if stream_funcs is not None:
        # note the initial state of the .stream attribute
        stream0 = flow.response.stream
        assert not stream0, \
            f'expected falsey flow.response.stream, got {flow.response.stream=}'
      try:
        pfx_call(
            action,
            *action_args,
            hook_name,
            flow,
            *mitm_hook_a,
            **action_kwargs,
            **mitm_hook_kw,
        )
      except Exception as e:
        warning("exception calling hook_action[%d]: %s", i, e)
        prep_excs.append(e)
      if stream_funcs is None:
        ##PR("stream_funcs is None")
        pass
      else:
        # If the .stream attribute was modified, append it to the
        # stream functions and reset the .stream attribute.
        stream = flow.response.stream
        if stream is not stream0:
          if stream:
            stream_funcs.append(stream)
          flow.response.stream = stream0
    if stream_funcs:
      # After the actions have run, define the stream attribute
      # to run whatever stream functions were applied.
      #
      # Because the actions do not know about each other, we
      # wrap all the stream functions in a StreamChain which chains
      # them together.
      #
      # If the content is encoded (eg compressed) we insert a
      # decoding stream function at the start.
      #
      # Also, if there's an action for the "response" hook we
      # append a stream function which collates the final
      # output of the stream functions and computes a `.content`
      # attribute so that the "response" action has a valid
      # `.content` to access.
      #
      assert hook_name == 'responseheaders'
      # Streaming may change the size of the content, drop the Content-Length header;
      # wget at least is confused (stalls!) if it's longer than the content.
      flow.response.headers.pop('content-length', None)
      # We will always pass the decompressed data to the stream stages.
      # Insert a decoder if required.
      encodings = [
          enc for enc in content_encodings(flow.response.headers)
          if enc != 'identity'
      ]
      if encodings:
        # insert a decoding pass using a copy of the headers as they are now
        stream_funcs.insert(
            0, partial(decode_content, flow.response.headers.copy())
        )
        flow.response.headers.pop('content-encoding', None)
      if self.hook_map['response']:
        # We have hooks for the response, so add a stream handler to
        # collate the final stream into a raw content bytes instance
        # and set it as flow.response.content.
        content_bss = []

        def content_stream(bs: bytes) -> bytes:
          nonlocal content_bss
          if len(bs) == 0:
            # record the consumed data as the response.content
            flow.response.content = b''.join(content_bss)
            content_bss = None
          else:
            content_bss.append(bs)
          return bs

        stream_funcs.append(content_stream)

      flow.response.stream = StreamChain(stream_funcs)

    if prep_excs:
      if len(prep_excs) == 1:
        raise prep_excs[0]
      raise ExceptionGroup(
          f'multiple exceptions running actions for .{hook_name}', prep_excs
      )

@uses_pilfer
@uses_runstate
@typechecked
async def run_proxy(
    listen_host=DEFAULT_MITM_LISTEN_HOST,
    listen_port=DEFAULT_MITM_LISTEN_PORT,
    *,
    addon: MITMAddon,
    runstate: RunState,
    P: Pilfer,
):
  ''' Asynchronous function to run a `mitmproxy.tools.dump.DumpMaster`
      proxy, listening on `listen_host:listen_port` and processing flows
      via the actions in `addon`.
  '''
  opts = Options(
      listen_host=listen_host,
      listen_port=listen_port,
      ssl_insecure=True,
  )
  mitm_proxy_url = f'http://{listen_host}:{listen_port}/'
  https_proxy = os.environ.get('https_proxy')
  if https_proxy:
    upstream_proxy_url = https_proxy
    opts.mode = (f'upstream:{https_proxy}',)
  else:
    upstream_proxy_url = None
  proxy = DumpMaster(opts)
  proxy.addons.add(addon)
  vprint(f'Starting mitmproxy listening on {listen_host}:{listen_port}.')
  on_cancel = lambda rs, transition: proxy.should_exit.set()
  runstate.fsm_callback('STOPPING', on_cancel)
  with stackattrs(
      P.state,
      proxy=proxy,
      mitm_proxy_url=mitm_proxy_url,
      upstream_proxy_url=upstream_proxy_url,
  ):
    loop = asyncio.get_running_loop()
    # TODO: this belongs in RunState.__enter_exit__
    loop.add_signal_handler(SIGINT, runstate.cancel)
    # Hold the root Pilfer open.
    with P:
      # by default, requests through the Pilfer use this mitm proxy
      with stackattrs(P.session, proxies=dict(
          http=f'{listen_host}:{listen_port}',
          https=f'{listen_host}:{listen_port}',
      )):
        try:
          prefetcher = URLFetcher(pilfer=P)
          with prefetcher as worker_task:
            with stackattrs(P.state, prefetcher=prefetcher):
              await proxy.run()  # Run inside the event loop
          await worker_task
        finally:
          loop.remove_signal_handler(SIGINT)
          vprint("Stopping mitmproxy.")
          proxy.shutdown()
          runstate.fsm_callback_discard('STOPPING', on_cancel)<|MERGE_RESOLUTION|>--- conflicted
+++ resolved
@@ -62,6 +62,7 @@
       If the optional `getattrs` are supplied, set them as attributes
       on the returned generator function.
   '''
+
   # TODO: use progress_name?
 
   def consumer_gen(bss: Iterable[bytes]) -> Iterable[bytes]:
@@ -281,13 +282,7 @@
   assert P is not None
   rq = flow.request
   url = URL(rq.url)
-<<<<<<< HEAD
-  PR = lambda *a, **kw: print(
-      f'cached_flow {url.hostname}/{url.short}', *a, **kw
-  )
-=======
   PR = partial(print, 'CACHED_FLOW', rq.method, url.short)
->>>>>>> 24c4fe88
   if rq.method not in ('GET', 'HEAD'):
     ##PR(rq.method, "is not GET or HEAD")
     return
