#!/usr/bin/env python3

''' Parser for tagger rules.
'''

from abc import ABC, abstractmethod, abstractclassmethod
from collections import namedtuple
from dataclasses import dataclass, field
from functools import partial
from os.path import (
    abspath,
    basename,
    dirname,
    expanduser,
    isabs as isabspath,
    isdir as isdirpath,
    join as joinpath,
)
import re
from re import Pattern
from typing import (
    Any,
    Callable,
    Iterable,
    List,
    Mapping,
    Optional,
    Tuple,
    Union,
)

from icontract import ensure, require
from typeguard import typechecked

from cs.deco import decorator, promote, Promotable
from cs.fs import needdir
from cs.fstags import FSTags, TaggedPath, uses_fstags
from cs.hashindex import merge
from cs.lex import (
    get_dotted_identifier,
    get_qstr,
    is_identifier,
    skipwhite,
)
from cs.logutils import ifverbose, warning
from cs.pfx import Pfx, pfx_call
from cs.tagset import Tag, TagSet
from cs.upd import print

from cs.debug import X, trace, r, s

RULE_MODES = 'move', 'tag'

def slosh_quote(s: str, q: str):
  ''' Quote a string `s` with quote character `q`.
  '''
  return q + s.replace('\\', '\\\\').replace(q, '\\' + q)

@decorator
def pops_tokens(func):
  ''' Decorator to save the current tokens on entry and to restore
      them if an exception is raised.
  '''

  @typechecked
  def pops_token_wrapper(tokens: List[TokenRecord]):
    tokens0 = list(tokens)
    try:
      return func(tokens)
    except:  # pylint: disable=
      tokens[:] = tokens0
      raise

  return pops_token_wrapper

@dataclass
class TagChange:
  add_remove: bool
  tag: Tag

@dataclass
class RuleResult:
  ''' The result of applying a `Rule`.
  '''
  rule: "Rule"
  matched: bool
  # tag modifications
  tag_changes: List[TagChange] = field(default_factory=list)
  # places the source file was filed to
  filed_to: List[str] = field(default_factory=list)
  # exceptions running the action
  failed: List[Exception] = field(default_factory=list)

class _Token(ABC):
  ''' Base class for tokens.
  '''

  @abstractclassmethod
  def from_str(cls, text: str, offset: int = 0) -> Tuple[str, "_Token", int]:
    ''' Parse a token from `test` at `offset`.
        Return a 3-tuple of `(token_s,token,offset)`:
        * `token_s`: the source text of the token
        * `token`: the parsed object which the token represents
        * `offset`: the parse offset after the token
        This skips any leading whitespace.
        If there is no recognised token, return `(None,None,offset)`.
    '''
    raise NotImplementedError

  @abstractmethod
  def __str__(self):
    ''' Return this `_Token`'s parsable form.
    '''
    raise NotImplementedError

class Identifier(_Token):
  ''' A dotted identifier.
  '''

  @require(lambda name: is_identifier(name))
  def __init__(self, name: str):
    self.name = name

  @ensure(lambda result: is_identifier(result))
  def __str__(self):
    return self.name

  @classmethod
  def from_str(cls, text: str, offset: int = 0) -> Tuple[str, "_Token", int]:
    ''' Parse a dotted identifier from `test`.
    '''
    start_offset = skipwhite(text, offset)
    name, end_offset = get_dotted_identifier(text, start_offset)
    if not name:
      raise SyntaxError(
          f'{offset}: expected dotted identifier, found {text[offset:offset+3]!r}...'
      )
    return text[start_offset:end_offset], cls(name), end_offset

class QuotedString(_Token):
  ''' A double quoted string.
  '''

  def __init__(self, value: str, quote: str):
    self.value = value
    self.quote = quote

  def __str__(self):
    return slosh_quote(self.value, self.quote)

  @classmethod
  def from_str(cls, text: str, offset: int = 0) -> Tuple[str, "_Token", int]:
    ''' Parse a double quoted string from `text`.
    '''
    start_offset = skipwhite(text, offset)
    if not text.startswith('"', start_offset):
      raise SyntaxError(
          f'{start_offset}: expected ", found {text[start_offset:start_offset+1]!r}'
      )
    q = text[start_offset]
    value, end_offset = get_qstr(text, start_offset)
    return text[start_offset:end_offset], cls(value, q), end_offset

class TagAddRemove(_Token):
  ''' A `+name[="string"]` or `-name` tag update token.
  '''

  @require(lambda tag: tag.value is None or isinstance(tag.value, (int, str)))
  @require(lambda tag, add_remove: add_remove or tag.value is None)
  def __init__(self, tag: Tag, add_remove: Optional[bool] = True):
    self.tag = tag
    self.add_remove = add_remove

  def __str__(self):
    if self.add_remove:
      return str(self.tag)
    return f'-{self.tag.name}'

  @classmethod
  def from_str(cls, text: str, offset: int = 0) -> Tuple[str, "_Token", int]:
    start_offset = skipwhite(text, offset)
    if text.startswith('-', start_offset):
      add_remove = False
    elif text.startswith('+', start_offset):
      add_remove = True
    else:
      raise ValueError(f'exported + or -, got: {text[offset:offset+1]!r}')
    offset += 1
    name, offset = get_dotted_identifier(text, offset)
    if not name:
      raise SyntaxError(
          f'{offset}: expected dotted identifier, found {text[offset:offset+3]!r}...'
      )
    if text.startswith("=", offset):
      if not add_remove:
        raise ValueError(f'{offset}: unexpected assignment following -{name}')
      offset += 1
      _, qs, end_offset = QuotedString.from_str(text, offset)
      if qs is None:
        raise ValueError(f'{offset}: expected quoted string after {name}=')
      value = qs.value
    else:
      value = None
      end_offset = offset
    return text[start_offset:end_offset], cls(
        tag=Tag(name, value), add_remove=add_remove
    ), end_offset

class Comparison(_Token, ABC):
  ''' Abstract base class for comparisons.
  '''

  @abstractmethod
  def __call__(self, value, tags):
    raise NotImplementedError

class EqualityComparison(Comparison):
  ''' A comparison of some string for equality.
      Return is `None` on no omatch or the `Match.groupdict()` on a match.
  '''

  @typechecked
  def __init__(self, compare_s: str):
    self.compare_s = compare_s

  def __str__(self):
    q = '"'
    return f'== {slosh_quote(self.compare_s,q)}'

  @classmethod
  def from_str(cls, text: str, offset: int = 0) -> Tuple[str, "_Token", int]:
    start_offset = skipwhite(text, offset)
    if not text.startswith('==', start_offset):
      raise SyntaxError(
          f'{offset}: expected "==", found {text[start_offset:start_offset+2]!r}'
      )
    offset = skipwhite(text, start_offset + 2)
    _, qs, end_offset = QuotedString.from_str(text, offset)
    return text[start_offset:end_offset], cls(qs.value), end_offset

  def __call__(self, value_s: str, tags: TagSet):
    return value_s == self.compare_s

class RegexpComparison(Comparison):
  ''' A comparison of some string using a regular expression.
      Return is `None` on no omatch or the `Match.groupdict()` on a match.
  '''

  # supported delimiters for regular expressions
  REGEXP_DELIMS = '/:!|'

  @require(lambda self, delim: delim in self.REGEXP_DELIMS)
  @typechecked
  def __init__(self, regexp: Pattern, delim: str):
    self.regexp = regexp
    self.delim = delim

  def __str__(self):
    return f'~ {self.delim}{self.regexp.pattern}{self.delim}'

  @classmethod
  def from_str(cls, text: str, offset: int = 0) -> Tuple[str, "_Token", int]:
    start_offset = skipwhite(text, offset)
    if not text.startswith('~', start_offset):
      raise SyntaxError(
          f'{start_offset}: expected "~", found {text[start_offset:start_offset+1]!r}'
      )
    offset = skipwhite(text, start_offset + 1)
    if not text.startswith(tuple(cls.REGEXP_DELIMS), offset):
      raise SyntaxError(
          f'{offset}: expected regular expression delimited by one of {cls.REGEXP_DELIMS!r}'
      )
    delim = text[offset]
    offset += 1
    endpos = text.find(delim, offset)
    if endpos < 0:
      raise SyntaxError(
          f'{offset}: count not find closing delimiter {delim!r} for regular expression'
      )
    re_s = text[offset:endpos]
    end_offset = endpos + 1
    regexp = pfx_call(re.compile, re_s)
    return text[start_offset:end_offset], cls(regexp, delim), end_offset

  def __call__(self, value: str, tags: TagSet):
    m = self.regexp.search(value)
    if not m:
      return None
    return m.groupdict()

TokenRecord = namedtuple('TokenRecord', 'matched token end_offset')

Action = Union[str, Tuple[bool, Tag]]

class Rule(Promotable):
  ''' A tagger rule.
  '''

  @require(lambda match_attribute: is_identifier(match_attribute))
  @typechecked
  def __init__(
      self,
      definition: str,
      match_attribute: str,
      match_test: Callable[[str, TagSet], dict],
      action: Callable[..., Iterable[Action]],
      *,
      quick=False
  ):
    self.definition = definition
    self.match_attribute = match_attribute
    self.match_test = match_test
    self.action = action
    self.quick = quick

  def __str__(self):
    return self.definition

  # TODO: repr should do what str does now
  def __repr__(self):
    return (
        f'{self.__class__.__name__}('
        f'{self.definition!r},'
        f'{self.match_attribute},'
        f'match_test={self.match_test!r},'
        f'action={self.action},'
        f'quick={self.quick},'
        ')'
    )

  @uses_fstags
  @typechecked
  def apply(
      self,
      fspath: str,
      tags: TagSet,
      *,
      hashname: str,
      doit: bool = False,
      quiet: bool = False,
      modes=RULE_MODES,
      fstags: FSTags,
  ) -> RuleResult:
    ''' Apply this `Rule` to `fspath` using the working `TagSet` `tags`,
        typically the inherited tags of `fspath`.
        On no match return `False`.
        On a match, return an iterable of side effects, each of which may be:
        * `str`: a new value for the fspath indicating a move or link
        * `(bool,Tag)`: a 2 tuple of an "add_remove" bool and `Tag`
    '''
    result = RuleResult(rule=self, matched=False)
    test_s = self.get_attribute_value(fspath, tags, self.match_attribute)
    if test_s is None:
      # attribute unavailable
      return result
    if not isinstance(test_s, str):
      raise TypeError(
          f'expected str for {self.match_attribute!r} but got: {s(test_s)}'
      )
    match_result = self.match_test(test_s, tags)
    if match_result is None:
      return result
    if match_result is False:
      return result
    result.matched = True
    if 'tag' in modes:
      if isinstance(match_result, Mapping):
        tags.update(match_result)
        for k, v in match_result.items():
          result.tag_changes.append(TagChange(add_remove=True, tag=Tag(k, v)))
    if self.action is not None:
      with Pfx(self.action.__doc__.strip().split()[0].strip()):
<<<<<<< HEAD
        # apply the current non-underscore tags in case the file gets moved
        fstags[fspath].update(
            {
                k: v
                for k, v in tags.items()
                if k and not k.startswith('_')
            }
        )
        try:
          side_effects = self.action(
              fspath,
              tags,
              hashname=hashname,
              doit=doit,
              quiet=quiet,
          )
        except Exception as e:
          warning("action failed: %s", e)
          result.failed.append(e)
=======
        if not (set(self.action.modes) & set(modes)):
          ##warning(
          ##    "SKIP action with unwanted modes %r: %s", self.action.modes,
          ##    self.action
          ##)
          pass
>>>>>>> 445ef708
        else:
          # apply the current tags in case the file gets moved
          fstags[fspath].update(tags)
          try:
            side_effects = self.action(
                fspath,
                tags,
                hashname=hashname,
                doit=doit,
                quiet=quiet,
            )
          except Exception as e:
            warning("action failed: %s", e)
            result.failed.append(e)
          else:
            for side_effect in side_effects:
              match side_effect:
                case str(new_fspath):
                  result.filed_to.append(new_fspath)
                case TagChange() as tag_change:
                  result.tag_changes.append(tag_change)
                case _:
                  raise RuntimeError(f'unhandled side effect {r(side_effect)}')
    return result

  @typechecked
  def get_attribute_value(
      self, fspath: str, tags: TagSet, attribute_name: str
  ):
    ''' Given the filesystem path `fspath` and the working `TagSet` `tags`,
        return the value indicated by `attribute_name`.

        The following attributes are predefined:
        * `basename`: the basename of `fspath`
        * `fspath`: the absolute path of `fspath`
        Other names are used as tag names in `tags`.

        `None` is returned for an unknown name.
    '''
    try:
      # predefined
      func = {
          'basename': partial(basename, fspath),
          'fspath': partial(abspath, fspath),
      }[attribute_name]
    except KeyError:
      return tags.get(attribute_name)
    return func()

  # TODO: should be class method of _Token
  @classmethod
  @typechecked
  def get_token(cls, rule_s: str, offset: int = 0) -> Tuple[str, _Token, int]:
    ''' Parse a token from `rule_s` at `offset`.
        Return a 3-tuple of `(token_s,token,offset)`:
        * `token_s`: the source text of the token
        * `token`: the parsed object which the token represents
        * `offset`: the parse offset after the token
        This skips any leading whitespace.
        If there is no recognised token, return `(None,None,offset)`.
    '''
    offset = skipwhite(rule_s, offset)
    if offset == len(rule_s) or rule_s.startswith(('#', '//'), offset):
      # end of string or comment -> end of tokens
      raise EOFError
    for token_type in (
        Identifier,
        QuotedString,
        EqualityComparison,
        RegexpComparison,
        TagAddRemove,
    ):
      try:
        matched_s, token, end_offset = token_type.from_str(rule_s, offset)
      except SyntaxError:  # as e:
        ##warning("not %s: %s", token_type.__name__, e)
        continue
      return matched_s, token, end_offset
    raise SyntaxError(f'unrecognised token at: {rule_s[offset:]}')

  @classmethod
  def tokenise(cls, rule_s: str, offset: int = 0):
    ''' Generator yielding `(token_s,token,offset)` 3-tuples.
        * `token_s`: the source text of the token
        * `token`: the parsed object which the token represents
        * `offset`: the parse offset after the token
    '''
    while True:
      try:
        token_s, token, offset = cls.get_token(rule_s, offset)
      except EOFError:
        return
      assert rule_s[:offset].endswith(token_s), (
          f'rule_s[:offset={offset}]'
          f' should end with token_s:{token_s!r}'
          f' but ends with {rule_s[:offset][-len(token_s):]!r}'
      )
      yield TokenRecord(matched=token_s, token=token, end_offset=offset)

  @classmethod
  def from_str(cls, rule_s: str) -> Union["Rule", None]:
    ''' Parse `rule_s` as a text definition of a `Rule`.

        Syntax:

            match [quick] [attribute] match-op [action]
            drop [quick] [attribute] match-op
            do [quick] action

        Match ops:

            attribute ~ /regexp/
            attribute == "string"

        Actions:

            mv "path-format-string"
            tag -tag_name +tag_name=["tag-format-string"]
    '''
    tokens = list(cls.tokenise(rule_s))
    if not tokens:
      # empty command
      return None
    verb = tokens.pop(0).token
    with Pfx(verb):
      quick = False
      match verb:
        case Identifier(name="match"):
          quick = cls.pop_quick(tokens)
          match_test, match_attribute = cls.pop_match_test(tokens)
          # collect the action
          if tokens:
            action = cls.pop_action(tokens)
          else:
            action = None
          if tokens:
            raise ValueError(f'extra tokens: {" ".join(T[0] for T in tokens)}')
          return cls(
              rule_s.rstrip(),
              match_attribute,
              match_test,
              action,
              quick=quick
          )
        case _:
          raise ValueError("unrecognised verb")
    raise RuntimeError

  @staticmethod
  @pops_tokens
  @ensure(
      lambda result:
      (result is None or all([mode in RULE_MODES for mode in result.modes])),
      f'action.modes not in RULE_MODES:f{RULE_MODES!r}'
  )
  @typechecked
  def pop_action(tokens: List[TokenRecord]) -> Union[Callable, None]:
    ''' Pop an action from `tokens`.
    '''
    action_token = tokens.pop(0).token
    with Pfx(action_token):
      match action_token:
        case Identifier(name="mv"):
          if not tokens:
            raise ValueError("missing mv target")
          target_token = tokens.pop(0).token
          match target_token:
            case QuotedString():
              target_format = target_token.value

              @uses_fstags
              @typechecked
              def mv_action(
                  fspath: str,
                  tags: TagSet,
                  *,
                  hashname: str,
                  doit=False,
                  quiet=False,
                  fstags: FSTags,
              ) -> Tuple[str, ...]:
                ''' Move `fspath` to `target_format`, return the new fspath.
                '''
                target_fspath = expanduser(tags.format_as(target_format))
                if not isabspath(target_fspath):
                  target_fspath = joinpath(dirname(fspath), target_fspath)
                if target_fspath.endswith('/'):
                  target_fspath = joinpath(target_fspath, basename(fspath))
                target_dirpath = dirname(target_fspath)
                if doit and not isdirpath(target_dirpath):
                  needdir(target_dirpath, use_makedirs=False)
                merge(
                    fspath,
                    target_fspath,
                    hashname=hashname,
                    move_mode=True,
                    symlink_mode=False,
                    doit=doit,
                    quiet=quiet,
                )
                return (target_fspath,)

              mv_action.__doc__ = (
                  f'Move `fspath` to {target_format!r}`.format_kwargs(**format_kwargs)`.'
              )
              mv_action.modes = ('move',)
              return mv_action
        case Identifier(name="tag"):
          if not tokens:
            raise ValueError("missing tags")
          tag_tokens = []
          while tokens:
            token = tokens.pop(0).token
            if not isinstance(token, TagAddRemove):
              raise ValueError(f'expected TagAddRemove tokens, found: {token}')
            tag_tokens.append(token)

          @typechecked
          def tag_action(
              fspath: str,
              tags: TagSet,
              *,
              hashname: str,
              doit=False,
              quiet=False,
          ) -> Iterable[TagChange]:
            ''' Apply tag changes.
            '''
            tag_changes = []
            for tag_token in tag_tokens:
              if tag_token.add_remove:
                tags.add(tag_token.tag, verbose=not quiet)
              else:
                tags.discard(tag_token.tag.name, verbose=not quiet)
              tag_changes.append(
                  TagChange(
                      add_remove=tag_token.add_remove, tag=tag_token.tag
                  )
              )
            return tuple(tag_changes)

          tag_action.__doc__ = (
              f'Tag `fspath` with {" ".join(map(str,tag_tokens))}.'
          )
          tag_action.modes = ('tag',)

          return tag_action
    raise ValueError("invalid action")

  @staticmethod
  @pops_tokens
  def pop_match_test(tokens: List[TokenRecord]) -> Tuple[Callable, str]:
    ''' Pop a match-test from `tokens`.
    '''
    # [match-name] match-op
    match_attribute = "basename"
    if tokens:
      next_token = tokens[0].token
      match next_token:
        case Identifier():
          tokens.pop(0)
          match_attribute = next_token.name
    if not tokens:
      raise ValueError("missing match-op")
    # make a match_test function
    match_op = tokens.pop(0).token
    with Pfx(match_op):
      match match_op:
        case Comparison():
          return match_op, match_attribute
        case _:
          raise ValueError(f'unsupported match-op {r(match_op)}')
    raise ValueError("invalid match-test")

  @staticmethod
  @pops_tokens
  def pop_quick(tokens: List[TokenRecord]) -> bool:
    ''' Check if the next token is `Identifier(name="quick")`.
        If so, pop it and return `True`, otherwise `False`.
    '''
    if tokens:
      next_token = tokens[0].token
      match next_token:
        case Identifier(name="quick"):
          tokens.pop(0)
          return True
    return False

  @classmethod
  def from_file(cls, lines: [str, Iterable[str]]):
    ''' Read rules from `lines`.
        If `lines` is a string, treat it as a filename and open it for read.
    '''
    if isinstance(lines, str):
      filename = lines
      with Pfx(filename):
        with open(filename, encoding='utf-8') as lines:
          return cls.from_file(lines)
    rules = []
    for lineno, line in enumerate(lines, 1):
      with Pfx(lineno):
        R = cls.from_str(line)
        if R is not None:
          rules.append(R)
    return rules

if __name__ == '__main__':
  ##import sys
  from . import Tagger
  from cs.logutils import setup_logging
  setup_logging()
  ##print(Rule.from_str(sys.argv[1]))
  tagger = Tagger('.')
  tagger.process('test_file')<|MERGE_RESOLUTION|>--- conflicted
+++ resolved
@@ -370,34 +370,12 @@
           result.tag_changes.append(TagChange(add_remove=True, tag=Tag(k, v)))
     if self.action is not None:
       with Pfx(self.action.__doc__.strip().split()[0].strip()):
-<<<<<<< HEAD
-        # apply the current non-underscore tags in case the file gets moved
-        fstags[fspath].update(
-            {
-                k: v
-                for k, v in tags.items()
-                if k and not k.startswith('_')
-            }
-        )
-        try:
-          side_effects = self.action(
-              fspath,
-              tags,
-              hashname=hashname,
-              doit=doit,
-              quiet=quiet,
-          )
-        except Exception as e:
-          warning("action failed: %s", e)
-          result.failed.append(e)
-=======
         if not (set(self.action.modes) & set(modes)):
           ##warning(
           ##    "SKIP action with unwanted modes %r: %s", self.action.modes,
           ##    self.action
           ##)
           pass
->>>>>>> 445ef708
         else:
           # apply the current tags in case the file gets moved
           fstags[fspath].update(tags)
