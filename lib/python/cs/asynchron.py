#!/usr/bin/python
#
# Result and related classes for asynchronous dispatch and collection.
#       - Cameron Simpson <cs@zip.com.au>
#

DISTINFO = {
    'description': "Result and friends: callable objects which will receive a value at a later point in time.",
    'keywords': ["python2", "python3"],
    'classifiers': [
        "Programming Language :: Python",
        "Programming Language :: Python :: 2",
        "Programming Language :: Python :: 3",
    ],
    'requires': ['cs.obj', 'cs.seq', 'cs.py3'],
}

import sys
from cs.debug import Lock
from cs.logutils import error, exception, warning, debug, D
from cs.obj import O
from cs.seq import seq
from cs.py3 import Queue, raise3, StringTypes

ASYNCH_PENDING = 0       # result not ready or considered
ASYNCH_RUNNING = 1       # result function running
ASYNCH_READY = 2         # result computed
ASYNCH_CANCELLED = 3     # result computation cancelled

class CancellationError(RuntimeError):

  ''' Raised when accessing result or exc_info after cancellation.
  '''
<<<<<<< HEAD
  
  def __init__(self, msg=None):
    if msg is None:
      msg = "cancelled"
    elif not isinstance(msg, StringTypes):
      msg = "%s: cancelled" % (msg,)
=======

  def __init__(self, msg="cancelled"):
>>>>>>> f09f8fd4
    RuntimeError.__init__(msg)

class Result(O):
  ''' Basic class for asynchronous collection of a result.
      This is also used to make OnDemandFunctions, LateFunctions and other
      objects with asynchronous termination.
  '''

<<<<<<< HEAD
  def __init__(self, name=None, final=None):
    ''' Base initialiser for Asynchron objects and subclasses.
        `name`: optional parameter to name this object.
=======
  def __init__(self, name=None, final=None, lock=None, result=None):
    ''' Base initialiser for Result objects and subclasses.
        `name`: optional paramater to name this object.
>>>>>>> f09f8fd4
        `final`: a function to run after completion of the asynchron,
                 regardless of the completion mode (result, exception,
                 cancellation).
        `lock`: optional locking object, defaults to a new Lock
        `result`: if not None, prefill the .result property
    '''
    O.__init__(self)
    self._O_omit.extend(['result', 'exc_info'])
    if lock is None:
      lock = Lock()
    if name is None:
      name = "%s-%d" % (self.__class__.__name__, seq(),)
    self.name = name
    self.final = final
    self.state = ASYNCH_PENDING
    self.notifiers = []
    self._get_lock = Lock()
    self._get_lock.acquire()
    self._lock = lock
    if result is not None:
      self.result = result

  def __repr__(self):
    return str(self)

  @property
  def ready(self):
    state = self.state
    return state == ASYNCH_READY or state == ASYNCH_CANCELLED

  @property
  def cancelled(self):
    ''' Test whether this Result has been cancelled.
    '''
    return self.state == ASYNCH_CANCELLED

  @property
  def pending(self):
    return self.state == ASYNCH_PENDING

  def empty(self):
    ''' Analogue to Queue.empty().
    '''
    return not self.ready

  def cancel(self):
    ''' Cancel this function.
        If self.state is ASYNCH_PENDING or ASYNCH_CANCELLED, return True.
        Otherwise return False (too late to cancel).
    '''
    with self._lock:
      state = self.state
      if state == ASYNCH_CANCELLED:
        # already cancelled - this is ok, no call to ._complete
        return True
      if state == ASYNCH_READY:
        # completed - "fail" the cancel, no call to ._complete
        return False
      if state == ASYNCH_RUNNING or state == ASYNCH_PENDING:
        # in progress or not commenced - change state to cancelled and fall through to ._complete
        state = ASYNCH_CANCELLED
      else:
        # state error
        raise RuntimeError(
            "<%s>.state not one of (ASYNCH_PENDING, ASYNCH_CANCELLED, ASYNCH_RUNNING, ASYNCH_READY): %r", self, state)
    self._complete(None, None)
    return True

  @property
  def result(self):
    with self._lock:
      state = self.state
      if state == ASYNCH_CANCELLED:
        raise CancellationError()
      if state == ASYNCH_READY:
        return self._result
    raise AttributeError("%s not ready: no .result attribute" % (self,))

  @result.setter
  def result(self, new_result):
    self._complete(new_result, None)

  def put(self, value):
    ''' Store the value. Queue-like idiom.
    '''
    self.result = value

  @property
  def exc_info(self):
    with self._lock:
      state = self.state
      if state == ASYNCH_CANCELLED:
        raise CancellationError()
      if state == ASYNCH_READY:
        return self._exc_info
    raise AttributeError("%s not ready: no .exc_info attribute" % (self,))

  @exc_info.setter
  def exc_info(self, exc_info):
    self._complete(None, exc_info)

  def raise_(self, exception=None):
    ''' Convenience wrapper for self.exc_info to store an exception result `exception`.
        If exception is omitted or None, use sys.exc_info().
    '''
    if exception is None:
      self.exc_info = sys.exc_info()
    else:
      try:
        raise exception
      except:
        self.exc_info = sys.exc_info()

  def call(self, func, *a, **kw):
    ''' Have the Result call `func(*a,**kw)` and store its values as
        self.result.
        If `func` raises an exception, store it as self.exc_info.
    '''
    try:
      r = func(*a, **kw)
    except Exception:
      self.exc_info = sys.exc_info()
    else:
      self.result = r

  def _complete(self, result, exc_info):
    ''' Set the result.
        Alert people to completion.
    '''
    if result is not None and exc_info is not None:
      raise ValueError(
          "one of (result, exc_info) must be None, got (%r, %r)" % (result, exc_info))
    with self._lock:
      state = self.state
      if state == ASYNCH_CANCELLED or state == ASYNCH_RUNNING or state == ASYNCH_PENDING:
        self._result = result
        self._exc_info = exc_info
        if state != ASYNCH_CANCELLED:
          self.state = ASYNCH_READY
      else:
        if state == ASYNCH_READY:
          warning("<%s>.state is ASYNCH_READY, ignoring result=%r, exc_info=%r",
                  self, result, exc_info)
          return
        else:
          raise RuntimeError("<%s>.state is not one of (ASYNCH_CANCELLED, ASYNCH_RUNNING, ASYNCH_PENDING, ASYNCH_READY): %r"
                             % (self, state))
        return
    if self.final is not None:
      try:
        final_result = self.final()
      except Exception as e:
        exception("%s: exception from .final(): %s", self.name, e)
      else:
        if final_result is not None:
          warning(
              "%s: discarding non-None result from .final(): %r", self.name, final_result)
    self._get_lock.release()
    notifiers = self.notifiers
    del self.notifiers
    for notifier in notifiers:
      debug("%s._complete: notify via %r", self, notifier)
      try:
        notifier(self)
      except Exception as e:
        exception(
            "%s._complete: calling notifier %s: exc=%s", self, notifier, e)

  def join(self):
    ''' Calling the .join() method waits for the function to run to
        completion and returns a tuple as for the WorkerThreadPool's
        .dispatch() return queue, a tuple of:
          result, exc_info
        On completion the sequence:
          result, None
        is returned.
        If an exception occurred computing the result the sequence:
          None, exc_info
        is returned where exc_info is a tuple of (exc_type, exc_value, exc_traceback).
        If the function was cancelled the sequence:
          None, None
        is returned.
    '''
    self._get_lock.acquire()
    self._get_lock.release()
    return (self._result, self._exc_info)

  def get(self, default=None):
    ''' Wait for the readiness.
        Return the result if exc_info is None, otherwise `default`.
    '''
    result, exc_info = self.join()
    if not self.cancelled and exc_info is None:
      return result
    return default

  def __call__(self):
    result, exc_info = self.join()
    if self.cancelled:
      raise CancellationError(self)
    if exc_info:
      raise3(*exc_info)
    return result

  def notify(self, notifier):
    ''' After the function completes, run notifier(self).
        If the function has already completed this will happen immediately.
        Note: if you'd rather `self` got put on some Queue `Q`, supply `Q.put`.
    '''
    with self._lock:
      if not self.ready:
        self.notifiers.append(notifier)
        notifier = None
    if notifier is not None:
      notifier(self)

def report(LFs):
  ''' Generator which yields completed Results.
      This is a generator that yields Results as they complete, useful
      for waiting for a sequence of Results that may complete in an
      arbitrary order.
  '''
  Q = Queue()
  n = 0
  notify = Q.put
  for LF in LFs:
    n += 1
    LF.notify(notify)
  for i in range(n):
    yield Q.get()

class _PendingFunction(Result):
  ''' An Result with a callable used to obtain its result.
      Since nothing triggers the function call this is an abstract class.
  '''

  def __init__(self, func, *a, **kw):
    final = kw.pop('final', None)
    Result.__init__(self, final=final)
    if a or kw:
      func = partial(func, *a, **kw)
    self.func = func

class OnDemandFunction(_PendingFunction):
  ''' Wrap a callable, run it when required.
  '''

  def __call__(self):
    with self._lock:
      state = self.state
      if state == ASYNC_CANCELLED:
        raise CancellationError()
      if state == ASYNCH_PENDING:
        self.state = ASYNCH_RUNNING
      else:
        raise RuntimeError("state should be ASYNCH_PENDING but is %s" % (self.state))
    result, exc_info = None, None
    try:
      result = self.func()
    except Exception:
      exc_info = sys.exc_info()
      self.exc_info = exc_info
      raise
    else:
      self.result = result
    return result

if __name__ == '__main__':
  import cs.asynchron_tests
  cs.asynchron_tests.selftest(sys.argv)<|MERGE_RESOLUTION|>--- conflicted
+++ resolved
@@ -28,20 +28,14 @@
 ASYNCH_CANCELLED = 3     # result computation cancelled
 
 class CancellationError(RuntimeError):
-
   ''' Raised when accessing result or exc_info after cancellation.
   '''
-<<<<<<< HEAD
-  
+
   def __init__(self, msg=None):
     if msg is None:
       msg = "cancelled"
     elif not isinstance(msg, StringTypes):
       msg = "%s: cancelled" % (msg,)
-=======
-
-  def __init__(self, msg="cancelled"):
->>>>>>> f09f8fd4
     RuntimeError.__init__(msg)
 
 class Result(O):
@@ -50,15 +44,9 @@
       objects with asynchronous termination.
   '''
 
-<<<<<<< HEAD
-  def __init__(self, name=None, final=None):
-    ''' Base initialiser for Asynchron objects and subclasses.
-        `name`: optional parameter to name this object.
-=======
   def __init__(self, name=None, final=None, lock=None, result=None):
     ''' Base initialiser for Result objects and subclasses.
         `name`: optional paramater to name this object.
->>>>>>> f09f8fd4
         `final`: a function to run after completion of the asynchron,
                  regardless of the completion mode (result, exception,
                  cancellation).
