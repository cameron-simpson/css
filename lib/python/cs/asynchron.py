#!/usr/bin/python
#
# Result and related classes for asynchronous dispatch and collection.
#       - Cameron Simpson <cs@zip.com.au>
#

DISTINFO = {
    'description': "Result and friends: callable objects which will receive a value at a later point in time.",
    'keywords': ["python2", "python3"],
    'classifiers': [
        "Programming Language :: Python",
        "Programming Language :: Python :: 2",
        "Programming Language :: Python :: 3",
    ],
    'install_requires': ['cs.obj', 'cs.seq', 'cs.py3'],
}

import sys
from cs.debug import Lock
<<<<<<< HEAD
from cs.logutils import error, exception, warning, debug, D, Pfx
=======
from cs.logutils import error, exception, warning, debug
>>>>>>> 7af9fcd5
from cs.obj import O
from cs.seq import seq
from cs.py3 import Queue, raise3, StringTypes

class AsynchState(object):
  pending = 'pending'
  running = 'running'
  ready = 'ready'
  cancelled = 'cancelled'

class CancellationError(RuntimeError):
  ''' Raised when accessing result or exc_info after cancellation.
  '''

  def __init__(self, msg=None):
    if msg is None:
      msg = "cancelled"
    elif not isinstance(msg, StringTypes):
      msg = "%s: cancelled" % (msg,)
    RuntimeError.__init__(msg)

class Result(O):
  ''' Basic class for asynchronous collection of a result.
      This is also used to make OnDemandFunctions, LateFunctions and other
      objects with asynchronous termination.
  '''

  def __init__(self, name=None, final=None, lock=None, result=None):
    ''' Base initialiser for Result objects and subclasses.
        `name`: optional paramater to name this object.
        `final`: a function to run after completion of the asynchron,
                 regardless of the completion mode (result, exception,
                 cancellation).
        `lock`: optional locking object, defaults to a new Lock
        `result`: if not None, prefill the .result property
    '''
    O.__init__(self)
    self._O_omit.extend(['result', 'exc_info'])
    if lock is None:
      lock = Lock()
    if name is None:
      name = "%s-%d" % (self.__class__.__name__, seq(),)
    self.name = name
    self.final = final
    self.state = AsynchState.pending
    self.notifiers = []
    self._get_lock = Lock()
    self._get_lock.acquire()
    self._lock = lock
    if result is not None:
      self.result = result

  def __str__(self):
    return "%s[%s]{%s}" % (self.__class__.__name__, self.name, self.state)
  __repr__ = __str__

  @property
  def ready(self):
    state = self.state
    return state == AsynchState.ready or state == AsynchState.cancelled

  @property
  def cancelled(self):
    ''' Test whether this Result has been cancelled.
    '''
    return self.state == AsynchState.cancelled

  @property
  def pending(self):
    return self.state == AsynchState.pending

  def empty(self):
    ''' Analogue to Queue.empty().
    '''
    return not self.ready

  def cancel(self):
    ''' Cancel this function.
        If self.state is AsynchState.pending or AsynchState.cancelled, return True.
        Otherwise return False (too late to cancel).
    '''
    with self._lock:
      state = self.state
      if state == AsynchState.cancelled:
        # already cancelled - this is ok, no call to ._complete
        return True
      if state == AsynchState.ready:
        # completed - "fail" the cancel, no call to ._complete
        return False
      if state == AsynchState.running or state == AsynchState.pending:
        # in progress or not commenced - change state to cancelled and fall through to ._complete
        state = AsynchState.cancelled
      else:
        # state error
        raise RuntimeError(
            "<%s>.state not one of (AsynchState.pending, AsynchState.cancelled, AsynchState.running, AsynchState.ready): %r", self, state)
      self._complete(None, None)
    return True

  @property
  def result(self):
    state = self.state
    if state == AsynchState.cancelled:
      raise CancellationError()
    if state == AsynchState.ready:
      return self._result
    raise AttributeError("%s not ready: no .result attribute" % (self,))

  @result.setter
  def result(self, new_result):
    with self._lock:
      self._complete(new_result, None)

  def put(self, value):
    ''' Store the value. Queue-like idiom.
    '''
    self.result = value

  @property
  def exc_info(self):
    state = self.state
    if state == AsynchState.cancelled:
      raise CancellationError()
    if state == AsynchState.ready:
      return self._exc_info
    raise AttributeError("%s not ready: no .exc_info attribute" % (self,))

  @exc_info.setter
  def exc_info(self, exc_info):
    with self._lock:
      self._complete(None, exc_info)

  def raise_(self, exception=None):
    ''' Convenience wrapper for self.exc_info to store an exception result `exception`.
        If exception is omitted or None, use sys.exc_info().
    '''
    if exception is None:
      self.exc_info = sys.exc_info()
    else:
      try:
        raise exception
      except:
        self.exc_info = sys.exc_info()

  def call(self, func, *a, **kw):
    ''' Have the Result call `func(*a,**kw)` and store its values as
        self.result.
        If `func` raises an exception, store it as self.exc_info.
    '''
    try:
      r = func(*a, **kw)
    except Exception:
      self.exc_info = sys.exc_info()
    else:
      self.result = r

  def _complete(self, result, exc_info):
    ''' Set the result.
        Alert people to completion.
        Expect to be called _inside_ self._lock.
    '''
    if result is not None and exc_info is not None:
      raise ValueError(
          "one of (result, exc_info) must be None, got (%r, %r)" % (result, exc_info))
    state = self.state
    if state == AsynchState.cancelled or state == AsynchState.running or state == AsynchState.pending:
      self._result = result
      self._exc_info = exc_info
      if state != AsynchState.cancelled:
        self.state = AsynchState.ready
    else:
      if state == AsynchState.ready:
        warning("<%s>.state is AsynchState.ready, ignoring result=%r, exc_info=%r",
                self, result, exc_info)
        raise RuntimeError("REPEATED _COMPLETE of %s: result=%r, exc_info=%r" % (self,result, exc_info))
        return
      else:
        raise RuntimeError("<%s>.state is not one of (AsynchState.cancelled, AsynchState.running, AsynchState.pending, AsynchState.ready): %r"
                           % (self, state))
      return
    if self.final is not None:
      try:
        final_result = self.final()
      except Exception as e:
        exception("%s: exception from .final(): %s", self.name, e)
      else:
        if final_result is not None:
          warning(
              "%s: discarding non-None result from .final(): %r", self.name, final_result)
    self._get_lock.release()
    notifiers = self.notifiers
    del self.notifiers
    for notifier in notifiers:
      debug("%s._complete: notify via %r", self, notifier)
      try:
        notifier(self)
      except Exception as e:
        exception(
            "%s._complete: calling notifier %s: exc=%s", self, notifier, e)

  def join(self):
    ''' Calling the .join() method waits for the function to run to
        completion and returns a tuple as for the WorkerThreadPool's
        .dispatch() return queue, a tuple of:
          result, exc_info
        On completion the sequence:
          result, None
        is returned.
        If an exception occurred computing the result the sequence:
          None, exc_info
        is returned where exc_info is a tuple of (exc_type, exc_value, exc_traceback).
        If the function was cancelled the sequence:
          None, None
        is returned.
    '''
    self._get_lock.acquire()
    self._get_lock.release()
    return (self._result, self._exc_info)

  def get(self, default=None):
    ''' Wait for readiness; return the result if exc_info is None, otherwise `default`.
    '''
    result, exc_info = self.join()
    if not self.cancelled and exc_info is None:
      return result
    return default

  def __call__(self):
    result, exc_info = self.join()
    if self.cancelled:
      raise CancellationError(self)
    if exc_info:
      raise3(*exc_info)
    return result

  def notify(self, notifier):
    ''' After the function completes, run notifier(self).
        If the function has already completed this will happen immediately.
        Note: if you'd rather `self` got put on some Queue `Q`, supply `Q.put`.
    '''
    with self._lock:
      if not self.ready:
        self.notifiers.append(notifier)
        notifier = None
    if notifier is not None:
      notifier(self)

  def with_result(self, submitter, prefix=None):
    ''' On completion without an exception, call `submitter(self.result)` or report exception.
    '''
    def notifier(R):
      exc_info = R.exc_info
      if exc_info is None:
        return submitter(R.result)
      else:
        # report error
        if prefix:
          with Pfx(prefix):
            error("exception: %r", exc_info)
        else:
          error("exception: %r", exc_info)
    self.notify(notifier)

def report(LFs):
  ''' Generator which yields completed Results.
      This is a generator that yields Results as they complete, useful
      for waiting for a sequence of Results that may complete in an
      arbitrary order.
  '''
  Q = Queue()
  n = 0
  notify = Q.put
  for LF in LFs:
    n += 1
    LF.notify(notify)
  for i in range(n):
    yield Q.get()

def after(Rs, R, func, *a, **kw):
  ''' After the completion of `Rs` call `func(*a, **kw)` and return its result via `R`; return the Result object.
      `Rs`: an iterable of Results.
      `R`: a Result to collect to result of calling `func`. If None,
           one will be created.
      `func`, `a`, `kw`: a callable and its arguments.
  '''
  if R is None:
    R = Result("after-%d" % (seq(),))
  elif not isinstance(R, Result):
    raise TypeError("after(Rs, R, func, ...): expected Result for R, got %r" % (R,))
  lock = Lock()
  Rs = list(Rs)
  count = len(Rs)
  if count == 0:
    R.call(func, *a, **kw)
  else:
    countery = [count]  # to stop "count" looking like a local var inside the closure
    def count_down(subR):
      ''' Notification function to submit `func` after sufficient invocations.
      '''
      with lock:
        countery[0] -= 1
        count = countery[0]
      if count > 0:
        # not ready yet
        return
      if count == 0:
        R.call(func, *a, **kw)
      else:
        raise RuntimeError("count < 0: %d", count)
    # submit the notifications
    for subR in Rs:
      subR.notify(count_down)
  return R

class _PendingFunction(Result):
  ''' An Result with a callable used to obtain its result.
      Since nothing triggers the function call this is an abstract class.
  '''

  def __init__(self, func, *a, **kw):
    final = kw.pop('final', None)
    Result.__init__(self, final=final)
    if a or kw:
      func = partial(func, *a, **kw)
    self.func = func

class OnDemandFunction(_PendingFunction):
  ''' Wrap a callable, run it when required.
  '''

  def __call__(self):
    with self._lock:
      state = self.state
      if state == ASYNC_CANCELLED:
        raise CancellationError()
      if state == AsynchState.pending:
        self.state = AsynchState.running
      else:
        raise RuntimeError("state should be AsynchState.pending but is %s" % (self.state))
    result, exc_info = None, None
    try:
      result = self.func()
    except Exception:
      exc_info = sys.exc_info()
      self.exc_info = exc_info
      raise
    else:
      self.result = result
    return result

if __name__ == '__main__':
  import cs.asynchron_tests
  cs.asynchron_tests.selftest(sys.argv)<|MERGE_RESOLUTION|>--- conflicted
+++ resolved
@@ -15,13 +15,10 @@
     'install_requires': ['cs.obj', 'cs.seq', 'cs.py3'],
 }
 
+from functools import partial
 import sys
 from cs.debug import Lock
-<<<<<<< HEAD
-from cs.logutils import error, exception, warning, debug, D, Pfx
-=======
-from cs.logutils import error, exception, warning, debug
->>>>>>> 7af9fcd5
+from cs.logutils import error, exception, warning, debug, Pfx
 from cs.obj import O
 from cs.seq import seq
 from cs.py3 import Queue, raise3, StringTypes
@@ -355,12 +352,12 @@
   def __call__(self):
     with self._lock:
       state = self.state
-      if state == ASYNC_CANCELLED:
+      if state == AsynchState.cancelled:
         raise CancellationError()
       if state == AsynchState.pending:
         self.state = AsynchState.running
       else:
-        raise RuntimeError("state should be AsynchState.pending but is %s" % (self.state))
+        raise RuntimeError("state should be AsynchState.pending but is %s" % (self.state,))
     result, exc_info = None, None
     try:
       result = self.func()
