#!/usr/bin/env python3
#
# pylint: disable=too-many-lines
#

''' Facilities associated with binary data parsing and transcription.
    The classes in this module support easy parsing of binary data
    structures,
    returning instances with the binary data decoded into attributes
    and capable of transcribing themselves in binary form
    (trivially via `bytes(instance)` and also otherwise).

    Note: this module requires Python 3.6+ because various default
    behaviours rely on `dict`s preserving their insert order.

    See `cs.iso14496` for an ISO 14496 (eg MPEG4) parser
    built using this module.

    **Deprecation**: the `Packet` and `PacketField` classes
    were unnecessarily hard to use and are deprecated
    in favour of the `Binary`* suite of classes and factories.
    All the *`Field` classes and other subclasses
    derived from `Packet` and `PacketField` are also deprecated.

    Terminology used below:
    * buffer:
      an instance of `cs.buffer.CornuCopyBuffer`,
      which presents an iterable of bytes-like values
      via various useful methods;
      it also has a few factory methods to make one from a variety of sources
      such as bytes, iterables, binary files, `mmap`ped files,
      TCP data streams, etc.
    * chunk:
      a piece of binary data obeying the buffer protocol,
      almost always a `bytes` instance or a `memoryview`,
      but in principle also things like `bytearray`.

    There are 5 main classes on which an implementor should base their data structures:
    * `BinarySingleStruct`: a factory for classes based
      on a `struct.struct` format string with a single value;
      this builds a `namedtuple` subclass
    * `BinaryMultiStruct`: a factory for classes based
      on a `struct.struct` format string with multiple values;
      this also builds a `namedtuple` subclass
    * `BinarySingleValue`: a base class for subclasses
      parsing and transcribing a single value
    * `BinaryMultiValue`: a base class for subclasses
      parsing and transcribing multiple values
      with no variation
    * `SimpleBinary`: a base class for subclasses
      with custom `.parse` and `.transcribe` methods,
      for structures with variable fields

    All the classes derived from the above inherit all the methods
    of `BinaryMixin`.
    Amongst other things, this means that the binary transcription
    can be had simply from `bytes(instance)`,
    although there are more transcription methods provided
    for when greater flexibility is desired.
    It also means that all classes have `parse`* and `scan`* methods
    for parsing binary data streams.

    You can also instantiate objects directly;
    there's no requirement for the source information to be binary.

    There are several presupplied subclasses for common basic types
    such as `UInt32BE` (an unsigned 32 bit big endian integer).
'''

from abc import ABC, abstractmethod, abstractclassmethod
from collections import namedtuple
from struct import Struct  # pylint: disable=no-name-in-module
import sys
from types import SimpleNamespace
from typing import List, Union

from cs.buffer import CornuCopyBuffer
<<<<<<< HEAD
from cs.deco import OBSOLETE, promote
=======
from cs.deco import strable, promote
>>>>>>> 6c6a0c1d
from cs.gimmicks import warning, debug
from cs.lex import cropped, cropped_repr, typed_str
from cs.pfx import Pfx, pfx_method, pfx_call
from cs.seq import Seq

__version__ = '20230212-post'

DISTINFO = {
    'keywords': ["python3"],
    'classifiers': [
        "Development Status :: 4 - Beta",
        "Environment :: Console",
        "Programming Language :: Python :: 3",
    ],
    'install_requires': [
        'cs.buffer',
        'cs.deco',
        'cs.gimmicks',
        'cs.lex',
        'cs.pfx',
        'cs.seq',
    ],
    'python_requires':
    '>=3.6',
}

if (sys.version_info.major < 3
    or (sys.version_info.major == 3 and sys.version_info.minor < 6)):
  warning(
      "module %r requires Python 3.6 for reliable field ordering but version_info=%s",
      __name__, sys.version_info
  )

def flatten(chunks):
  ''' Flatten `chunks` into an iterable of `bytes` instances.

      This exists to allow subclass methods to easily return
      transcribeable things (having a `.transcribe` method), ASCII
      strings or bytes or iterables or even `None`, in turn allowing
      them simply to return their superclass' chunks iterators
      directly instead of having to unpack them.

      An example from the `cs.iso14496.METABoxBody` class:

          def transcribe(self):
              yield super().transcribe()
              yield self.theHandler
              yield self.boxes

      The binary classes `flatten` the result of the `.transcribe`
      method to obtain `bytes` insteances for the object's bnary
      transcription.
  '''
  if chunks is None:
    pass
  elif hasattr(chunks, 'transcribe'):
    yield from flatten(chunks.transcribe())
  elif isinstance(chunks, (bytes, memoryview)):
    if chunks:
      yield chunks
  elif isinstance(chunks, str):
    yield chunks.encode('ascii')
  else:
    for subchunk in chunks:
      yield from flatten(subchunk)

_pt_spec_seq = Seq()

def pt_spec(pt, name=None):
  ''' Convert a parse/transcribe specification `pt`
      into an `AbstractBinary` subclass.

      This is largely used to provide flexibility
      in the specifications for the `BinaryMultiValue` factory
      but can be used as a factory for other simple classes.

      If the specification `pt` is a subclass of `AbstractBinary`
      this is returned directly.

      If `pt` is a 2-tuple of `str`
      the values are presumed to be a format string for `struct.struct`
      and filed names separated by spaces;
      a new `BinaryMultiStruct` class is created from these and returned.

      Otherwise two functions
      `f_parse_value(bfr)` and `f_transcribe_value(value)`
      are obtained and used to construct a new `BinarySingleValue` class
      as follows:

      If `pt` has `.parse_value` and `.transcribe_value` callable attributes,
      use those for `f_parse_value` and `f_transcribe_value` respectively.

      Otherwise, if `pt` is an `int`
      define `f_parse_value` to obtain exactly that many bytes from a buffer
      and `f_transcribe_value` to return those bytes directly.

      Otherwise presume `pt` is a 2-tuple of `(f_parse_value,f_transcribe_value)`.
  '''
  # AbstractBinary subclasses are returned directly
  try:
    if issubclass(pt, AbstractBinary):
      return pt
  except TypeError:
    pass
  # other specifications construct a class
  try:
    f_parse_value = pt.parse_value
    f_transcribe_value = pt.transcribe_value
  except AttributeError:
    if isinstance(pt, int):
      # pylint: disable=unnecessary-lambda-assignment
      f_parse_value = lambda bfr: bfr.take(pt)
      f_transcribe_value = lambda value: value
    else:
      pt0, pt1 = pt
      if isinstance(pt0, str) and isinstance(pt1, str):
        # struct format and field names
        return BinaryMultiStruct(
            '_'.join(
                (
                    name or "PTStruct", str(next(_pt_spec_seq)),
                    pt1.replace(' ', '__')
                )
            ), pt0, pt1
        )
      f_parse_value = pt0
      f_transcribe_value = pt1

  class PTValue(BinarySingleValue):  # pylint: disable=used-before-assignment
    ''' A `BinarySingleValue` subclass
        made from `f_parse_value` and `f_transcribe_value`.
    '''

    @staticmethod
    def parse_value(bfr):
      ''' Parse value form buffer.
      '''
      return f_parse_value(bfr)

    @staticmethod
    def transcribe_value(value):
      ''' Transcribe the value.
      '''
      return f_transcribe_value(value)

  if name is not None:
    PTValue.__name__ = name
  PTValue.__name__ += '_' + str(next(_pt_spec_seq))
  return PTValue

class BinaryMixin:
  ''' Presupplied helper methods for binary objects.

      Naming conventions:
      - `parse`* methods parse a single instance from a buffer
      - `scan`* methods are generators yielding successive instances from a buffer
  '''

  @pfx_method
  def self_check(self):
    ''' Internal self check. Returns `True` if passed.

        If the structure has a `FIELD_TYPES` attribute, normally a
        class attribute, then check the fields against it. The
        `FIELD_TYPES` attribute is a mapping of `field_name` to
        a specification of `required` and `types`. The specification
        may take one of 2 forms:
        * a tuple of `(required,types)`
        * a single `type`; this is equivalent to `(True,(type,))`
        Their meanings are as follows:
        * `required`: a Boolean. If true, the field must be present
          in the packet `field_map`, otherwise it need not be present.
        * `types`: a tuple of acceptable field types

        There are some special semantics involved here.

        An implementation of a structure may choose to make some
        fields plain instance attributes instead of binary objects
        in the `field_map` mapping, particularly variable structures
        such as a `cs.iso14496.BoxHeader`, whose `.length` may be parsed
        directly from its binary form or computed from other fields
        depending on the `box_size` value. Therefore, checking for
        a field is first done via the `field_map` mapping, then by
        `getattr`, and as such the acceptable `types` may include
        nonstructure types such as `int`.

        Here is the `BoxHeader.FIELD_TYPES` definition as an example:

            FIELD_TYPES = {
              'box_size': UInt32BE,
              'box_type': BytesField,
              'length': (
                  True,
                  (
                      type(Ellipsis),
                      UInt64BE,
                      UInt32BE,
                      int
                  ),
              ),
            }

        Note that `length` includes some nonstructure types,
        and that it is written as a tuple of `(True,types)` because
        it has more than one acceptable type.
    '''
    ok = True
    try:
      fields_spec = self.FIELD_TYPES
    except AttributeError:
      warning("no FIELD_TYPES")
      ##ok = False
    else:
      # check fields against self.FIELD_TYPES
      for field_name, field_spec in fields_spec.items():
        with Pfx(".%s=%s", field_name, field_spec):
          if isinstance(field_spec, tuple):
            required, basetype = field_spec
          else:
            required, basetype = True, field_spec
          try:
            field = getattr(self, field_name)
          except AttributeError:
            if required:
              warning(
                  "missing required field %s.%s: __dict__=%s",
                  type(self).__name__, field_name, cropped_repr(self.__dict__)
              )
              ok = False
          else:
            if not isinstance(field, basetype):
              warning(
                  "should be an instance of %s:%s but is %s", (
                      'tuple'
                      if isinstance(basetype, tuple) else basetype.__name__
                  ), basetype, typed_str(field, max_length=64)
              )
              ok = False
    return ok

  def __bytes__(self):
    ''' The binary transcription as a single `bytes` object.
    '''
    return b''.join(flatten(self.transcribe()))

  def transcribed_length(self):
    ''' Compute the length by running a transcription and measuring it.
    '''
    return sum(map(len, flatten(self.transcribe())))

  # also available as len() by default
  __len__ = transcribed_length

  @classmethod
  @promote
  def scan(
<<<<<<< HEAD
      cls,
      bfr: CornuCopyBuffer,
      count=None,
      min_count=None,
      max_count=None,
      with_offsets=False,
=======
      cls, bfr: CornuCopyBuffer, count=None, min_count=None, max_count=None
>>>>>>> 6c6a0c1d
  ):
    ''' Function to scan the buffer `bfr` for repeated instances of `cls`
        until end of input and yield them.

        Parameters:
        * `bfr`: the buffer to scan, or any object suitable for `CornuCopyBuffer.promote`
        * `count`: the required number of instances to scan,
          equivalent to setting `min_count=count` and `max_count=count`
        * `min_count`: the minimum number of instances to scan
        * `max_count`: the maximum number of instances to scan
        * `with_offsets`: optional flag, default `False`;
          if true yield `(pre_offset,obj,post_offset)`, otherwise just `obj`
        It is in error to specify both `count` and one of `min_count` or `max_count`.

        Scanning stops after `max_count` instances (if specified).
        If fewer than `min_count` instances (if specified) are scanned
        a warning is issued.
        This is to accomodate nonconformant streams
        without raising exceptions.
        Callers wanting to validate `max_count` may want to probe `bfr.at_eof()`
        after return.
        Callers not wanting a warning over `min_count` should not specify it,
        and instead check the number of instances returned themselves.
    '''
    with Pfx("%s.scan", cls.__name__):
      if count is None:
        if min_count is None:
          min_count = 0
        else:
          if min_count < 0:
            raise ValueError(
                "min_count must be >=0 if specified, got: %r" % (min_count,)
            )
        if max_count is not None:
          if max_count < 0:
            raise ValueError(
                "max_count must be >=0 if specified, got: %r" % (max_count,)
            )
          if max_count < min_count:
            raise ValueError(
                "max_count must be >= min_count, got: min_count=%r, max_count=%rr"
                % (min_count, max_count)
            )
      else:
        if min_count is not None or max_count is not None:
          raise ValueError(
              "scan_with_offsets: may not combine count with either min_count or max_count"
          )
        if count < 0:
          raise ValueError(
              "count must be >=0 if specified, got: %r" % (count,)
          )
        min_count = max_count = count
      scanned = 0
      while (max_count is None or scanned < max_count) and not bfr.at_eof():
        pre_offset = bfr.offset
        obj = cls.parse(bfr)
        if with_offsets:
          yield pre_offset, obj, bfr.offset
        else:
          yield obj
        scanned += 1
      if min_count is not None and scanned < min_count:
        warning(
            "fewer than min_count=%s instances scanned, only %d found",
            min_count, scanned
        )

  @classmethod
  @OBSOLETE(suggestion="BinaryMixin.scan")
  def scan_with_offsets(cls, bfr, count=None, min_count=None, max_count=None):
    ''' Wrapper for `scan()` which yields `(pre_offset,instance,post_offset)`
        indicating the start and end offsets of the yielded instances.
        All parameters are as for `scan()`.

        *Deprecated; please just call `scan` with the `with_offsets=True` parameter.
    '''
    return cls.scan(
        bfr,
        count=count,
        min_count=min_count,
        max_count=max_count,
        with_offsets=True
    )

  @classmethod
  @OBSOLETE(suggestion="BinaryMixin.scan")
  def scan_fspath(cls, fspath: str, *, with_offsets=False, **kw):
    ''' Open the file with filesystenm path `fspath` for read
        and yield from `self.scan(..,**kw)` or
        `self.scan_with_offsets(..,**kw)` according to the
        `with_offsets` parameter.

        *Deprecated; please just call `scan` with a filesystem pathname.

        Parameters:
        * `fspath`: the filesystem path of the file to scan
        * `with_offsets`: optional flag, default `False`;
          if true then scan with `scan_with_offsets` instead of
          with `scan`
        Other keyword parameters are passed to `scan` or
        `scan_with_offsets`.
    '''
    with open(fspath, 'rb') as f:
      bfr = CornuCopyBuffer.from_file(f)
      if with_offsets:
        yield from cls.scan_with_offsets(bfr, **kw)
      else:
        yield from cls.scan(bfr, **kw)

  def transcribe_flat(self):
    ''' Return a flat iterable of chunks transcribing this field.
    '''
    return flatten(self.transcribe())

  @classmethod
  def parse_bytes(cls, bs, offset=0, length=None, **kw):
    ''' Factory to parse an instance from the
        bytes `bs` starting at `offset`.
        Returns `(instance,offset)` being the new instance and the post offset.

        Raises `EOFError` if `bs` has insufficient data.

        The parameters `offset` and `length` are passed to the
        `CornuCopyBuffer.from_bytes` factory.

        Other keyword parameters are passed to the `.parse` method.

        This relies on the `cls.parse` method for the parse.
    '''
    bfr = CornuCopyBuffer.from_bytes(bs, offset=offset, length=length)
    instance = cls.parse(bfr, **kw)
    return instance, bfr.offset

  @classmethod
  def from_bytes(cls, bs, **kw):
    ''' Factory to parse an instance from the
        bytes `bs` starting at `offset`.
        Returns the new instance.

        Raises `ValueError` if `bs` is not entirely consumed.
        Raises `EOFError` if `bs` has insufficient data.

        Keyword parameters are passed to the `.parse_bytes` method.

        This relies on the `cls.parse` method for the parse.
    '''
    instance, offset = cls.parse_bytes(bs, **kw)
    if offset < len(bs):
      raise ValueError(
          "unparsed data at offset %d: %r" % (offset, bs[offset:])
      )
    return instance

  @classmethod
  def load(cls, f):
    ''' Load an instance from the file `f`
        which may be a filename or an open file as for `BinaryMixin.scan`.
        Return the instance or `None` if the file is empty.
    '''
    for instance in cls.scan(f):
      return instance
    return None

  @strable(open_func=lambda fspath: pfx_call(open, fspath, 'wb'))
  def save(self, f):
    ''' Save this instance to the file `f`
        which may be a filename or an open file.
        Return the length of the transcription.
    '''
<<<<<<< HEAD
    if isinstance(f, str):
      filename = f
      with pfx_call(open, filename, 'wb') as f2:
        return self.save(f2)
=======
>>>>>>> 6c6a0c1d
    length = 0
    for bs in self.transcribe_flat():
      while bs:
        written = f.write(bs)
        length += written
        if written < len(bs):
          bs = bs[written:]
        else:
          break
    return length

class AbstractBinary(ABC, BinaryMixin):
  ''' Abstract class for all `Binary`* implementations,
      specifying the `parse` and `transcribe` methods
      and providing the methods from `BinaryMixin`.
  '''

  # pylint: disable=deprecated-decorator
  @abstractclassmethod
  def parse(cls, bfr):
    ''' Parse an instance of `cls` from the buffer `bfr`.
    '''
    raise NotImplementedError("parse")

  @abstractmethod
  def transcribe(self):
    ''' Return or yield `bytes`, ASCII string, `None` or iterables
        comprising the binary form of this instance.

        This aims for maximum convenience
        when transcribing a data structure.

        This may be implemented as a generator, yielding parts of the structure.

        This may be implemented as a normal function, returning:
        * `None`: no bytes of data,
          for example for an omitted or empty structure
        * a `bytes`-like object: the full data bytes for the structure
        * an ASCII compatible string:
          this will be encoded with the `'ascii'` encoding to make `bytes`
        * an iterable:
          the components of the structure,
          including substranscriptions which themselves
          adhere to this protocol - they may be `None`, `bytes`-like objects,
          ASCII compatible strings or iterables.
          This supports directly returning or yielding the result of a field's
          `.transcribe` method.
    '''
    raise NotImplementedError("transcribe")

class SimpleBinary(SimpleNamespace, AbstractBinary):
  ''' Abstract binary class based on a `SimpleNamespace`,
      thus providing a nice `__str__` and a keyword based `__init__`.
      Implementors must still define `.parse` and `.transcribe`.

      To constrain the arguments passed to `__init__`,
      define an `__init__` which accepts specific keyword arguments
      and pass through to `super().__init__()`. Example:

          def __init__(self, *, field1=None, field2):
              """ Accept only `field1` (optional)
                  and `field2` (mandatory).
              """
              super().__init__(field1=field1, field2=field2)
  '''

  def __str__(self, attr_names=None, attr_choose=None):
    if attr_names is None:
      attr_names = sorted(self.__dict__.keys())
    if attr_choose is None:
      # pylint: disable=unnecessary-lambda-assignment
      attr_choose = lambda attr: not attr.startswith('_')
    return "%s(%s)" % (
        type(self).__name__, ','.join(
            (
                "%s=%s" % (attr, cropped_repr(getattr(self, attr, None)))
                for attr in attr_names
                if attr_choose(attr)
            )
        )
    )

class BinarySingleValue(AbstractBinary):
  ''' A representation of a single value as the attribute `.value`.

      Subclasses must implement:
      * `parse` or `parse_value`
      * `transcribe` or `transcribe_value`
  '''

  def __init__(self, value):
    self.value = value

  def __repr__(self):
    return "%s(%r)" % (type(self).__name__, self.value)

  def __str__(self):
    return str(self.value)

  def __int__(self):
    return int(self.value)

  def __float__(self):
    return float(self.value)

  def __eq__(self, other):
    return self.value == other.value

  @classmethod
  def scan_values(cls, bfr, **kw):
    ''' Scan `bfr`, yield values.
    '''
    return map(lambda instance: instance.value, cls.scan(bfr, **kw))

  @classmethod
  def parse(cls, bfr):
    ''' Parse an instance from `bfr`.

        Subclasses must implement this method or `parse_value`.
    '''
    value = cls.parse_value(bfr)
    return cls(value)

  @classmethod
  def parse_value(cls, bfr):
    ''' Parse a value from `bfr` based on this class.

        Subclasses must implement this method or `parse`.
    '''
    return cls.parse(bfr).value

  @classmethod
  def parse_value_from_bytes(cls, bs, offset=0, length=None, **kw):
    ''' Parse a value from the bytes `bs` based on this class.
        Return `(value,offset)`.
    '''
    instance, offset = cls.parse_bytes(bs, offset=offset, length=length, **kw)
    return instance.value, offset

  def transcribe(self):
    ''' Transcribe this instance as bytes.

        Subclasses must implement this method or `transcribe_value`.
    '''
    return self.transcribe_value(self.value)

  @classmethod
  def transcribe_value(cls, value):
    ''' Transcribe `value` as bytes based on this class.

        Subclasses must implement this method or `transcribe`.
    '''
    return cls(value).transcribe()

class BinaryByteses(AbstractBinary):
  ''' A list of `bytes` parsed directly from the native iteration of the buffer.
  '''

  def __init__(self):
    self.values = []

  def __repr__(self):
    return "%s:%r" % (type(self).__name__, self.values)

  @classmethod
  def parse(cls, bfr):
    self = cls()
    self.values.extend(bfr)
    return self

  def transcribe(self):
    yield from iter(self.values)

class BinaryListValues(AbstractBinary):
  ''' A list of values with a common parse specification,
      such as sample or Boxes in an ISO14496 Box structure.
  '''

  def __init__(self):
    self.values = []

  def __str__(self):
    return "%s%r" % (type(self).__name__, self.values)

  __repr__ = __str__

  def __iter__(self):
    return iter(self.values)

  # pylint: disable=arguments-differ
  @classmethod
  def parse(
      cls,
      bfr,
      count=None,
      *,
      end_offset=None,
      min_count=None,
      max_count=None,
      pt,
  ):
    ''' Read values from `bfr`.
        Return a `BinaryListValue` containing the values.

        Parameters:
        * `count`: optional count of values to read;
          if specified, exactly this many values are expected.
        * `end_offset`: an optional bounding end offset of the buffer.
        * `min_count`: the least acceptable number of values.
        * `max_count`: the most acceptable number of values.
        * `pt`: a parse/transcribe specification
          as accepted by the `pt_spec()` factory.
          The values will be returned by its parse function.
    '''
    if end_offset is not None:
      with bfr.subbuffer(end_offset) as subbfr:
        return cls.parse(
            subbfr,
            count=count,
            min_count=min_count,
            max_count=max_count,
            pt=pt
        )
    if count is not None:
      if min_count is None:
        min_count = count
      elif min_count < count:
        raise ValueError("min_count(%s) < count(%s)" % (min_count, count))
      if max_count is None:
        max_count = count
      elif max_count > count:
        raise ValueError("max_count(%s) > count(%s)" % (max_count, count))
    if (min_count is not None and max_count is not None
        and min_count > max_count):
      raise ValueError(
          "min_count(%s) > max_count(%s)" % (min_count, max_count)
      )
    self = cls()
    values = self.values
    func_parse = pt_spec(pt).parse
    while max_count is None or len(values) < max_count:
      try:
        instance = func_parse(bfr)
      except EOFError:
        break
      values.append(instance)
    if min_count is not None and len(values) < min_count:
      warning(
          "%s.parse: insufficient instances of %r found: required at least %s, found %d",
          type(self).__name__, pt, min_count, len(values)
      )
    return self

  def transcribe(self):
    ''' Transcribe all the values.
    '''
    return map(
        lambda value: value
        if isinstance(value, bytes) else value.transcribe(), self.values
    )

_binary_multi_struct_classes = {}

def BinaryMultiStruct(
    class_name: str, struct_format: str, field_names: Union[str, List[str]]
):
  ''' A class factory for `AbstractBinary` `namedtuple` subclasses
      built around complex `struct` formats.

      Parameters:
      * `class_name`: name for the generated class
      * `struct_format`: the `struct` format string
      * `field_names`: field name list,
        a space separated string or an interable of strings
  '''
  with Pfx("BinaryMultiStruct(%r,%r,%r)", class_name, struct_format,
           field_names):
    if isinstance(field_names, str):
      field_names = field_names.split()
    if not isinstance(field_names, tuple):
      field_names = tuple(field_names)
    if len(set(field_names)) != len(field_names):
      raise ValueError("field names not unique")
    # we memoise the class definitions
    key = (struct_format, field_names, class_name)
    struct_class = _binary_multi_struct_classes.get(key)
    if struct_class:
      return struct_class
    # construct new class
    struct = Struct(struct_format)
    for field_name in field_names:
      with Pfx(field_name):
        if (field_name in ('length', 'struct', 'format')
            or hasattr(AbstractBinary, field_name)):
          raise ValueError(
              "field name conflicts with AbstractBinary.%s" % (field_name,)
          )
    tuple_type = namedtuple(class_name or "StructSubValues", field_names)

    # pylint: disable=function-redefined
    class struct_class(tuple_type, AbstractBinary):
      ''' A struct field for a complex struct format.
      '''

      @classmethod
      def parse(cls, bfr):
        ''' Parse from `bfr` via `struct.unpack`.
        '''
        bs = bfr.take(struct.size)
        values = struct.unpack(bs)
        return cls(*values)

      def transcribe(self):
        ''' Transcribe via `struct.pack`.
        '''
        return struct.pack(*self)

      if len(field_names) == 1:

        def __int__(self):
          return int(self[0])

        def __float__(self):
          return float(self[0])

        if field_names[0] != 'value':

          @property
          def value(self):
            ''' Alias `.value` as the first (and only) struct value.
            '''
            return self[0]

        @classmethod
        def parse_value(cls, bfr):
          ''' Parse a value from `bfr`, return the value.
          '''
          bs = bfr.take(struct.size)
          value, = struct.unpack(bs)
          return value

        @staticmethod
        def transcribe_value(value):
          ''' Transcribe a value back into bytes.
          '''
          return struct.pack(value)

    struct_class.__name__ = class_name
    struct_class.__doc__ = (
        ''' An `AbstractBinary` `namedtuple` which parses and transcribes
            the struct format `%r` and presents the attributes %r.
        ''' % (struct_format, field_names)
    )
    struct_class.struct = struct
    struct_class.format = struct_format
    struct_class.length = struct.size
    struct_class.field_names = field_names
    _binary_multi_struct_classes[key] = struct_class
    return struct_class

def BinarySingleStruct(class_name, struct_format, field_name=None):
  ''' A convenience wrapper for `BinaryMultiStruct`
      for `struct_format`s with a single field.

      Parameters:
      * `class_name`: the class name for the generated class
      * `struct_format`: the struct format string, specifying a
        single struct field
      * `field_name`: optional field name for the value,
        default `'value'`

      Example:

          >>> UInt16BE = BinarySingleStruct('UInt16BE', '>H')
          >>> UInt16BE.__name__
          'UInt16BE'
          >>> UInt16BE.format
          '>H'
          >>> UInt16BE.struct   #doctest: +ELLIPSIS
          <_struct.Struct object at ...>
          >>> field = UInt16BE.from_bytes(bytes((2,3)))
          >>> field
          UInt16BE(value=515)
          >>> field.value
          515
  '''
  if field_name is None:
    field_name = 'value'
  return BinaryMultiStruct(class_name, struct_format, field_name)

# various common values
UInt8 = BinarySingleStruct('UInt8', 'B')
UInt8.TEST_CASES = (
    (0, b'\0'),
    (65, b'A'),
)
Int16BE = BinarySingleStruct('Int16BE', '>h')
Int16BE.TEST_CASES = (
    (0, b'\0\0'),
    (1, b'\0\1'),
    (32767, b'\x7f\xff'),
    (-1, b'\xff\xff'),
    (-32768, b'\x80\x00'),
)
Int16LE = BinarySingleStruct('Int16LE', '<h')
Int16LE.TEST_CASES = (
    (0, b'\0\0'),
    (1, b'\1\0'),
    (32767, b'\xff\x7f'),
    (-1, b'\xff\xff'),
    (-32768, b'\x00\x80'),
)
Int32BE = BinarySingleStruct('Int32BE', '>l')
Int32BE.TEST_CASES = (
    (0, b'\0\0\0\0'),
    (1, b'\0\0\0\1'),
    (2147483647, b'\x7f\xff\xff\xff'),
    (-1, b'\xff\xff\xff\xff'),
    (-2147483648, b'\x80\x00\x00\x00'),
)
Int32LE = BinarySingleStruct('Int32LE', '<l')
Int32LE.TEST_CASES = (
    (0, b'\0\0\0\0'),
    (1, b'\1\0\0\0'),
    (2147483647, b'\xff\xff\xff\x7f'),
    (-1, b'\xff\xff\xff\xff'),
    (-2147483648, b'\x00\x00\x00\x80'),
)
UInt16BE = BinarySingleStruct('UInt16BE', '>H')
UInt16BE.TEST_CASES = (
    (0, b'\0\0'),
    (1, b'\0\1'),
    (32767, b'\x7f\xff'),
    (32768, b'\x80\x00'),
    (65535, b'\xff\xff'),
)
UInt16LE = BinarySingleStruct('UInt16LE', '<H')
UInt16LE.TEST_CASES = (
    (0, b'\0\0'),
    (1, b'\1\0'),
    (32767, b'\xff\x7f'),
    (32768, b'\x00\x80'),
    (65535, b'\xff\xff'),
)
UInt32BE = BinarySingleStruct('UInt32BE', '>L')
UInt32BE.TEST_CASES = (
    (0, b'\0\0\0\0'),
    (1, b'\0\0\0\1'),
    (2147483647, b'\x7f\xff\xff\xff'),
    (2147483648, b'\x80\x00\x00\x00'),
    (4294967294, b'\xff\xff\xff\xfe'),
    (4294967295, b'\xff\xff\xff\xff'),
)
UInt32LE = BinarySingleStruct('UInt32LE', '<L')
UInt32LE.TEST_CASES = (
    (0, b'\0\0\0\0'),
    (1, b'\1\0\0\0'),
    (2147483647, b'\xff\xff\xff\x7f'),
    (2147483648, b'\x00\x00\x00\x80'),
    (4294967294, b'\xfe\xff\xff\xff'),
    (4294967295, b'\xff\xff\xff\xff'),
)
UInt64BE = BinarySingleStruct('UInt64BE', '>Q')
UInt64BE.TEST_CASES = (
    (0, b'\0\0\0\0\0\0\0\0'),
    (1, b'\0\0\0\0\0\0\0\1'),
    (2147483647, b'\0\0\0\0\x7f\xff\xff\xff'),
    (2147483648, b'\0\0\0\0\x80\x00\x00\x00'),
    (4294967295, b'\0\0\0\0\xff\xff\xff\xff'),
    (4294967296, b'\0\0\0\1\x00\x00\x00\x00'),
    (9223372036854775807, b'\x7f\xff\xff\xff\xff\xff\xff\xff'),
    (9223372036854775808, b'\x80\x00\x00\x00\x00\x00\x00\x00'),
    (18446744073709551614, b'\xff\xff\xff\xff\xff\xff\xff\xfe'),
    (18446744073709551615, b'\xff\xff\xff\xff\xff\xff\xff\xff'),
)
UInt64LE = BinarySingleStruct('UInt64LE', '<Q')
UInt64LE.TEST_CASES = (
    (0, b'\0\0\0\0\0\0\0\0'),
    (1, b'\1\0\0\0\0\0\0\0'),
    (2147483647, b'\xff\xff\xff\x7f\0\0\0\0'),
    (2147483648, b'\0\0\0\x80\0\0\0\0'),
    (4294967295, b'\xff\xff\xff\xff\0\0\0\0'),
    (4294967296, b'\0\0\0\0\1\0\0\0'),
    (9223372036854775807, b'\xff\xff\xff\xff\xff\xff\xff\x7f'),
    (9223372036854775808, b'\x00\x00\x00\x00\x00\x00\x00\x80'),
    (18446744073709551614, b'\xfe\xff\xff\xff\xff\xff\xff\xff'),
    (18446744073709551615, b'\xff\xff\xff\xff\xff\xff\xff\xff'),
)
Float64BE = BinarySingleStruct('Float64BE', '>d')
Float64BE.TEST_CASES = (
    (0.0, b'\0\0\0\0\0\0\0\0'),
    (1.0, b'?\xf0\x00\x00\x00\x00\x00\x00'),
)
Float64LE = BinarySingleStruct('Float64LE', '<d')
Float64LE.TEST_CASES = (
    (0.0, b'\0\0\0\0\0\0\0\0'),
    (1.0, b'\x00\x00\x00\x00\x00\x00\xf0?'),
)

class BSUInt(BinarySingleValue):
  ''' A binary serialised unsigned `int`.

      This uses a big endian byte encoding where continuation octets
      have their high bit set. The bits contributing to the value
      are in the low order 7 bits.
  '''

  TEST_CASES = (
      (0, b'\0'),
      (1, b'\1'),
      (127, b'\x7f'),
      (128, b'\x81\00'),
      (255, b'\x81\x7f'),
      (16383, b'\xff\x7f'),
      (16384, b'\x81\x80\x00'),
  )

  @staticmethod
  def parse_value(bfr):
    ''' Parse an extensible byte serialised unsigned `int` from a buffer.

        Continuation octets have their high bit set.
        The value is big-endian.

        This is the go for reading from a stream. If you already have
        a bare bytes instance then the `.decode_bytes` static method
        is probably most efficient;
        there is of course the usual `BinaryMixin.parse_bytes`
        but that constructs a buffer to obtain the individual bytes.
    '''
    n = 0
    b = 0x80
    while b & 0x80:
      b = bfr.byte0()
      n = (n << 7) | (b & 0x7f)
    return n

  @staticmethod
  def decode_bytes(data, offset=0):
    ''' Decode an extensible byte serialised unsigned `int` from `data` at `offset`.
        Return value and new offset.

        Continuation octets have their high bit set.
        The octets are big-endian.

        If you just have a `bytes` instance, this is the go. If you're
        reading from a stream you're better off with `parse` or `parse_value`.

        Examples:

            >>> BSUInt.decode_bytes(b'\\0')
            (0, 1)

        Note: there is of course the usual `BinaryMixin.parse_bytes`
        but that constructs a buffer to obtain the individual bytes;
        this static method will be more performant
        if all you are doing is reading this serialisation
        and do not already have a buffer.
    '''
    n = 0
    b = 0x80
    while b & 0x80:
      b = data[offset]
      offset += 1
      n = (n << 7) | (b & 0x7f)
    return n, offset

  # pylint: disable=arguments-renamed
  @staticmethod
  def transcribe_value(n):
    ''' Encode an unsigned int as an entensible byte serialised octet
        sequence for decode. Return the bytes object.
    '''
    bs = [n & 0x7f]
    n >>= 7
    while n > 0:
      bs.append(0x80 | (n & 0x7f))
      n >>= 7
    return bytes(reversed(bs))

class BSData(BinarySingleValue):
  ''' A run length encoded data chunk, with the length encoded as a `BSUInt`.
  '''

  TEST_CASES = (
      (b'', b'\x00'),
      (b'A', b'\x01A'),
  )

  @property
  def data(self):
    ''' An alias for the `.value` attribute.
    '''
    return self.value

  @property
  def data_offset(self):
    ''' The length of the length indicator,
        useful for computing the location of the raw data.
    '''
    return len(BSUInt(len(self.value)))

  @classmethod
  def parse_value(cls, bfr):
    ''' Parse the data from `bfr`.
    '''
    data_length = BSUInt.parse_value(bfr)
    data = bfr.take(data_length)
    return data

  # pylint: disable=arguments-renamed
  @staticmethod
  def transcribe_value(data):
    ''' Transcribe the payload length and then the payload.
    '''
    yield BSUInt.transcribe_value(len(data))
    yield data

  @staticmethod
  def data_offset_for(bs):
    ''' Compute the `data_offset` which would obtain for the bytes `bs`.
    '''
    return BSData(bs).data_offset

class BSString(BinarySingleValue):
  ''' A run length encoded string, with the length encoded as a BSUInt.
  '''

  TEST_CASES = (
      ('', b'\x00'),
      ('A', b'\x01A'),
  )

  def __init__(self, s, encoding='utf-8'):
    super().__init__(s)
    self.encoding = encoding

  # pylint: disable=arguments-differ
  @staticmethod
  def parse_value(bfr, encoding='utf-8', errors='strict'):
    ''' Parse a run length encoded string from `bfr`.
    '''
    strlen = BSUInt.parse_value(bfr)
    bs = bfr.take(strlen)
    if isinstance(bs, memoryview):
      bs = bs.tobytes()
    return bs.decode(encoding=encoding, errors=errors)

  # pylint: disable=arguments-differ,arguments-renamed
  @staticmethod
  def transcribe_value(value: str, encoding='utf-8'):
    ''' Transcribe a string.
    '''
    payload = value.encode(encoding)
    return b''.join((BSUInt.transcribe_value(len(payload)), payload))

class BSSFloat(BinarySingleValue):
  ''' A float transcribed as a BSString of str(float).
  '''

  TEST_CASES = (
      (0.0, b'\x030.0'),
      (0.1, b'\x030.1'),
  )

  @classmethod
  def parse_value(cls, bfr):
    ''' Parse a BSSFloat from a buffer and return the float.
    '''
    s = BSString.parse_value(bfr)
    return float(s)

  # pylint: disable=arguments-renamed
  @staticmethod
  def transcribe_value(f):
    ''' Transcribe a float.
    '''
    return BSString.transcribe_value(str(f))

class _BinaryMultiValue_Field(namedtuple('_BinaryMultiValue_Field',
                                         'name spec cls parse transcribe')):
  ''' A `namedtuple` supporting `BinaryMultiValue` with the following attributes:
      * `name`: the field name
      * `spec`: the original specification passed to `pt_spec()`
      * `cls`: the class associated with the field
      * `parse`: a `parse(bfr)` function returning the value for the field
      * `transcribe`: a `transcribe(field_value)` function transcribing the field
  '''

class _BinaryMultiValue_Base(SimpleBinary):
  ''' The base class underlying classes constructed by `BinaryMultiValue`.
      This is used for compound objects whose components
      may themselves be `AbstractBinary` instances.

      The `parse`, `parse_field`, `transcribe` and `transcribe_field` methods
      supplied by this base class rely on the class attributes:
      * `FIELD_ORDER`: a list of field names to parse or transcribe
        by the defaule `parse` and `transcribe` methods
      * `FIELDS`: a mapping of field names to `_BinaryMultiValue_Field` instances

      These are _not_ defined on this base class
      and must be defined on the subclass
      in order that subclasses to have their own mappings.
      That is done by the `BinaryMultiValue` class factory.
  '''

  def _s(self, *, crop_length=64, choose_name=None):
    ''' Common implementation of `__str__` and `__repr__`.
        Transcribe type and attributes, cropping long values
        and omitting private values.

        Parameters:
        * `crop_length`: maximum length of values before cropping, default `32`
        * `choose_name`: test for names to include, default excludes `_`*
    '''
    if choose_name is None:
      choose_name = getattr(
          self, 'S_CHOOSE_NAME', lambda name: not name.startswith('_')
      )
    return "%s(%s)" % (
        type(self).__name__,
        cropped(
            ','.join(
                [
                    "%s=%s" % (k, cropped_repr(v, max_length=crop_length))
                    for k, v in sorted(self.__dict__.items())
                    if choose_name(k)
                ]
            ),
            max_length=crop_length,
            roffset=0
        )
    )

  __str__ = _s
  ##__repr__ = _s

  @classmethod
  def parse(cls, bfr):
    ''' Default parse: parse each predefined field from the buffer in order
        and set the associated attributes.

        Subclasses might override this if they have a flexible structure
        where not all fields necessarily appear.
        A `parse(bfr)` method for a flexible structure
        may expect some subfields only in certain circumstances
        and use `parse_field` to parse them as required.
        This requires a matching `transcribe()` method.

        Example:

            def parse(cls, bfr):
              """ Read a leading unsigned 8 bit integer
                  holding a structure version.
                  If the version is 0,
                  read into the `.v0data` field;
                  if the version is 1,
                  read into the `.v1data` field;
                  otherwise raise a `ValueError` for an unsupported version byte.

                  The data formats for `.v0data` and `.v1data`
                  come from the specification provided to `BinaryMultiValue()`.
              """
              self = cls()
              self.version = UInt8.parse_value(bfr)
              if self.version == 0:
                self.parse_field('v0data', bfr)
              elif self.version == 1:
                self.parse_field('v1data', bfr)
              else:
                raise ValueError("unsupported version %d" % (self.version,))
              return self
    '''
    self = cls()
    for field_name in cls.FIELD_ORDER:
      with Pfx(field_name):
        self.parse_field(field_name, bfr)
    return self

  def parse_field(self, field_name, bfr, **kw):
    ''' Parse `bfr` for the data for `field_name`
        and set the associated attribute.
    '''
    field = self.FIELDS[field_name]
    value = field.parse(bfr, **kw)
    setattr(self, field_name, value)

  def transcribe(self):
    ''' Default transcribe: yield each field's transcription in order
        using the `transcribe_field` method.

        If a subclass overrides `parse(bfr)` to implement a flexible structure
        the must also override this method to match.
        See the notes in the default `parse()` method.
    '''
    for field_name in self.FIELD_ORDER:
      with Pfx(field_name):
        transcription = self.transcribe_field(field_name)
      # outside Pfx because this is a generator :-(
      yield transcription

  def transcribe_field(self, field_name):
    ''' Return the transcription of `field_name`.
    '''
    field = self.FIELDS[field_name]
    field_value = getattr(self, field_name)
    with Pfx("transcribe %s", field_value):
      return field.transcribe(field_value)

def BinaryMultiValue(class_name, field_map, field_order=None):
  ''' Construct a `SimpleBinary` subclass named `class_name`
      whose fields are specified by the mapping `field_map`.

      The `field_map` is a mapping of field name to buffer parsers and transcribers.

      *Note*:
      if `field_order` is not specified
      it is constructed by iterating over `field_map`.
      Prior to Python 3.6, `dict`s do not provide a reliable order
      and should be accompanied by an explicit `field_order`.
      From 3.6 onward a `dict` is enough and its insertion order
      will dictate the default `field_order`.

      For a fixed record structure
      the default `.parse` and `.transcribe` methods will suffice;
      they parse or transcribe each field in turn.
      Subclasses with variable records should override
      the `.parse` and `.transcribe` methods
      accordingly.

      The `field_map` is a mapping of field name
      to a class returned by the `pt_spec()` function.

      If the class has both `parse_value` and `transcribe_value` methods
      then the value itself will be directly stored.
      Otherwise the class it presumed to be more complex subclass
      of `AbstractBinary` and the instance is stored.

      Here is an example exhibiting various ways of defining each field:
      * `n1`: defined with the *`_value` methods of `UInt8`,
        which return or transcribe the `int` from an unsigned 8 bit value;
        this stores a `BinarySingleValue` whose `.value` is an `int`
      * `n2`: defined from the `UInt8` class,
        which parses an unsigned 8 bit value;
        this stores an `UInt8` instance
        (also a `BinarySingleValue` whole `.value` is an `int`)
      * `n3`: like `n2`
      * `data1`: defined with the *`_value` methods of `BSData`,
        which return or transcribe the data `bytes`
        from a run length encoded data chunk;
        this stores a `BinarySingleValue` whose `.value` is a `bytes`
      * `data2`: defined from the `BSData` class
        which parses a run length encoded data chunk;
        this is a `BinarySingleValue` so we store its `bytes` value directly.

            >>> class BMV(BinaryMultiValue("BMV", {
            ...         'n1': (UInt8.parse_value, UInt8.transcribe_value),
            ...         'n2': UInt8,
            ...         'n3': UInt8,
            ...         'nd': ('>H4s', 'short bs'),
            ...         'data1': (
            ...             BSData.parse_value,
            ...             BSData.transcribe_value,
            ...         ),
            ...         'data2': BSData,
            ... })):
            ...     pass
            >>> BMV.FIELD_ORDER
            ['n1', 'n2', 'n3', 'nd', 'data1', 'data2']
            >>> bmv = BMV.from_bytes(b'\\x11\\x22\\x77\\x81\\x82zyxw\\x02AB\\x04DEFG')
            >>> bmv.n1  #doctest: +ELLIPSIS
            17
            >>> bmv.n2
            34
            >>> bmv  #doctest: +ELLIPSIS
            BMV(n1=17, n2=34, n3=119, nd=nd_1_short__bs(short=33154, bs=b'zyxw'), data1=b'AB', data2=b'DEFG')
            >>> bmv.nd  #doctest: +ELLIPSIS
            nd_1_short__bs(short=33154, bs=b'zyxw')
            >>> bmv.nd.bs
            b'zyxw'
            >>> bytes(bmv.nd)
            b'\x81\x82zyxw'
            >>> bmv.data1
            b'AB'
            >>> bmv.data2
            b'DEFG'
            >>> bytes(bmv)
            b'\\x11"w\\x81\\x82zyxw\\x02AB\\x04DEFG'
            >>> list(bmv.transcribe_flat())
            [b'\\x11', b'"', b'w', b'\\x81\\x82zyxw', b'\\x02', b'AB', b'\\x04', b'DEFG']

  '''  # pylint: disable=line-too-long
  with Pfx("BinaryMultiValue(%r,...)", class_name):
    if field_order is None:
      field_order = tuple(field_map)
      if (sys.version_info.major, sys.version_info.minor) < (3, 6):
        warning(
            "Python version %s < 3.6: dicts are not ordered,"
            " and the inferred field order may not be correct: %r",
            sys.version, field_order
        )
    else:
      field_order = tuple(
          field_order.split() if isinstance(field_order, str) else field_order
      )

    class bmv_class(_BinaryMultiValue_Base):
      ''' `_BinaryMultiValue_Base` subclass implementation.
      '''

      # collate the parse-transcribe functions for each predefined field
      FIELD_ORDER = list(field_order)
      FIELDS = {}

    # set up the field mappings outside the class
    # to prevent the work variables leaking into the class attributes
    for field_name in bmv_class.FIELD_ORDER:
      spec = field_map[field_name]
      cls = pt_spec(spec, name=field_name)
      try:
        parse = cls.parse_value
        transcribe = cls.transcribe_value
      except AttributeError:
        parse = cls.parse
        transcribe = cls.transcribe
      field = _BinaryMultiValue_Field(
          name=field_name,
          spec=spec,
          cls=cls,
          parse=parse,
          transcribe=transcribe,
      )
      bmv_class.FIELDS[field_name] = field

    bmv_class.__name__ = class_name
    bmv_class.__doc__ = (
        ''' An `SimpleBinary` which parses and transcribes
            the fields `%r`.
        ''' % (field_order,)
    )
    return bmv_class

def BinaryFixedBytes(class_name, length: int):
  ''' Factory for an `AbstractBinary` subclass matching `length` bytes of data.
      The bytes are saved as the attribute `.data`.
  '''
  return BinarySingleStruct(class_name, f'>{length}s', 'data')

class BinaryUTF8NUL(BinarySingleValue):
  ''' A NUL terminated UTF-8 string.
  '''

  FIELD_TYPES = dict(value=str)

  TEST_CASES = (
      b'123\0',
      ('123', {}, b'123\0'),
  )

  @staticmethod
  def parse_value(bfr):
    ''' Read a NUL terminated UTF-8 string from `bfr`, return field.
    '''
    # probe for the terminating NUL
    bs_length = 1
    missing_nul = False
    while True:
      nul_pos = bs_length - 1
      try:
        bfr.extend(bs_length)
      except EOFError as e:
        debug(
            "BinaryUTF8NUL.parse_value: EOF found looking for NUL terminator: %s",
            e
        )
        missing_nul = True
        break
      if bfr[nul_pos] == 0:
        break
      bs_length += 1
    if nul_pos == 0:
      utf8 = ''
    else:
      utf8_bs = bfr.take(nul_pos)
      if not isinstance(utf8_bs, bytes):
        # transmute memoryview to real bytes object
        utf8_bs = utf8_bs.tobytes()
      utf8 = utf8_bs.decode('utf-8')
    if not missing_nul:
      nul = bfr.take(1)
      if nul != b'\0':
        raise RuntimeError(
            "after %d bytes, expected NUL, found %r" % (nul_pos, nul)
        )
    return utf8

  # pylint: disable=arguments-renamed
  @staticmethod
  def transcribe_value(s):
    ''' Transcribe the `value` in UTF-8 with a terminating NUL.
    '''
    yield s.encode('utf-8')
    yield b'\0'

class BinaryUTF16NUL(BinarySingleValue):
  ''' A NUL terminated UTF-16 string.
  '''

  FIELD_TYPES = dict(encoding=str, value=str)

  TEST_CASES = (
      ('abc', {
          'encoding': 'utf_16_le'
      }, b'a\x00b\x00c\x00\x00\x00'),
      ('abc', {
          'encoding': 'utf_16_be'
      }, b'\x00a\x00b\x00c\x00\x00'),
  )

  VALID_ENCODINGS = ('utf_16_le', 'utf_16_be')

  # pylint: disable=super-init-not-called
  def __init__(self, value, *, encoding):
    if encoding not in self.VALID_ENCODINGS:
      raise ValueError(
          'unexpected encoding %r, expected one of %r' %
          (encoding, self.VALID_ENCODINGS)
      )
    self.encoding = encoding
    self.value = value

  # pylint: disable=arguments-differ
  @classmethod
  def parse(cls, bfr, *, encoding):
    ''' Parse the encoding and value and construct an instance.
    '''
    value = cls.parse_value(bfr, encoding=encoding)
    return cls(value, encoding=encoding)

  # pylint: disable=arguments-differ
  @staticmethod
  def parse_value(bfr, *, encoding):
    ''' Read a NUL terminated UTF-16 string from `bfr`, return a `UTF16NULField`..
        The mandatory parameter `encoding` specifies the UTF16 encoding to use
        (`'utf_16_be'` or `'utf_16_le'`).
    '''
    # probe for the terminating NUL
    bs_length = 2
    while True:
      bfr.extend(bs_length)
      nul_pos = bs_length - 2
      if bfr[nul_pos] == 0 and bfr[nul_pos + 1] == 0:
        break
      bs_length += 2
    if nul_pos == 0:
      utf16 = ''
    else:
      utf16_bs = bfr.take(nul_pos)
      utf16 = utf16_bs.decode(encoding)
    bfr.take(2)
    return utf16

  def transcribe(self):
    ''' Transcribe `self.value` in UTF-16 with a terminating NUL.
    '''
    yield from self.transcribe_value(self.value, encoding=self.encoding)

  # pylint: disable=arguments-differ
  @staticmethod
  def transcribe_value(value, encoding='utf-16'):
    ''' Transcribe `value` in UTF-16 with a terminating NUL.
    '''
    yield value.encode(encoding)
    yield b'\0\0'

#############################################################################
## DEPRECATED CLASSES BELOW.
##

class PacketField(ABC):
  ''' A record for an individual packet field.

      *DEPRECATED*:
      please adopt one of the `BinarySingle`* classes instead.

      This normally holds a single value,
      for example an int of a particular size or a string.

      There are 2 basic ways to implement a `PacketField` subclass:
      * simple: implement `value_from_buffer` and `transcribe_value`
      * complex: implement `from_buffer` and `transcribe`

      In the simple case subclasses should implement two methods:
      * `value_from_buffer`:
        parse the value from a `CornuCopyBuffer` and return the parsed value
      * `transcribe_value`:
        transcribe the value as bytes

      In the more complex case,
      sometimes a `PacketField` may not warrant (or perhaps fit)
      the formality of a `Packet` with its multifield structure.

      One example is the `cs.iso14496.UTF8or16Field` class.

      `UTF8or16Field` supports an ISO14496 UTF8 or UTF16 string field,
      as as such has 2 attributes:
      * `value`: the string itself
      * `bom`: a UTF16 byte order marker or `None`;
        `None` indicates that the string should be encoded as UTF-8
        and otherwise the BOM indicates UTF16 big endian or little endian.

      To make this subclass it defines these methods:
      * `from_buffer`:
        to read the optional BOM and then the following encoded string;
        it then returns the new `UTF8or16Field`
        initialised from these values via `cls(text, bom=bom)`.
      * `transcribe`:
        to transcribe the optional BOM and suitably encoded string.
      The instance method `transcribe` is required because the transcription
      requires knowledge of the BOM, an attribute of an instance.
  '''

  def __init__(self, value=None):
    ''' Initialise the `PacketField`.
        If omitted the inial field `value` will be `None`.
    '''
    self.value = value

  @property
  def value_s(self):
    ''' The preferred string representation of the value.
    '''
    return str(self.value)

  def __str__(self):
    return "%s(%s)" % (type(self).__name__, self.value_s)

  def __eq__(self, other):
    return type(self) is type(other) and self.value == other.value

  def __bytes__(self):
    return b''.join(flatten(self.transcribe()))

  def __len__(self):
    ''' Compute the length by running a transcription and measuring it.
    '''
    return sum(len(bs) for bs in flatten(self.transcribe()))

  @classmethod
  def from_bytes(cls, bs, offset=0, length=None, **kw):
    ''' Factory to return a `PacketField` instance parsed from the
        bytes `bs` starting at `offset`.
        Returns the new `PacketField` and the post parse offset.

        The parameters `offset` and `length` are as for the
        `CornuCopyBuffer.from_bytes` factory.

        This relies on the `cls.from_buffer` method for the parse.
    '''
    bfr = CornuCopyBuffer.from_bytes(bs, offset=offset, length=length)
    field = cls.from_buffer(bfr, **kw)
    post_offset = offset + bfr.offset
    return field, post_offset

  @classmethod
  def value_from_bytes(cls, bs, offset=0, length=None, **kw):
    ''' Return a value parsed from the bytes `bs` starting at `offset`.
        Returns the new value and the post parse offset.

        The parameters `offset` and `length` are as for the
        `CornuCopyBuffer.from_bytes` factory.

        This relies on the `cls.from_bytes` method for the parse.
    '''
    field, offset = cls.from_bytes(bs, offset=offset, length=length, **kw)
    return field.value, offset

  @classmethod
  def from_buffer(cls, bfr, **kw):
    ''' Factory to return a `PacketField` instance from a `CornuCopyBuffer`.

        This default implementation is for single value `PacketField`s
        and instantiates the instance from the value returned
        by `cls.value_from_buffer(bfr, **kw)`;
        implementors should implement `value_from_buffer`.
    '''
    value = cls.value_from_buffer(bfr, **kw)
    return cls(value)

  @classmethod
  def value_from_buffer(cls, bfr, **kw):
    ''' Function to parse and return the core value from a `CornuCopyBuffer`.

        For single value fields it is enough to implement this method.

        For multiple value fields it is better to implement `cls.from_buffer`.
    '''
    packet = cls.from_buffer(bfr, **kw)
    return packet.value

  @classmethod
  def parse_buffer_with_offsets(cls, bfr, **kw):
    ''' Function to parse repeated instances of `cls` from the buffer `bfr`
        until end of input.
        Yields `(offset,instance,post_offset)`
        where `offset` if the buffer offset where the instance commenced
        and `post_offset` is the buffer offset after the instance.
    '''
    offset = bfr.offset
    while not bfr.at_eof():
      post_offset = bfr.offset
      yield offset, cls.from_buffer(bfr, **kw), post_offset
      offset = post_offset

  @classmethod
  def parse_buffer(cls, bfr, **kw):
    ''' Function to parse repeated instances of `cls` from the buffer `bfr`
        until end of input.
    '''
    for _, obj, _ in cls.parse_buffer_with_offsets(bfr, **kw):
      yield obj

  @classmethod
  def parse_buffer_values(cls, bfr, **kw):
    ''' Function to parse repeated instances of `cls.value`
        from the buffer `bfr` until end of input.
    '''
    for _, obj, _ in cls.parse_buffer_with_offsets(bfr, **kw):
      yield obj.value

  @classmethod
  def parse_file(cls, f, **kw):
    ''' Function to parse repeated instances of `cls` from the file `f`
        until end of input.

        Parameters:
        * `f`: the binary file object to parse;
          if `f` is a string, that pathname is opened for binary read.
    '''
    if isinstance(f, str):
      with open(f, 'rb') as f2:
        yield from cls.parse_file(f2, **kw)
    else:
      yield from cls.parse_buffer(CornuCopyBuffer.from_file(f), **kw)

  def transcribe(self):
    ''' Return or yield the bytes transcription of this field.

        This may directly return:
        * a `bytes` or `memoryview` holding the binary data
        * `None`: indicating no binary data
        * `str`: indicating the ASCII encoding of the string
        * an iterable of these things (including further iterables)
          to support trivially transcribing via other fields'
          `transcribe` methods

        Callers will usually call `flatten` on the output of this
        method, or use the convenience `transcribe_flat` method
        which calls `flatten` for them.

        This default implementation is for single value fields and
        just calls `self.transcribe_value(self.value)`.
    '''
    yield self.transcribe_value(self.value)

  @classmethod
  def transcribe_value(cls, value, **kw):
    ''' For simple `PacketField`s, return a bytes transcription of a
        value suitable for the `.value` attribute.

        For example, the `BSUInt` subclass stores a `int` as its
        `.value` and exposes its serialisation method, suitable for
        any `int`, as `transcribe_value`.

        Note that this calls the class `transcribe` method, which
        may return an iterable.
        Use the `value_as_bytes` method to get a single flat `bytes` result.
    '''
    return cls(value, **kw).transcribe()

  @classmethod
  def value_as_bytes(cls, value, **kw):
    ''' For simple `PacketField`s, return a transcription of a
        value suitable for the `.value` attribute
        as a single `bytes` value.

        This flattens and joins the transcription returned by
        `transcribe_value`.
    '''
    return b''.join(flatten(cls.transcribe_value(value, **kw)))

  def transcribe_flat(self):
    ''' Return a flat iterable of chunks transcribing this field.
    '''
    return flatten(self.transcribe())

  @classmethod
  def transcribe_value_flat(cls, value):
    ''' Return a flat iterable of chunks transcribing `value`.
    '''
    return flatten(cls.transcribe_value(value))

class EmptyPacketField(PacketField):
  ''' An empty data field, used as a placeholder for optional
      fields when they are not present.

      The singleton `EmptyField` is a predefined instance.
  '''

  TEST_CASES = (
      b'',
      ({}, b''),
  )

  def __init__(self):
    super().__init__(None)

  # pylint: disable=arguments-differ
  @classmethod
  def from_buffer(cls, bfr):
    return cls()

  def transcribe(self):
    pass

# singleton empty field
EmptyField = EmptyPacketField()

class UTF8NULField(PacketField):
  ''' A NUL terminated UTF-8 string.
  '''

  TEST_CASES = (
      b'123\0',
      ('123', {}, b'123\0'),
  )

  # pylint: disable=arguments-differ
  @classmethod
  def value_from_buffer(cls, bfr):
    ''' Read a NUL terminated UTF-8 string from `bfr`, return field.
    '''
    # probe for the terminating NUL
    bs_length = 1
    while True:
      bfr.extend(bs_length)
      nul_pos = bs_length - 1
      if bfr[nul_pos] == 0:
        break
      bs_length += 1
    if nul_pos == 0:
      utf8 = ''
    else:
      utf8_bs = bfr.take(nul_pos)
      if not isinstance(utf8_bs, bytes):
        # transmute memoryview to real bytes object
        utf8_bs = utf8_bs.tobytes()
      utf8 = utf8_bs.decode('utf-8')
    bfr.take(1)
    return utf8

  # pylint: disable=arguments-renamed
  @staticmethod
  def transcribe_value(s):
    ''' Transcribe the `value` in UTF-8 with a terminating NUL.
    '''
    yield s.encode('utf-8')
    yield b'\0'

class UTF16NULField(PacketField):
  ''' A NUL terminated UTF-16 string.
  '''

  TEST_CASES = (
      ('abc', {
          'encoding': 'utf_16_le'
      }, b'a\x00b\x00c\x00\x00\x00'),
      ('abc', {
          'encoding': 'utf_16_be'
      }, b'\x00a\x00b\x00c\x00\x00'),
  )

  VALID_ENCODINGS = ('utf_16_le', 'utf_16_be')

  # pylint: disable=super-init-not-called
  def __init__(self, value, *, encoding):
    ''' Initialise the `PacketField`.
        If omitted the inial field `value` will be `None`.
    '''
    if encoding not in self.VALID_ENCODINGS:
      raise ValueError(
          'unexpected encoding %r, expected one of %r' %
          (encoding, self.VALID_ENCODINGS)
      )
    self.encoding = encoding
    self.value = value

  # pylint: disable=arguments-differ
  @classmethod
  def from_buffer(cls, bfr, encoding):
    ''' Read a NUL terminated UTF-16 string from `bfr`, return a `UTF16NULField`..
        The mandatory parameter `encoding` specifies the UTF16 encoding to use
        (`'utf_16_be'` or `'utf_16_le'`).
    '''
    # probe for the terminating NUL
    bs_length = 2
    while True:
      bfr.extend(bs_length)
      nul_pos = bs_length - 2
      if bfr[nul_pos] == 0 and bfr[nul_pos + 1] == 0:
        break
      bs_length += 2
    if nul_pos == 0:
      utf16 = ''
    else:
      utf16_bs = bfr.take(nul_pos)
      utf16 = utf16_bs.decode(encoding)
    bfr.take(2)
    return cls(utf16, encoding=encoding)

  def transcribe(self):
    yield from self.transcribe_value(self.value, encoding=self.encoding)

  # pylint: disable=arguments-differ
  @staticmethod
  def transcribe_value(value, encoding='utf-16'):
    ''' Transcribe `value` in UTF-16 with a terminating NUL.
    '''
    yield value.encode(encoding)
    yield b'\0\0'

class BytesField(BinarySingleValue):
  ''' A field of bytes.
  '''

  TEST_CASES = (
      ##(b'1234', {'length': 4}, b'1234'),
  )

  @property
  def data(self):
    ''' Alias for the `.value` attribute.
    '''
    return self.value

  @property
  def length(self):
    ''' Convenient length attribute.
    '''
    return len(self.value)

  def __len__(self):
    ''' The length is the length of the data.
    '''
    return len(self.value)

  @classmethod
  def value_from_buffer(cls, bfr, length=None):
    ''' Parse a `BytesField` of length `length` from `bfr`.
    '''
    if length < 0:
      raise ValueError("length(%d) < 0" % (length,))
    return bfr.take(length)

  @staticmethod
  def transcribe_value(value):
    ''' A `BytesField` is its own transcription.
    '''
    return value

def fixed_bytes_field(length, class_name=None):
  ''' Factory for `BytesField` subclasses built from fixed length byte strings.
  '''
  if length < 1:
    raise ValueError("length(%d) < 1" % (length,))

  class FixedBytesField(BytesField):
    ''' A field whose value is simply a fixed length bytes chunk.
    '''

    @classmethod
    def parse_value(cls, bfr):
      ''' Obtain fixed bytes from the buffer.
      '''
      return bfr.take(length)

  if class_name is None:
    class_name = FixedBytesField.__name__ + '_' + str(length)
  FixedBytesField.__name__ = class_name
  FixedBytesField.__doc__ = (
      'A `PacketField` which fetches and transcribes a fixed with bytes chunk of length %d.'
      % (length,)
  )
  return FixedBytesField

class BytesesField(PacketField):
  ''' A field containing a list of bytes chunks.

      The following attributes are defined:
      * `value`: the gathered data as a list of bytes instances,
        or None if the field was gathered with `discard_data` true.
      * `offset`: the starting offset of the data.
      * `end_offset`: the ending offset of the data.

      The `offset` and `end_offset` values are recorded during the
      parse, and may become irrelevant if the field's contents are
      changed.
  '''

  def __str__(self):
    return "%s(%d:%d:%s)" % (
        type(self).__name__, self.offset, self.end_offset,
        "NO_DATA" if self.value is None else "bytes[%d]" % len(self.value)
    )

  def __len__(self):
    return self.length

  def __iter__(self):
    yield from self.value

  # pylint: disable=arguments-differ
  @classmethod
  def from_buffer(
      cls, bfr, end_offset=None, discard_data=False, short_ok=False
  ):
    ''' Create a new `BytesesField` from a buffer
        by gathering from `bfr` until `end_offset`.

        Parameters:
        * `bfr`: the input buffer
        * `end_offset`: the ending buffer offset; if this is Ellipsis
          then all the remaining data in `bfr` will be collected
        * `discard_data`: discard the data, keeping only the offset information
        * `short_ok`: if true, do not raise EOFError if there are
          insufficient data; the field's .end_offset value will be
          less than `end_offset`; the default is False

        Note that this method also sets the following attributes
        on the new `BytesesField`:
        * `offset`: the starting offset of the gathered bytes
        * `end_offset`: the ending offset after the gathered bytes
        * `length`: the length of the data
    '''
    if end_offset is None:
      raise ValueError("missing end_offset")
    offset0 = bfr.offset
    byteses = None if discard_data else []
    if end_offset is Ellipsis:
      # special case: gather up all the remaining data
      bfr_end_offset = bfr.end_offset
      if discard_data:
        if bfr_end_offset is not None:
          # we can skip to the end
          bfr.skipto(bfr_end_offset)
        else:
          # TODO: try hinting in increasing powers of 2?
          for _ in bfr:
            pass
      else:
        # gather up all the data left in the buffer
        if bfr_end_offset is not None:
          bfr.hint(bfr_end_offset - bfr.offset)
        byteses.extend(bfr)
    else:
      # otherwise gather up a bounded range of bytes
      if end_offset < offset0:
        raise ValueError(
            "end_offset(%d) < bfr.offset(%d)" % (end_offset, bfr.offset)
        )
      bfr.skipto(
          end_offset,
          copy_skip=(None if discard_data else byteses.append),
          short_ok=short_ok
      )
    offset = bfr.offset
    if end_offset is not Ellipsis and offset < end_offset and not short_ok:
      raise EOFError(
          "%s.from_buffer: insufficient input data: end_offset=%d"
          " but final bfr.offset=%d" % (cls, end_offset, bfr.offset)
      )
    field = cls(byteses)
    # pylint: disable=attribute-defined-outside-init
    field.offset = offset0
    field.end_offset = offset
    field.length = offset - offset0
    return field

  transcribe = __iter__

class BytesRunField(PacketField):
  ''' A field containing a continuous run of a single bytes value.

      The following attributes are defined:
      * `length`: the length of the run
      * `bytes_value`: the repeated bytes value

      The property `value` is computed on the fly on every reference
      and returns a value obeying the buffer protocol: a bytes or
      memoryview object.
  '''

  # pylint: disable=super-init-not-called
  def __init__(self, length, bytes_value):
    if length < 0:
      raise ValueError("invalid length(%r), should be >= 0" % (length,))
    if len(bytes_value) != 1:
      raise ValueError(
          "only single byte bytes_value is supported, received: %r" %
          (bytes_value,)
      )
    self.length = length
    self.bytes_value = bytes_value

  def __str__(self):
    return "%s(%d*%r)" % (type(self).__name__, self.length, self.bytes_value)

  # A cache of 256 length runs of assorted bytes values as memoryviews
  # as a mapping of bytes=>memoryview.
  # In normal use these will be based on single byte bytes values.
  _bytes_256s = {}

  @staticmethod
  def _bytes_256(bytes_value):
    bs = BytesRunField._bytes_256s.get(bytes_value)
    if bs is None:
      bs = BytesRunField._bytes_256s[bytes_value] = bytes_value * 256
    return bs

  @property
  def value(self):
    ''' The run of bytes, computed on the fly.

        Values where length <= 256 are cached.
    '''
    length = self.length
    if length == 0:
      return b''
    bytes_value = self.bytes_value
    if length == 1:
      return bytes_value
    if length <= 256:
      bs = self._bytes_256(bytes_value)
      if length < 256:
        bs = bs[:length]
      return bs
    return bytes_value * length

  # pylint: disable=arguments-differ
  @classmethod
  def from_buffer(cls, bfr, end_offset=None, bytes_value=b'\0'):
    ''' Parse a BytesRunField by just skipping the specified number of bytes.

        Note: this *does not* check that the skipped bytes contain `bytes_value`.

        Parameters:
        * `bfr`: the buffer to scan
        * `end_offset`: the end offset of the scan, which may be
          an int or Ellipsis to indicate a scan to the end of the
          buffer
        * `bytes_value`: the bytes value to replicate, default
          `b'\0'`; if this is an int then a single byte of that value
          is used
    '''
    if end_offset is None:
      raise ValueError("missing end_offset")
    if isinstance(bytes_value, int):
      bytes_value = bytes((bytes_value,))
    offset0 = bfr.offset
    if end_offset is Ellipsis:
      for _ in bfr:
        pass
    else:
      bfr.skipto(end_offset, discard_data=True)
    field = cls(bfr.offset - offset0, bytes_value)
    return field

  def transcribe(self):
    ''' Transcribe the BytesRunField in 256 byte chunks.
    '''
    length = self.length
    bytes_value = self.bytes_value
    bs256 = self._bytes_256(bytes_value)
    while length >= 256:
      yield bs256
      length -= 256
    if length > 0:
      yield bs256[:length]

class ListField(PacketField):
  ''' A field which is itself a list of other `PacketField`s.
  '''

  def __str__(self):
    value = self.value
    length = len(value)
    if length > 16:
      suffix = ',...'
      value = value[:16]
    else:
      suffix = ''
    return '[' + str(length) + ':' + ','.join(
        str(o) for o in value
    ) + suffix + ']'

  def __iter__(self):
    ''' Iterating over a `ListField` iterates over its `.value`.
    '''
    return iter(self.value)

  # pylint: disable=arguments-differ
  @classmethod
  def from_buffer(cls, bfr):
    ''' ListFields do not know enough to parse a buffer.
    '''
    raise NotImplementedError(
        "%s cannot be parsed directly from a buffer" % (cls,)
    )

  # pylint: disable=arguments-differ
  @staticmethod
  def transcribe_value(value):
    ''' Transcribe each item in `value`.
    '''
    for item in value:
      yield item.transcribe()

_multi_struct_fields = {}

def multi_struct_field(struct_format, subvalue_names=None, class_name=None):
  ''' A class factory for `PacketField` subclasses built around complex `struct` formats.

      **Deprecated**: see the `BinaryMultiValue` factory instead.

      See also the convenience class factory `structtuple`
      which is usually easier to work with.

      Parameters:
      * `struct_format`: the `struct` format string
      * `subvalue_names`: an optional field name list;
        if supplied then the field value will be a `namedtuple` with
        these names
      * `class_name`: option name for the generated class
  '''
  # we memoise the class definitions
  key = (struct_format, subvalue_names, class_name)
  MultiStructField = _multi_struct_fields.get(key)
  if not MultiStructField:
    # new class
    struct = Struct(struct_format)
    if subvalue_names:
      if 'length' in subvalue_names:
        warning(
            "conflicting field 'length' in multi_struct_field(class_name=%s) subvalue_names %r",
            class_name, subvalue_names
        )
      subvalues_type = namedtuple(
          class_name or "StructSubValues", subvalue_names
      )

    class MultiStructField(PacketField):
      ''' A struct field for a complex struct format.
      '''

      def __str__(self):
        return str(self.value)

      if subvalue_names:

        def _asdict(self):
          return self.value._asdict()
      else:

        def _asdict(self):
          return dict(value=self.value)

      length = struct.size

      # pylint: disable=arguments-differ
      @classmethod
      def from_buffer(cls, bfr):
        ''' Parse via `struct.unpack`.
        '''
        bs = bfr.take(struct.size)
        values = struct.unpack(bs)
        if subvalue_names:
          # promote into a namedtuple
          values = subvalues_type(*values)
        return cls(values)

      def transcribe(self):
        ''' Transcribe via struct.pack.
        '''
        return struct.pack(*self.value)

    if class_name is not None:
      MultiStructField.__name__ = class_name
    if subvalue_names:
      MultiStructField.__doc__ = (
          ''' A `PacketField` which parses and transcribes the struct
              format `%r`, whose `.value` is a `namedtuple` with
              attributes %r.
          ''' % (struct_format, subvalue_names)
      )
    else:
      MultiStructField.__doc__ = (
          ''' A `PacketField` which parses and transcribes the struct
              format `%r`, whose `.value` is a `tuple` of the struct values.
          ''' % (struct_format,)
      )
    MultiStructField.struct = struct
    MultiStructField.format = struct_format
    if subvalue_names:
      MultiStructField.subvalue_names = subvalue_names
    _multi_struct_fields[key] = MultiStructField
  return MultiStructField

def structtuple(class_name, struct_format, subvalue_names):
  ''' Convenience wrapper for `multi_struct_field`.

      Example:

          Enigma2Cut = structtuple('Enigma2Cut', '>QL', 'pts type')

      which is a record with big-endian unsigned 64 and 32 fields
      named `pts` and `type`.
  '''
  return multi_struct_field(
      struct_format, subvalue_names=subvalue_names, class_name=class_name
  )

_TestStructTuple = structtuple(
    '_TestStructTuple', '>hHlLqQ', 'short ushort long ulong quad uquad'
)
_TestStructTuple.TEST_CASES = (
    b'\0\0\0\0\0\0\0\0\0\0\0\0\0\0\0\0\0\0\0\0\0\0\0\0\0\0\0\0',
    ((-1, 2, -2, 4, -3, 8),),
    ##    ({  'short': -1,
    ##        'ushort': 2,
    ##        'long': -2,
    ##        'ulong': 4,
    ##        'quad': -3,
    ##        'uquad': 8,
    ##    },),
)

class Packet(PacketField):
  ''' Base class for compound objects derived from binary data.

      *DEPRECATED*:
      please adopt one of the `BinaryMutli`* classes instead.
  '''

  def __init__(self, **fields):
    ''' Initialise the `Packet`.

        A `Packet` is its own `.value`.

        If any keyword arguments are provided, they are used as a
        mapping of `field_name` to `Field` instance, supporting
        direct construction of simple `Packet`s.
        From Python 3.6 onwards keyword arguments preserve the calling order;
        in Python versions earlier than this the caller should
        adjust the `Packet.field_names` list to the correct order after
        initialisation.
    '''
    # Packets are their own value
    PacketField.__init__(self, self)
    # start with no fields
    self.field_names = []
    self.fields = []
    self.field_map = {}
    for field_name, field in fields.items():
      self.add_field(field_name, field)

  def __str__(self, skip_fields=None):
    return "%s(%s)" % (
        type(self).__name__, ','.join(
            "%s=%s" % (field_name, self.field_map[field_name])
            for field_name in self.field_names
            if skip_fields is None or field_name not in skip_fields
        )
    )

  def get_field(self, field_name):
    ''' Return the field named `field_name`.
    '''
    try:
      return self.field_map[field_name]
    except KeyError:
      # pylint: disable=raise-missing-from
      raise ValueError("unknown field %r" % (field_name,))

  def set_field(self, field_name, new_field):
    ''' Replace the field named `field_name`.

        Note that this replaces the field, not its value.
    '''
    if field_name in self.field_map:
      self.field_name[new_field] = new_field
    else:
      raise ValueError("unknown field %r" % (field_name,))

  def self_check(self):
    ''' Internal self check. Returns `True` if passed.

        If the `Packet` has a `PACKET_FIELDS` attribute, normally a
        class attribute, then check the fields against it. The
        `PACKET_FIELDS` attribute is a mapping of `field_name` to
        a specification of `required` and `types`. The specification
        may take one of 2 forms:
        * a tuple of `(required, types)`
        * a single `type`; this is equivalent to `(True, (type,))`
        Their meanings are as follows:
        * `required`: a Boolean. If true, the field must be present
          in the packet `field_map`, otherwise it need not be present.
        * `types`: a tuple of acceptable field types

        There are some special semantics involved here.

        An implementation of a `Packet` may choose to make some
        fields plain instance attributes instead of `Field`s in the
        `field_map` mapping, particularly variable packets such as
        a `cs.iso14496.BoxHeader`, whose `.length` may be parsed
        directly from its binary form or computed from other fields
        depending on the `box_size` value. Therefore, checking for
        a field is first done via the `field_map` mapping, then by
        `getattr`, and as such the acceptable `types` may include
        non-`PacketField` types such as `int`.

        Here is the `BoxHeader.PACKET_FIELDS` definition as an example:

          PACKET_FIELDS = {
            'box_size': UInt32BE,
            'box_type': BytesField,
            'length': (
                True,
                (
                    type(Ellipsis),
                    UInt64BE,
                    UInt32BE,
                    int
                ),
            ),
          }

        Note that `length` includes some non-`PacketField` types,
        and that it is written as a tuple of `(True, types)` because
        it has more than one acceptable type.
    '''

    def w(msg, *a):
      type_name = type(self).__name__
      try:
        packet_str = str(self)
      except Exception as e:  # pylint: disable=broad-except
        warning("%s.self_check: str(self) fails: %s", type_name, e)
        packet_str = "%d:no-str()" % (id(self),)
      return warning(
          "%s.self_check: " + msg + " [%s]",
          type(self).__name__, *a, packet_str
      )

    ok = True
    try:
      fields_spec = self.PACKET_FIELDS
    except AttributeError:
      w("no PACKET_FIELDS")
      ok = False
    else:
      for field_name, field_spec in fields_spec.items():
        if isinstance(field_spec, tuple):
          required, basetype = field_spec
        else:
          required, basetype = True, field_spec
        try:
          field = self.field_map[field_name]
        except KeyError:
          # Note: we fall back on getattr here instead of
          # self.fields[field_name] because sometimes an attribute might not
          # always be a field.
          # For an example see the length in a cs.iso14496.BoxHeader.
          field = getattr(self, field_name, None)
        if field is None:
          if required:
            w("field %r missing", field_name)
            ok = False
        else:
          if not isinstance(field, basetype):
            w(
                "field %r should be an instance of %s:%s but is %s:%s: %s",
                field_name,
                'tuple' if isinstance(basetype, tuple) else basetype.__name__,
                basetype,
                type(field).__name__, type(field), field
            )
            ok = False
      for field_name in self.field_names:
        if field_name not in fields_spec:
          w(
              "field %r is present but is not defined in self.PACKET_FIELDS: %r",
              field_name, sorted(fields_spec.keys())
          )
          ok = False
    return ok

  def __getattr__(self, attr):
    ''' Unknown attributes may be field names; return their value.
    '''
    try:
      field = self.field_map[attr]
    except KeyError:
      # pylint: disable=raise-missing-from
      raise AttributeError(
          "%s.%s (field_map has %r)" %
          (type(self), attr, sorted(self.field_map.keys()))
      )
    if field is None:
      return None
    return field.value

  def __getitem__(self, field_name):
    return self.field_map[field_name]

  def transcribe(self):
    ''' Yield a sequence of bytes objects for this instance.
    '''
    for field in self.fields:
      if field is not None:
        yield field.transcribe()

  # pylint: disable=too-many-arguments
  def add_from_bytes(
      self, field_name, bs, factory, offset=0, length=None, **kw
  ):
    ''' Add a new `PacketField` named `field_name` parsed from the
        bytes `bs` using `factory`. Updates the internal field
        records.
        Returns the new `PacketField`'s .value and the new parse
        offset within `bs`.

        Parameters:
        * `field_name`: the name for the new field; it must be new.
        * `bs`: the bytes containing the field data; a `CornuCopyBuffer`
          is made from this for the parse.
        * `factory`: a factory for parsing the field data, returning
          a `PacketField`. If `factory` is a class then its .from_buffer
          method is called, otherwise the factory is called directly.
        * `offset`: optional start offset of the field data within
          `bs`, default 0.
        * `length`: optional maximum number of bytes from `bs` to
          make available for the parse, default None meaning that
          everything from `offset` onwards is available.

        Additional keyword arguments are passed to the internal
        `.add_from_buffer` call.
    '''
    bfr = CornuCopyBuffer.from_bytes(bs, offset=offset, length=length)
    value = self.add_from_buffer(field_name, bfr, factory, **kw)
    return value, offset + bfr.offset

  def add_from_buffer(self, field_name, bfr, factory, **kw):
    ''' Add a new `PacketField` named `field_name` parsed from `bfr` using `factory`.
        Updates the internal field records.
        Returns the new `PacketField`'s .value.

        Parameters:
        * `field_name`: the name for the new field; it must be new.
        * `bfr`: a `CornuCopyBuffer` from which to parse the field data.
        * `factory`: a factory for parsing the field data, returning
          a `PacketField`. If `factory` is a class then its .from_buffer
          method is called, otherwise the factory is called directly.

        Additional keyword arguments are passed to the internal
        factory call.

        For convenience, `factory` may also be a str in which case
        it is taken to be a single struct format specifier.
        Alternatively, `factory` may be an integer in which case
        it is taken to be a fixed length bytes field.
    '''
    assert isinstance(field_name,
                      str), "field_name not a str: %r" % (field_name,)
    assert isinstance(bfr, CornuCopyBuffer
                      ), "bfr not a CornuCopyBuffer: %r" % (bfr,)
    if isinstance(factory, str):
      from_buffer = BinarySingleStruct('BinarySingleStruct', factory).parse
    elif isinstance(factory, int):
      from_buffer = fixed_bytes_field(factory).parse
    elif issubclass(factory, AbstractBinary):
      from_buffer = factory.parse
    elif isinstance(factory, type):
      from_buffer = factory.from_buffer
    else:
      from_buffer = factory
    field = from_buffer(bfr, **kw)
    self.add_field(field_name, field)
    return field.value

  def add_from_value(self, field_name, value, transcribe_value_fn):
    ''' Add a new field named `field_name` with `.value=value`.
        Return the new field.
    '''

    class ValueField(PacketField):
      ''' A `PacketField` with a single `.value` and no parser.
      '''

      # pylint: disable=arguments-differ
      @staticmethod
      def transcribe_value(value):
        ''' Transcribe the value as bytes.
        '''
        return transcribe_value_fn(value)

    field = ValueField(value)
    self.add_field(field_name, field)
    return field

  def add_field(self, field_name, field):
    ''' Add a new `PacketField` `field` named `field_name`.
    '''
    if field_name in self.field_map:
      raise ValueError("field %r already in field_map" % (field_name,))
    self.field_names.append(field_name)
    self.fields.append(field)
    self.field_map[field_name] = field
    return None if field is None else field.value

  def remove_field(self, field_name):
    ''' Remove the field `field_name`. Return the field.
    '''
    field = self.field_map.pop(field_name)
    self.field_names.remove(field_name)
    return field

  def pop_field(self):
    ''' Remove the last field, return `(field_name,field)`.
    '''
    field_name = self.field_names[-1]
    field = self.remove_field(field_name)
    return field_name, field

  def add_deferred_field(self, attr_name, bfr, length):
    ''' Store the unparsed data for attribute `attr_name`
        comprising the next `length` bytes from `bfr`.
    '''
    setattr(self, '_' + attr_name + '__raw_data', bfr.take(length))

  @staticmethod
  def deferred_field(from_buffer):
    ''' A decorator for a field property.

        Usage:

            @deferred_field
            def (self, bfr):
                ... parse value from `bfr`, return value
    '''
    attr_name = from_buffer.__name__
    _attr_name = '_' + attr_name

    def field_property(self):
      ''' Boilerplate for the property: test for parsed value, parse
          from raw data if not yet present.
      '''
      attr_value = getattr(self, _attr_name, None)
      if attr_value is None:
        raw_data = getattr(self, _attr_name + '__raw_data')
        attr_value = from_buffer(self, CornuCopyBuffer.from_bytes(raw_data))
        setattr(self, _attr_name, attr_value)
      return attr_value

    return property(field_property)

deferred_field = Packet.deferred_field<|MERGE_RESOLUTION|>--- conflicted
+++ resolved
@@ -75,11 +75,7 @@
 from typing import List, Union
 
 from cs.buffer import CornuCopyBuffer
-<<<<<<< HEAD
-from cs.deco import OBSOLETE, promote
-=======
-from cs.deco import strable, promote
->>>>>>> 6c6a0c1d
+from cs.deco import OBSOLETE, promote, strable
 from cs.gimmicks import warning, debug
 from cs.lex import cropped, cropped_repr, typed_str
 from cs.pfx import Pfx, pfx_method, pfx_call
@@ -336,16 +332,13 @@
   @classmethod
   @promote
   def scan(
-<<<<<<< HEAD
       cls,
       bfr: CornuCopyBuffer,
       count=None,
+      *,
       min_count=None,
       max_count=None,
       with_offsets=False,
-=======
-      cls, bfr: CornuCopyBuffer, count=None, min_count=None, max_count=None
->>>>>>> 6c6a0c1d
   ):
     ''' Function to scan the buffer `bfr` for repeated instances of `cls`
         until end of input and yield them.
@@ -516,13 +509,6 @@
         which may be a filename or an open file.
         Return the length of the transcription.
     '''
-<<<<<<< HEAD
-    if isinstance(f, str):
-      filename = f
-      with pfx_call(open, filename, 'wb') as f2:
-        return self.save(f2)
-=======
->>>>>>> 6c6a0c1d
     length = 0
     for bs in self.transcribe_flat():
       while bs:
