#!/usr/bin/env python3
#
# pylint: disable=too-many-lines
#

''' Facilities associated with binary data parsing and transcription.
    The classes in this module support easy parsing of binary data
    structures,
    returning instances with the binary data decoded into attributes
    and capable of transcribing themselves in binary form
    (trivially via `bytes(instance)` and also otherwise).

    Note: this module requires Python 3.6+ because various default
    behaviours rely on `dict`s preserving their insert order.

    See `cs.iso14496` for an ISO 14496 (eg MPEG4) parser
    built using this module.

    **Deprecation**: the `Packet` and `PacketField` classes
    were unnecessarily hard to use and are deprecated
    in favour of the `Binary`* suite of classes and factories.
    All the *`Field` classes and other subclasses
    derived from `Packet` and `PacketField` are also deprecated.

    Terminology used below:
    * buffer:
      an instance of `cs.buffer.CornuCopyBuffer`,
      which presents an iterable of bytes-like values
      via various useful methods;
      it also has a few factory methods to make one from a variety of sources
      such as bytes, iterables, binary files, `mmap`ped files,
      TCP data streams, etc.
    * chunk:
      a piece of binary data obeying the buffer protocol,
      almost always a `bytes` instance or a `memoryview`,
      but in principle also things like `bytearray`.

    There are 5 main classes on which an implementor should base their data structures:
    * `BinarySingleStruct`: a factory for classes based
      on a `struct.struct` format string with a single value;
      this builds a `namedtuple` subclass
    * `BinaryMultiStruct`: a factory for classes based
      on a `struct.struct` format string with multiple values;
      this also builds a `namedtuple` subclass
    * `BinarySingleValue`: a base class for subclasses
      parsing and transcribing a single value
    * `BinaryMultiValue`: a base class for subclasses
      parsing and transcribing multiple values
      with no variation
    * `SimpleBinary`: a base class for subclasses
      with custom `.parse` and `.transcribe` methods,
      for structures with variable fields

    All the classes derived from the above inherit all the methods
    of `BinaryMixin`.
    Amongst other things, this means that the binary transcription
    can be had simply from `bytes(instance)`,
    although there are more transcription methods provided
    for when greater flexibility is desired.
    It also means that all classes have `parse`* and `scan`* methods
    for parsing binary data streams.

    You can also instantiate objects directly;
    there's no requirement for the source information to be binary.

    There are several presupplied subclasses for common basic types
    such as `UInt32BE` (an unsigned 32 bit big endian integer).
'''

from abc import ABC, abstractmethod, abstractclassmethod
from collections import namedtuple
from struct import Struct  # pylint: disable=no-name-in-module
import sys
from types import SimpleNamespace
from typing import List, Union

from cs.buffer import CornuCopyBuffer
from cs.gimmicks import warning, debug
<<<<<<< HEAD
from cs.lex import cropped, cropped_repr, typed_str as s
from cs.pfx import Pfx, pfx_method, pfx_call
=======
from cs.lex import cropped, cropped_repr, typed_str
from cs.pfx import Pfx, pfx_method
>>>>>>> e48bb933
from cs.seq import Seq

__version__ = '20221206-post'

DISTINFO = {
    'keywords': ["python3"],
    'classifiers': [
        "Development Status :: 4 - Beta",
        "Environment :: Console",
        "Programming Language :: Python :: 3",
    ],
    'install_requires': [
        'cs.buffer',
        'cs.gimmicks',
        'cs.lex',
        'cs.pfx',
        'cs.seq',
    ],
    'python_requires':
    '>=3.6',
}

if (sys.version_info.major < 3
    or (sys.version_info.major == 3 and sys.version_info.minor < 6)):
  warning(
      "module %r requires Python 3.6 for reliable field ordering but version_info=%s",
      __name__, sys.version_info
  )

def flatten(chunks):
  ''' Flatten `chunks` into an iterable of `bytes` instances.

      This exists to allow subclass methods to easily return
      transcribeable things (having a `.transcribe` method), ASCII
      strings or bytes or iterables or even `None`, in turn allowing
      them simply to return their superclass' chunks iterators
      directly instead of having to unpack them.

      An example from the `cs.iso14496.METABoxBody` class:

          def transcribe(self):
              yield super().transcribe()
              yield self.theHandler
              yield self.boxes

      The binary classes `flatten` the result of the `.transcribe`
      method to obtain `bytes` insteances for the object's bnary
      transcription.
  '''
  if chunks is None:
    pass
  elif hasattr(chunks, 'transcribe'):
    yield from flatten(chunks.transcribe())
  elif isinstance(chunks, (bytes, memoryview)):
    if chunks:
      yield chunks
  elif isinstance(chunks, str):
    yield chunks.encode('ascii')
  else:
    for subchunk in chunks:
      yield from flatten(subchunk)

_pt_spec_seq = Seq()

def pt_spec(pt, name=None):
  ''' Convert a parse/transcribe specification `pt`
      into an `AbstractBinary` subclass.

      This is largely used to provide flexibility
      in the specifications for the `BinaryMultiValue` factory
      but can be used as a factory for other simple classes.

      If the specification `pt` is a subclass of `AbstractBinary`
      this is returned directly.

      If `pt` is a 2-tuple of `str`
      the values are presumed to be a format string for `struct.struct`
      and filed names separated by spaces;
      a new `BinaryMultiStruct` class is created from these and returned.

      Otherwise two functions
      `f_parse_value(bfr)` and `f_transcribe_value(value)`
      are obtained and used to construct a new `BinarySingleValue` class
      as follows:

      If `pt` has `.parse_value` and `.transcribe_value` callable attributes,
      use those for `f_parse_value` and `f_transcribe_value` respectively.

      Otherwise, if `pt` is an `int`
      define `f_parse_value` to obtain exactly that many bytes from a buffer
      and `f_transcribe_value` to return those bytes directly.

      Otherwise presume `pt` is a 2-tuple of `(f_parse_value,f_transcribe_value)`.
  '''
  # AbstractBinary subclasses are returned directly
  try:
    if issubclass(pt, AbstractBinary):
      return pt
  except TypeError:
    pass
  # other specifications construct a class
  try:
    f_parse_value = pt.parse_value
    f_transcribe_value = pt.transcribe_value
  except AttributeError:
    if isinstance(pt, int):
      f_parse_value = lambda bfr: bfr.take(pt)
      f_transcribe_value = lambda value: value
    else:
      pt0, pt1 = pt
      if isinstance(pt0, str) and isinstance(pt1, str):
        # struct format and field names
        return BinaryMultiStruct(
            '_'.join(
                (
                    name or "PTStruct", str(next(_pt_spec_seq)),
                    pt1.replace(' ', '__')
                )
            ), pt0, pt1
        )
      f_parse_value = pt0
      f_transcribe_value = pt1

  class PTValue(BinarySingleValue):  # pylint: disable=used-before-assignment
    ''' A `BinarySingleValue` subclass
        made from `f_parse_value` and `f_transcribe_value`.
    '''

    @staticmethod
    def parse_value(bfr):
      ''' Parse value form buffer.
      '''
      return f_parse_value(bfr)

    @staticmethod
    def transcribe_value(value):
      ''' Transcribe the value.
      '''
      return f_transcribe_value(value)

  if name is not None:
    PTValue.__name__ = name
  PTValue.__name__ += '_' + str(next(_pt_spec_seq))
  return PTValue

class BinaryMixin:
  ''' Presupplied helper methods for binary objects.

      Naming conventions:
      - `parse`* methods parse a single instance from a buffer
      - `scan`* methods are generators yielding successive instances from a buffer
  '''

  @pfx_method
  def self_check(self):
    ''' Internal self check. Returns `True` if passed.

        If the structure has a `FIELD_TYPES` attribute, normally a
        class attribute, then check the fields against it. The
        `FIELD_TYPES` attribute is a mapping of `field_name` to
        a specification of `required` and `types`. The specification
        may take one of 2 forms:
        * a tuple of `(required,types)`
        * a single `type`; this is equivalent to `(True,(type,))`
        Their meanings are as follows:
        * `required`: a Boolean. If true, the field must be present
          in the packet `field_map`, otherwise it need not be present.
        * `types`: a tuple of acceptable field types

        There are some special semantics involved here.

        An implementation of a structure may choose to make some
        fields plain instance attributes instead of binary objects
        in the `field_map` mapping, particularly variable structures
        such as a `cs.iso14496.BoxHeader`, whose `.length` may be parsed
        directly from its binary form or computed from other fields
        depending on the `box_size` value. Therefore, checking for
        a field is first done via the `field_map` mapping, then by
        `getattr`, and as such the acceptable `types` may include
        nonstructure types such as `int`.

        Here is the `BoxHeader.FIELD_TYPES` definition as an example:

            FIELD_TYPES = {
              'box_size': UInt32BE,
              'box_type': BytesField,
              'length': (
                  True,
                  (
                      type(Ellipsis),
                      UInt64BE,
                      UInt32BE,
                      int
                  ),
              ),
            }

        Note that `length` includes some nonstructure types,
        and that it is written as a tuple of `(True,types)` because
        it has more than one acceptable type.
    '''
    ok = True
    try:
      fields_spec = self.FIELD_TYPES
    except AttributeError:
      warning("no FIELD_TYPES")
      ##ok = False
    else:
      # check fields against self.FIELD_TYPES
      for field_name, field_spec in fields_spec.items():
        with Pfx(".%s=%s", field_name, field_spec):
          if isinstance(field_spec, tuple):
            required, basetype = field_spec
          else:
            required, basetype = True, field_spec
          try:
            field = getattr(self, field_name)
          except AttributeError:
            if required:
              warning(
                  "missing required field %s.%s: __dict__=%s",
                  type(self).__name__, field_name, cropped_repr(self.__dict__)
              )
              ok = False
          else:
            if not isinstance(field, basetype):
              warning(
                  "should be an instance of %s:%s but is %s", (
                      'tuple'
                      if isinstance(basetype, tuple) else basetype.__name__
                  ), basetype, typed_str(field, max_length=64)
              )
              ok = False
    return ok

  def __bytes__(self):
    ''' The binary transcription as a single `bytes` object.
    '''
    return b''.join(flatten(self.transcribe()))

  def transcribed_length(self):
    ''' Compute the length by running a transcription and measuring it.
    '''
    return sum(map(len, flatten(self.transcribe())))

  # also available as len() by default
  __len__ = transcribed_length

  @classmethod
  def scan(cls, bfr, count=None, min_count=None, max_count=None):
    ''' Function to scan the buffer `bfr` for repeated instances of `cls`
        until end of input and yield them.

        Parameters:
        * `bfr`: the buffer to scan
        * `count`: the required number of instances to scan,
          equivalent to setting `min_count=count` and `max_count=count`
        * `min_count`: the minimum number of instances to scan
        * `max_count`: the maximum number of instances to scan
        It is in error to specify both `count` and one of `min_count` or `max_count`.

        Scanning stops after `max_count` instances (if specified).
        If fewer than `min_count` instances (if specified) are scanned
        a warning is issued.
        This is to accomodate nonconformant streams
        without raising exceptions.
        Callers wanting to validate `max_count` may want to probe `bfr.at_eof()`
        after return.
        Callers not wanting a warning over `min_count` should not specify it,
        and instead check the number of instances returned themselves.
    '''
    with Pfx("%s.scan", cls.__name__):
      if count is None:
        if min_count is None:
          min_count = 0
        else:
          if min_count < 0:
            raise ValueError(
                "min_count must be >=0 if specified, got: %r" % (min_count,)
            )
        if max_count is not None:
          if max_count < 0:
            raise ValueError(
                "max_count must be >=0 if specified, got: %r" % (max_count,)
            )
          if max_count < min_count:
            raise ValueError(
                "max_count must be >= min_count, got: min_count=%r, max_count=%rr"
                % (min_count, max_count)
            )
      else:
        if min_count is not None or max_count is not None:
          raise ValueError(
              "scan_with_offsets: may not combine count with either min_count or max_count"
          )
        if count < 0:
          raise ValueError(
              "count must be >=0 if specified, got: %r" % (count,)
          )
        min_count = max_count = count
      scanned = 0
      while (max_count is None or scanned < max_count) and not bfr.at_eof():
        yield cls.parse(bfr)
        scanned += 1
      if min_count is not None and scanned < min_count:
        warning(
            "fewer than min_count=%s instances scanned, only %d found",
            min_count, scanned
        )

  @classmethod
  def scan_with_offsets(cls, bfr, count=None, min_count=None, max_count=None):
    ''' Wrapper for `scan()` which yields `(pre_offset,instance,post_offset)`
        indicating the start and end offsets of the yielded instances.
        All parameters are as for `scan()`.
    '''
    pre_offset = bfr.offset
    for instance in cls.scan(bfr, count=count, min_count=min_count,
                             max_count=max_count):
      post_offset = bfr.offset
      yield pre_offset, instance, post_offset
      pre_offset = post_offset

  @classmethod
  def scan_fspath(cls, fspath: str, *, with_offsets=False, **kw):
    ''' Open the file with filesystenm path `fspath` for read
        and yield from `self.scan(..,**kw)` or
        `self.scan_with_offsets(..,**kw)` according to the
        `with_offsets` parameter.

        Parameters:
        * `fspath`: the filesystem path of the file to scan
        * `with_offsets`: optional flag, default `False`;
          if true then scan with `scan_with_offsets` instead of
          with `scan`
        Other keyword parameters are passed to `scan` or
        `scan_with_offsets`.
    '''
    with open(fspath, 'rb') as f:
      bfr = CornuCopyBuffer.from_file(f)
      if with_offsets:
        yield from cls.scan_with_offsets(bfr, **kw)
      else:
        yield from cls.scan(bfr, **kw)

  def transcribe_flat(self):
    ''' Return a flat iterable of chunks transcribing this field.
    '''
    return flatten(self.transcribe())

  @classmethod
  def parse_bytes(cls, bs, offset=0, length=None, **kw):
    ''' Factory to parse an instance from the
        bytes `bs` starting at `offset`.
        Returns `(instance,offset)` being the new instance and the post offset.

        Raises `EOFError` if `bs` has insufficient data.

        The parameters `offset` and `length` are passed to the
        `CornuCopyBuffer.from_bytes` factory.

        Other keyword parameters are passed to the `.parse` method.

        This relies on the `cls.parse` method for the parse.
    '''
    bfr = CornuCopyBuffer.from_bytes(bs, offset=offset, length=length)
    instance = cls.parse(bfr, **kw)
    return instance, bfr.offset

  @classmethod
  def from_bytes(cls, bs, **kw):
    ''' Factory to parse an instance from the
        bytes `bs` starting at `offset`.
        Returns the new instance.

        Raises `ValueError` if `bs` is not entirely consumed.
        Raises `EOFError` if `bs` has insufficient data.

        Keyword parameters are passed to the `.parse_bytes` method.

        This relies on the `cls.parse` method for the parse.
    '''
    instance, offset = cls.parse_bytes(bs, **kw)
    if offset < len(bs):
      raise ValueError(
          "unparsed data at offset %d: %r" % (offset, bs[offset:])
      )
    return instance

  @classmethod
  def load(cls, f):
    ''' Load an instance from the file `f`
        which may be a filename or an open file.
        Return the instance.
    '''
    for instance in cls.scan_file(f):
      return instance
    return None

  def save(self, f):
    ''' Save this instance to the file `f`
        which may be a filename or an open file.
        Return the length of the transcription.
    '''
    if isinstance(f, str):
      filename = f
      with pfx_call(open, filename, 'wb') as f:
        return self.save(f)
    length = 0
    for bs in self.transcribe_flat():
      while bs:
        written = f.write(bs)
        length += written
        if written < len(bs):
          bs = bs[written:]
        else:
          break
    return length

class AbstractBinary(ABC, BinaryMixin):
  ''' Abstract class for all `Binary`* implementations,
      specifying the `parse` and `transcribe` methods
      and providing the methods from `BinaryMixin`.
  '''

  # pylint: disable=deprecated-decorator
  @abstractclassmethod
  def parse(cls, bfr):
    ''' Parse an instance of `cls` from the buffer `bfr`.
    '''
    raise NotImplementedError("parse")

  @abstractmethod
  def transcribe(self):
    ''' Return or yield `bytes`, ASCII string, `None` or iterables
        comprising the binary form of this instance.

        This aims for maximum convenience
        when transcribing a data structure.

        This may be implemented as a generator, yielding parts of the structure.

        This may be implemented as a normal function, returning:
        * `None`: no bytes of data,
          for example for an omitted or empty structure
        * a `bytes`-like object: the full data bytes for the structure
        * an ASCII compatible string:
          this will be encoded with the `'ascii'` encoding to make `bytes`
        * an iterable:
          the components of the structure,
          including substranscriptions which themselves
          adhere to this protocol - they may be `None`, `bytes`-like objects,
          ASCII compatible strings or iterables.
          This supports directly returning or yielding the result of a field's
          `.transcribe` method.
    '''
    raise NotImplementedError("transcribe")

class SimpleBinary(SimpleNamespace, AbstractBinary):
  ''' Abstract binary class based on a `SimpleNamespace`,
      thus providing a nice `__str__` and a keyword based `__init__`.
      Implementors must still define `.parse` and `.transcribe`.

      To constrain the arguments passed to `__init__`,
      define an `__init__` which accepts specific keyword arguments
      and pass through to `super().__init__()`. Example:

          def __init__(self, *, field1=None, field2):
              """ Accept only `field1` (optional)
                  and `field2` (mandatory).
              """
              super().__init__(field1=field1, field2=field2)
  '''

  def __str__(self, attr_names=None, attr_choose=None):
    if attr_names is None:
      attr_names = sorted(self.__dict__.keys())
    if attr_choose is None:
      attr_choose = lambda attr: not attr.startswith('_')
    return "%s(%s)" % (
        type(self).__name__, ','.join(
            (
                "%s=%s" % (attr, cropped_repr(getattr(self, attr, None)))
                for attr in attr_names
                if attr_choose(attr)
            )
        )
    )

class BinarySingleValue(AbstractBinary):
  ''' A representation of a single value as the attribute `.value`.

      Subclasses must implement:
      * `parse` or `parse_value`
      * `transcribe` or `transcribe_value`
  '''

  def __init__(self, value):
    self.value = value

  def __repr__(self):
    return "%s(%r)" % (type(self).__name__, self.value)

  def __str__(self):
    return str(self.value)

  def __int__(self):
    return int(self.value)

  def __float__(self):
    return float(self.value)

  def __eq__(self, other):
    return self.value == other.value

  @classmethod
  def scan_values(cls, bfr, **kw):
    ''' Scan `bfr`, yield values.
    '''
    return map(lambda instance: instance.value, cls.scan(bfr, **kw))

  @classmethod
  def parse(cls, bfr):
    ''' Parse an instance from `bfr`.

        Subclasses must implement this method or `parse_value`.
    '''
    value = cls.parse_value(bfr)
    return cls(value)

  @classmethod
  def parse_value(cls, bfr):
    ''' Parse a value from `bfr` based on this class.

        Subclasses must implement this method or `parse`.
    '''
    return cls.parse(bfr).value

  @classmethod
  def parse_value_from_bytes(cls, bs, offset=0, length=None, **kw):
    ''' Parse a value from the bytes `bs` based on this class.
        Return `(value,offset)`.
    '''
    instance, offset = cls.parse_bytes(bs, offset=offset, length=length, **kw)
    return instance.value, offset

  def transcribe(self):
    ''' Transcribe this instance as bytes.

        Subclasses must implement this method or `transcribe_value`.
    '''
    return self.transcribe_value(self.value)

  @classmethod
  def transcribe_value(cls, value):
    ''' Transcribe `value` as bytes based on this class.

        Subclasses must implement this method or `transcribe`.
    '''
    return cls(value).transcribe()

class BinaryByteses(AbstractBinary):
  ''' A list of `bytes` parsed directly from the native iteration of the buffer.
  '''

  def __init__(self):
    self.values = []

  def __repr__(self):
    return "%s:%r" % (type(self).__name__, self.values)

  @classmethod
  def parse(cls, bfr):
    self = cls()
    self.values.extend(bfr)
    return self

  def transcribe(self):
    yield from iter(self.values)

class BinaryListValues(AbstractBinary):
  ''' A list of values with a common parse specification,
      such as sample or Boxes in an ISO14496 Box structure.
  '''

  def __init__(self):
    self.values = []

  def __str__(self):
    return "%s%r" % (type(self).__name__, self.values)

  __repr__ = __str__

  def __iter__(self):
    return iter(self.values)

  # pylint: disable=arguments-differ
  @classmethod
  def parse(
      cls,
      bfr,
      count=None,
      *,
      end_offset=None,
      min_count=None,
      max_count=None,
      pt,
  ):
    ''' Read values from `bfr`.
        Return a `BinaryListValue` containing the values.

        Parameters:
        * `count`: optional count of values to read;
          if specified, exactly this many values are expected.
        * `end_offset`: an optional bounding end offset of the buffer.
        * `min_count`: the least acceptable number of values.
        * `max_count`: the most acceptable number of values.
        * `pt`: a parse/transcribe specification
          as accepted by the `pt_spec()` factory.
          The values will be returned by its parse function.
    '''
    if end_offset is not None:
      with bfr.subbuffer(end_offset) as subbfr:
        return cls.parse(
            subbfr,
            count=count,
            min_count=min_count,
            max_count=max_count,
            pt=pt
        )
    if count is not None:
      if min_count is None:
        min_count = count
      elif min_count < count:
        raise ValueError("min_count(%s) < count(%s)" % (min_count, count))
      if max_count is None:
        max_count = count
      elif max_count > count:
        raise ValueError("max_count(%s) > count(%s)" % (max_count, count))
    if (min_count is not None and max_count is not None
        and min_count > max_count):
      raise ValueError(
          "min_count(%s) > max_count(%s)" % (min_count, max_count)
      )
    self = cls()
    values = self.values
    func_parse = pt_spec(pt).parse
    while max_count is None or len(values) < max_count:
      try:
        instance = func_parse(bfr)
      except EOFError:
        break
      values.append(instance)
    if min_count is not None and len(values) < min_count:
      warning(
          "%s.parse: insufficient instances of %r found: required at least %s, found %d",
          type(self).__name__, pt, min_count, len(values)
      )
    return self

  def transcribe(self):
    ''' Transcribe all the values.
    '''
    return map(
        lambda value: value
        if isinstance(value, bytes) else value.transcribe(), self.values
    )

_binary_multi_struct_classes = {}

def BinaryMultiStruct(
    class_name: str, struct_format: str, field_names: Union[str, List[str]]
):
  ''' A class factory for `AbstractBinary` `namedtuple` subclasses
      built around complex `struct` formats.

      Parameters:
      * `class_name`: name for the generated class
      * `struct_format`: the `struct` format string
      * `field_names`: field name list,
        a space separated string or an interable of strings
  '''
  with Pfx("BinaryMultiStruct(%r,%r,%r)", class_name, struct_format,
           field_names):
    if isinstance(field_names, str):
      field_names = field_names.split()
    if not isinstance(field_names, tuple):
      field_names = tuple(field_names)
    if len(set(field_names)) != len(field_names):
      raise ValueError("field names not unique")
    # we memoise the class definitions
    key = (struct_format, field_names, class_name)
    struct_class = _binary_multi_struct_classes.get(key)
    if struct_class:
      return struct_class
    # construct new class
    struct = Struct(struct_format)
    for field_name in field_names:
      with Pfx(field_name):
        if (field_name in ('length', 'struct', 'format')
            or hasattr(AbstractBinary, field_name)):
          raise ValueError(
              "field name conflicts with AbstractBinary.%s" % (field_name,)
          )
    tuple_type = namedtuple(class_name or "StructSubValues", field_names)

    # pylint: disable=function-redefined
    class struct_class(tuple_type, AbstractBinary):
      ''' A struct field for a complex struct format.
      '''

      @classmethod
      def parse(cls, bfr):
        ''' Parse from `bfr` via `struct.unpack`.
        '''
        bs = bfr.take(struct.size)
        values = struct.unpack(bs)
        return cls(*values)

      def transcribe(self):
        ''' Transcribe via `struct.pack`.
        '''
        return struct.pack(*self)

      if len(field_names) == 1:

        def __int__(self):
          return int(self[0])

        def __float__(self):
          return float(self[0])

        if field_names[0] != 'value':

          @property
          def value(self):
            ''' Alias `.value` as the first (and only) struct value.
            '''
            return self[0]

        @classmethod
        def parse_value(cls, bfr):
          ''' Parse a value from `bfr`, return the value.
          '''
          bs = bfr.take(struct.size)
          value, = struct.unpack(bs)
          return value

        @staticmethod
        def transcribe_value(value):
          ''' Transcribe a value back into bytes.
          '''
          return struct.pack(value)

    struct_class.__name__ = class_name
    struct_class.__doc__ = (
        ''' An `AbstractBinary` `namedtuple` which parses and transcribes
            the struct format `%r` and presents the attributes %r.
        ''' % (struct_format, field_names)
    )
    struct_class.struct = struct
    struct_class.format = struct_format
    struct_class.length = struct.size
    struct_class.field_names = field_names
    _binary_multi_struct_classes[key] = struct_class
    return struct_class

def BinarySingleStruct(class_name, struct_format, field_name=None):
  ''' A convenience wrapper for `BinaryMultiStruct`
      for `struct_format`s with a single field.

      Parameters:
      * `class_name`: the class name for the generated class
      * `struct_format`: the struct format string, specifying a
        single struct field
      * `field_name`: optional field name for the value,
        default `'value'`

      Example:

          >>> UInt16BE = BinarySingleStruct('UInt16BE', '>H')
          >>> UInt16BE.__name__
          'UInt16BE'
          >>> UInt16BE.format
          '>H'
          >>> UInt16BE.struct   #doctest: +ELLIPSIS
          <_struct.Struct object at ...>
          >>> field = UInt16BE.from_bytes(bytes((2,3)))
          >>> field
          UInt16BE(value=515)
          >>> field.value
          515
  '''
  if field_name is None:
    field_name = 'value'
  return BinaryMultiStruct(class_name, struct_format, field_name)

# various common values
UInt8 = BinarySingleStruct('UInt8', 'B')
UInt8.TEST_CASES = (
    (0, b'\0'),
    (65, b'A'),
)
Int16BE = BinarySingleStruct('Int16BE', '>h')
Int16BE.TEST_CASES = (
    (0, b'\0\0'),
    (1, b'\0\1'),
    (32767, b'\x7f\xff'),
    (-1, b'\xff\xff'),
    (-32768, b'\x80\x00'),
)
Int16LE = BinarySingleStruct('Int16LE', '<h')
Int16LE.TEST_CASES = (
    (0, b'\0\0'),
    (1, b'\1\0'),
    (32767, b'\xff\x7f'),
    (-1, b'\xff\xff'),
    (-32768, b'\x00\x80'),
)
Int32BE = BinarySingleStruct('Int32BE', '>l')
Int32BE.TEST_CASES = (
    (0, b'\0\0\0\0'),
    (1, b'\0\0\0\1'),
    (2147483647, b'\x7f\xff\xff\xff'),
    (-1, b'\xff\xff\xff\xff'),
    (-2147483648, b'\x80\x00\x00\x00'),
)
Int32LE = BinarySingleStruct('Int32LE', '<l')
Int32LE.TEST_CASES = (
    (0, b'\0\0\0\0'),
    (1, b'\1\0\0\0'),
    (2147483647, b'\xff\xff\xff\x7f'),
    (-1, b'\xff\xff\xff\xff'),
    (-2147483648, b'\x00\x00\x00\x80'),
)
UInt16BE = BinarySingleStruct('UInt16BE', '>H')
UInt16BE.TEST_CASES = (
    (0, b'\0\0'),
    (1, b'\0\1'),
    (32767, b'\x7f\xff'),
    (32768, b'\x80\x00'),
    (65535, b'\xff\xff'),
)
UInt16LE = BinarySingleStruct('UInt16LE', '<H')
UInt16LE.TEST_CASES = (
    (0, b'\0\0'),
    (1, b'\1\0'),
    (32767, b'\xff\x7f'),
    (32768, b'\x00\x80'),
    (65535, b'\xff\xff'),
)
UInt32BE = BinarySingleStruct('UInt32BE', '>L')
UInt32BE.TEST_CASES = (
    (0, b'\0\0\0\0'),
    (1, b'\0\0\0\1'),
    (2147483647, b'\x7f\xff\xff\xff'),
    (2147483648, b'\x80\x00\x00\x00'),
    (4294967294, b'\xff\xff\xff\xfe'),
    (4294967295, b'\xff\xff\xff\xff'),
)
UInt32LE = BinarySingleStruct('UInt32LE', '<L')
UInt32LE.TEST_CASES = (
    (0, b'\0\0\0\0'),
    (1, b'\1\0\0\0'),
    (2147483647, b'\xff\xff\xff\x7f'),
    (2147483648, b'\x00\x00\x00\x80'),
    (4294967294, b'\xfe\xff\xff\xff'),
    (4294967295, b'\xff\xff\xff\xff'),
)
UInt64BE = BinarySingleStruct('UInt64BE', '>Q')
UInt64BE.TEST_CASES = (
    (0, b'\0\0\0\0\0\0\0\0'),
    (1, b'\0\0\0\0\0\0\0\1'),
    (2147483647, b'\0\0\0\0\x7f\xff\xff\xff'),
    (2147483648, b'\0\0\0\0\x80\x00\x00\x00'),
    (4294967295, b'\0\0\0\0\xff\xff\xff\xff'),
    (4294967296, b'\0\0\0\1\x00\x00\x00\x00'),
    (9223372036854775807, b'\x7f\xff\xff\xff\xff\xff\xff\xff'),
    (9223372036854775808, b'\x80\x00\x00\x00\x00\x00\x00\x00'),
    (18446744073709551614, b'\xff\xff\xff\xff\xff\xff\xff\xfe'),
    (18446744073709551615, b'\xff\xff\xff\xff\xff\xff\xff\xff'),
)
UInt64LE = BinarySingleStruct('UInt64LE', '<Q')
UInt64LE.TEST_CASES = (
    (0, b'\0\0\0\0\0\0\0\0'),
    (1, b'\1\0\0\0\0\0\0\0'),
    (2147483647, b'\xff\xff\xff\x7f\0\0\0\0'),
    (2147483648, b'\0\0\0\x80\0\0\0\0'),
    (4294967295, b'\xff\xff\xff\xff\0\0\0\0'),
    (4294967296, b'\0\0\0\0\1\0\0\0'),
    (9223372036854775807, b'\xff\xff\xff\xff\xff\xff\xff\x7f'),
    (9223372036854775808, b'\x00\x00\x00\x00\x00\x00\x00\x80'),
    (18446744073709551614, b'\xfe\xff\xff\xff\xff\xff\xff\xff'),
    (18446744073709551615, b'\xff\xff\xff\xff\xff\xff\xff\xff'),
)
Float64BE = BinarySingleStruct('Float64BE', '>d')
Float64BE.TEST_CASES = (
    (0.0, b'\0\0\0\0\0\0\0\0'),
    (1.0, b'?\xf0\x00\x00\x00\x00\x00\x00'),
)
Float64LE = BinarySingleStruct('Float64LE', '<d')
Float64LE.TEST_CASES = (
    (0.0, b'\0\0\0\0\0\0\0\0'),
    (1.0, b'\x00\x00\x00\x00\x00\x00\xf0?'),
)

class BSUInt(BinarySingleValue):
  ''' A binary serialised unsigned `int`.

      This uses a big endian byte encoding where continuation octets
      have their high bit set. The bits contributing to the value
      are in the low order 7 bits.
  '''

  TEST_CASES = (
      (0, b'\0'),
      (1, b'\1'),
      (127, b'\x7f'),
      (128, b'\x81\00'),
      (255, b'\x81\x7f'),
      (16383, b'\xff\x7f'),
      (16384, b'\x81\x80\x00'),
  )

  @staticmethod
  def parse_value(bfr):
    ''' Parse an extensible byte serialised unsigned `int` from a buffer.

        Continuation octets have their high bit set.
        The value is big-endian.

        This is the go for reading from a stream. If you already have
        a bare bytes instance then the `.decode_bytes` static method
        is probably most efficient;
        there is of course the usual `BinaryMixin.parse_bytes`
        but that constructs a buffer to obtain the individual bytes.
    '''
    n = 0
    b = 0x80
    while b & 0x80:
      b = bfr.byte0()
      n = (n << 7) | (b & 0x7f)
    return n

  @staticmethod
  def decode_bytes(data, offset=0):
    ''' Decode an extensible byte serialised unsigned `int` from `data` at `offset`.
        Return value and new offset.

        Continuation octets have their high bit set.
        The octets are big-endian.

        If you just have a `bytes` instance, this is the go. If you're
        reading from a stream you're better off with `parse` or `parse_value`.

        Examples:

            >>> BSUInt.decode_bytes(b'\\0')
            (0, 1)

        Note: there is of course the usual `BinaryMixin.parse_bytes`
        but that constructs a buffer to obtain the individual bytes;
        this static method will be more performant
        if all you are doing is reading this serialisation
        and do not already have a buffer.
    '''
    n = 0
    b = 0x80
    while b & 0x80:
      b = data[offset]
      offset += 1
      n = (n << 7) | (b & 0x7f)
    return n, offset

  # pylint: disable=arguments-renamed
  @staticmethod
  def transcribe_value(n):
    ''' Encode an unsigned int as an entensible byte serialised octet
        sequence for decode. Return the bytes object.
    '''
    bs = [n & 0x7f]
    n >>= 7
    while n > 0:
      bs.append(0x80 | (n & 0x7f))
      n >>= 7
    return bytes(reversed(bs))

class BSData(BinarySingleValue):
  ''' A run length encoded data chunk, with the length encoded as a `BSUInt`.
  '''

  TEST_CASES = (
      (b'', b'\x00'),
      (b'A', b'\x01A'),
  )

  @property
  def data(self):
    ''' An alias for the `.value` attribute.
    '''
    return self.value

  @property
  def data_offset(self):
    ''' The length of the length indicator,
        useful for computing the location of the raw data.
    '''
    return len(BSUInt(len(self.value)))

  @classmethod
  def parse_value(cls, bfr):
    ''' Parse the data from `bfr`.
    '''
    data_length = BSUInt.parse_value(bfr)
    data = bfr.take(data_length)
    return data

  # pylint: disable=arguments-renamed
  @staticmethod
  def transcribe_value(data):
    ''' Transcribe the payload length and then the payload.
    '''
    yield BSUInt.transcribe_value(len(data))
    yield data

  @staticmethod
  def data_offset_for(bs):
    ''' Compute the `data_offset` which would obtain for the bytes `bs`.
    '''
    return BSData(bs).data_offset

class BSString(BinarySingleValue):
  ''' A run length encoded string, with the length encoded as a BSUInt.
  '''

  TEST_CASES = (
      ('', b'\x00'),
      ('A', b'\x01A'),
  )

  def __init__(self, s, encoding='utf-8'):
    super().__init__(s)
    self.encoding = encoding

  # pylint: disable=arguments-differ
  @staticmethod
  def parse_value(bfr, encoding='utf-8', errors='strict'):
    ''' Parse a run length encoded string from `bfr`.
    '''
    strlen = BSUInt.parse_value(bfr)
    bs = bfr.take(strlen)
    if isinstance(bs, memoryview):
      bs = bs.tobytes()
    return bs.decode(encoding=encoding, errors=errors)

  # pylint: disable=arguments-differ
  @staticmethod
  def transcribe_value(s, encoding='utf-8'):
    ''' Transcribe a string.
    '''
    payload = s.encode(encoding)
    return b''.join((BSUInt.transcribe_value(len(payload)), payload))

class BSSFloat(BinarySingleValue):
  ''' A float transcribed as a BSString of str(float).
  '''

  TEST_CASES = (
      (0.0, b'\x030.0'),
      (0.1, b'\x030.1'),
  )

  @classmethod
  def parse_value(cls, bfr):
    ''' Parse a BSSFloat from a buffer and return the float.
    '''
    s = BSString.parse_value(bfr)
    return float(s)

  # pylint: disable=arguments-renamed
  @staticmethod
  def transcribe_value(f):
    ''' Transcribe a float.
    '''
    return BSString.transcribe_value(str(f))

class _BinaryMultiValue_Field(namedtuple('_BinaryMultiValue_Field',
                                         'name spec cls parse transcribe')):
  ''' A `namedtuple` supporting `BinaryMultiValue` with the following attributes:
      * `name`: the field name
      * `spec`: the original specification passed to `pt_spec()`
      * `cls`: the class associated with the field
      * `parse`: a `parse(bfr)` function returning the value for the field
      * `transcribe`: a `transcribe(field_value)` function transcribing the field
  '''

class _BinaryMultiValue_Base(SimpleBinary):
  ''' The base class underlying classes constructed by `BinaryMultiValue`.
      This is used for compound objects whose components
      may themselves be `AbstractBinary` instances.

      The `parse`, `parse_field`, `transcribe` and `transcribe_field` methods
      supplied by this base class rely on the class attributes:
      * `FIELD_ORDER`: a list of field names to parse or transcribe
        by the defaule `parse` and `transcribe` methods
      * `FIELDS`: a mapping of field names to `_BinaryMultiValue_Field` instances

      These are _not_ defined on this base class
      and must be defined on the subclass
      in order that subclasses to have their own mappings.
      That is done by the `BinaryMultiValue` class factory.
  '''

  def _s(self, *, crop_length=64, choose_name=None):
    ''' Common implementation of `__str__` and `__repr__`.
        Transcribe type and attributes, cropping long values
        and omitting private values.

        Parameters:
        * `crop_length`: maximum length of values before cropping, default `32`
        * `choose_name`: test for names to include, default excludes `_`*
    '''
    if choose_name is None:
      choose_name = getattr(
          self, 'S_CHOOSE_NAME', lambda name: not name.startswith('_')
      )
    return "%s(%s)" % (
        type(self).__name__,
        cropped(
            ','.join(
                [
                    "%s=%s" % (k, cropped_repr(v, max_length=crop_length))
                    for k, v in sorted(self.__dict__.items())
                    if choose_name(k)
                ]
            ),
            max_length=crop_length,
            roffset=0
        )
    )

  __str__ = _s
  ##__repr__ = _s

  @classmethod
  def parse(cls, bfr):
    ''' Default parse: parse each predefined field from the buffer in order
        and set the associated attributes.

        Subclasses might override this if they have a flexible structure
        where not all fields necessarily appear.
        A `parse(bfr)` method for a flexible structure
        may expect some subfields only in certain circumstances
        and use `parse_field` to parse them as required.
        This requires a matching `transcribe()` method.

        Example:

            def parse(cls, bfr):
              """ Read a leading unsigned 8 bit integer
                  holding a structure version.
                  If the version is 0,
                  read into the `.v0data` field;
                  if the version is 1,
                  read into the `.v1data` field;
                  otherwise raise a `ValueError` for an unsupported version byte.

                  The data formats for `.v0data` and `.v1data`
                  come from the specification provided to `BinaryMultiValue()`.
              """
              self = cls()
              self.version = UInt8.parse_value(bfr)
              if self.version == 0:
                self.parse_field('v0data', bfr)
              elif self.version == 1:
                self.parse_field('v1data', bfr)
              else:
                raise ValueError("unsupported version %d" % (self.version,))
              return self
    '''
    self = cls()
    for field_name in cls.FIELD_ORDER:
      with Pfx(field_name):
        self.parse_field(field_name, bfr)
    return self

  def parse_field(self, field_name, bfr, **kw):
    ''' Parse `bfr` for the data for `field_name`
        and set the associated attribute.
    '''
    field = self.FIELDS[field_name]
    value = field.parse(bfr, **kw)
    setattr(self, field_name, value)

  def transcribe(self):
    ''' Default transcribe: yield each field's transcription in order
        using the `transcribe_field` method.

        If a subclass overrides `parse(bfr)` to implement a flexible structure
        the must also override this method to match.
        See the notes in the default `parse()` method.
    '''
    for field_name in self.FIELD_ORDER:
      with Pfx(field_name):
        transcription = self.transcribe_field(field_name)
      # outside Pfx because this is a generator :-(
      yield transcription

  def transcribe_field(self, field_name):
    ''' Return the transcription of `field_name`.
    '''
    field = self.FIELDS[field_name]
    field_value = getattr(self, field_name)
    with Pfx("transcribe %s", field_value):
      return field.transcribe(field_value)

def BinaryMultiValue(class_name, field_map, field_order=None):
  ''' Construct a `SimpleBinary` subclass named `class_name`
      whose fields are specified by the mapping `field_map`.

      The `field_map` is a mapping of field name to buffer parsers and transcribers.

      *Note*:
      if `field_order` is not specified
      it is constructed by iterating over `field_map`.
      Prior to Python 3.6, `dict`s do not provide a reliable order
      and should be accompanied by an explicit `field_order`.
      From 3.6 onward a `dict` is enough and its insertion order
      will dictate the default `field_order`.

      For a fixed record structure
      the default `.parse` and `.transcribe` methods will suffice;
      they parse or transcribe each field in turn.
      Subclasses with variable records should override
      the `.parse` and `.transcribe` methods
      accordingly.

      The `field_map` is a mapping of field name
      to a class returned by the `pt_spec()` function.

      If the class has both `parse_value` and `transcribe_value` methods
      then the value itself will be directly stored.
      Otherwise the class it presumed to be more complex subclass
      of `AbstractBinary` and the instance is stored.

      Here is an example exhibiting various ways of defining each field:
      * `n1`: defined with the *`_value` methods of `UInt8`,
        which return or transcribe the `int` from an unsigned 8 bit value;
        this stores a `BinarySingleValue` whose `.value` is an `int`
      * `n2`: defined from the `UInt8` class,
        which parses an unsigned 8 bit value;
        this stores an `UInt8` instance
        (also a `BinarySingleValue` whole `.value` is an `int`)
      * `n3`: like `n2`
      * `data1`: defined with the *`_value` methods of `BSData`,
        which return or transcribe the data `bytes`
        from a run length encoded data chunk;
        this stores a `BinarySingleValue` whose `.value` is a `bytes`
      * `data2`: defined from the `BSData` class
        which parses a run length encoded data chunk;
        this is a `BinarySingleValue` so we store its `bytes` value directly.

            >>> class BMV(BinaryMultiValue("BMV", {
            ...         'n1': (UInt8.parse_value, UInt8.transcribe_value),
            ...         'n2': UInt8,
            ...         'n3': UInt8,
            ...         'nd': ('>H4s', 'short bs'),
            ...         'data1': (
            ...             BSData.parse_value,
            ...             BSData.transcribe_value,
            ...         ),
            ...         'data2': BSData,
            ... })):
            ...     pass
            >>> BMV.FIELD_ORDER
            ['n1', 'n2', 'n3', 'nd', 'data1', 'data2']
            >>> bmv = BMV.from_bytes(b'\\x11\\x22\\x77\\x81\\x82zyxw\\x02AB\\x04DEFG')
            >>> bmv.n1  #doctest: +ELLIPSIS
            17
            >>> bmv.n2
            34
            >>> bmv  #doctest: +ELLIPSIS
            BMV(n1=17, n2=34, n3=119, nd=nd_1_short__bs(short=33154, bs=b'zyxw'), data1=b'AB', data2=b'DEFG')
            >>> bmv.nd  #doctest: +ELLIPSIS
            nd_1_short__bs(short=33154, bs=b'zyxw')
            >>> bmv.nd.bs
            b'zyxw'
            >>> bytes(bmv.nd)
            b'\x81\x82zyxw'
            >>> bmv.data1
            b'AB'
            >>> bmv.data2
            b'DEFG'
            >>> bytes(bmv)
            b'\\x11"w\\x81\\x82zyxw\\x02AB\\x04DEFG'
            >>> list(bmv.transcribe_flat())
            [b'\\x11', b'"', b'w', b'\\x81\\x82zyxw', b'\\x02', b'AB', b'\\x04', b'DEFG']

  '''  # pylint: disable=line-too-long
  with Pfx("BinaryMultiValue(%r,...)", class_name):
    if field_order is None:
      field_order = tuple(field_map)
      if (sys.version_info.major, sys.version_info.minor) < (3, 6):
        warning(
            "Python version %s < 3.6: dicts are not ordered,"
            " and the inferred field order may not be correct: %r",
            sys.version, field_order
        )
    else:
      field_order = tuple(
          field_order.split() if isinstance(field_order, str) else field_order
      )

    class bmv_class(_BinaryMultiValue_Base):
      ''' `_BinaryMultiValue_Base` subclass implementation.
      '''

      # collate the parse-transcribe functions for each predefined field
      FIELD_ORDER = list(field_order)
      FIELDS = {}

    # set up the field mappings outside the class
    # to prevent the work variables leaking into the class attributes
    for field_name in bmv_class.FIELD_ORDER:
      spec = field_map[field_name]
      cls = pt_spec(spec, name=field_name)
      try:
        parse = cls.parse_value
        transcribe = cls.transcribe_value
      except AttributeError:
        parse = cls.parse
        transcribe = cls.transcribe
      field = _BinaryMultiValue_Field(
          name=field_name,
          spec=spec,
          cls=cls,
          parse=parse,
          transcribe=transcribe,
      )
      bmv_class.FIELDS[field_name] = field

    bmv_class.__name__ = class_name
    bmv_class.__doc__ = (
        ''' An `SimpleBinary` which parses and transcribes
            the fields `%r`.
        ''' % (field_order,)
    )
    return bmv_class

def BinaryFixedBytes(class_name, length: int):
  ''' Factory for an `AbstractBinary` subclass matching `length` bytes of data.
      The bytes are saved as the attribute `.data`.
  '''
  return BinarySingleStruct(class_name, f'>{length}s', 'data')

class BinaryUTF8NUL(BinarySingleValue):
  ''' A NUL terminated UTF-8 string.
  '''

  FIELD_TYPES = dict(value=str)

  TEST_CASES = (
      b'123\0',
      ('123', {}, b'123\0'),
  )

  @staticmethod
  def parse_value(bfr):
    ''' Read a NUL terminated UTF-8 string from `bfr`, return field.
    '''
    # probe for the terminating NUL
    bs_length = 1
    missing_nul = False
    while True:
      nul_pos = bs_length - 1
      try:
        bfr.extend(bs_length)
      except EOFError as e:
        debug(
            "BinaryUTF8NUL.parse_value: EOF found looking for NUL terminator: %s",
            e
        )
        missing_nul = True
        break
      if bfr[nul_pos] == 0:
        break
      bs_length += 1
    if nul_pos == 0:
      utf8 = ''
    else:
      utf8_bs = bfr.take(nul_pos)
      if not isinstance(utf8_bs, bytes):
        # transmute memoryview to real bytes object
        utf8_bs = utf8_bs.tobytes()
      utf8 = utf8_bs.decode('utf-8')
    if not missing_nul:
      nul = bfr.take(1)
      if nul != b'\0':
        raise RuntimeError(
            "after %d bytes, expected NUL, found %r" % (nul_pos, nul)
        )
    return utf8

  # pylint: disable=arguments-renamed
  @staticmethod
  def transcribe_value(s):
    ''' Transcribe the `value` in UTF-8 with a terminating NUL.
    '''
    yield s.encode('utf-8')
    yield b'\0'

class BinaryUTF16NUL(BinarySingleValue):
  ''' A NUL terminated UTF-16 string.
  '''

  FIELD_TYPES = dict(encoding=str, value=str)

  TEST_CASES = (
      ('abc', {
          'encoding': 'utf_16_le'
      }, b'a\x00b\x00c\x00\x00\x00'),
      ('abc', {
          'encoding': 'utf_16_be'
      }, b'\x00a\x00b\x00c\x00\x00'),
  )

  VALID_ENCODINGS = ('utf_16_le', 'utf_16_be')

  # pylint: disable=super-init-not-called
  def __init__(self, value, *, encoding):
    if encoding not in self.VALID_ENCODINGS:
      raise ValueError(
          'unexpected encoding %r, expected one of %r' %
          (encoding, self.VALID_ENCODINGS)
      )
    self.encoding = encoding
    self.value = value

  # pylint: disable=arguments-differ
  @classmethod
  def parse(cls, bfr, *, encoding):
    ''' Parse the encoding and value and construct an instance.
    '''
    value = cls.parse_value(bfr, encoding=encoding)
    return cls(value, encoding=encoding)

  # pylint: disable=arguments-differ
  @staticmethod
  def parse_value(bfr, *, encoding):
    ''' Read a NUL terminated UTF-16 string from `bfr`, return a `UTF16NULField`..
        The mandatory parameter `encoding` specifies the UTF16 encoding to use
        (`'utf_16_be'` or `'utf_16_le'`).
    '''
    # probe for the terminating NUL
    bs_length = 2
    while True:
      bfr.extend(bs_length)
      nul_pos = bs_length - 2
      if bfr[nul_pos] == 0 and bfr[nul_pos + 1] == 0:
        break
      bs_length += 2
    if nul_pos == 0:
      utf16 = ''
    else:
      utf16_bs = bfr.take(nul_pos)
      utf16 = utf16_bs.decode(encoding)
    bfr.take(2)
    return utf16

  def transcribe(self):
    ''' Transcribe `self.value` in UTF-16 with a terminating NUL.
    '''
    yield from self.transcribe_value(self.value, encoding=self.encoding)

  # pylint: disable=arguments-differ
  @staticmethod
  def transcribe_value(value, encoding='utf-16'):
    ''' Transcribe `value` in UTF-16 with a terminating NUL.
    '''
    yield value.encode(encoding)
    yield b'\0\0'

#############################################################################
## DEPRECATED CLASSES BELOW.
##

class PacketField(ABC):
  ''' A record for an individual packet field.

      *DEPRECATED*:
      please adopt one of the `BinarySingle`* classes instead.

      This normally holds a single value,
      for example an int of a particular size or a string.

      There are 2 basic ways to implement a `PacketField` subclass:
      * simple: implement `value_from_buffer` and `transcribe_value`
      * complex: implement `from_buffer` and `transcribe`

      In the simple case subclasses should implement two methods:
      * `value_from_buffer`:
        parse the value from a `CornuCopyBuffer` and return the parsed value
      * `transcribe_value`:
        transcribe the value as bytes

      In the more complex case,
      sometimes a `PacketField` may not warrant (or perhaps fit)
      the formality of a `Packet` with its multifield structure.

      One example is the `cs.iso14496.UTF8or16Field` class.

      `UTF8or16Field` supports an ISO14496 UTF8 or UTF16 string field,
      as as such has 2 attributes:
      * `value`: the string itself
      * `bom`: a UTF16 byte order marker or `None`;
        `None` indicates that the string should be encoded as UTF-8
        and otherwise the BOM indicates UTF16 big endian or little endian.

      To make this subclass it defines these methods:
      * `from_buffer`:
        to read the optional BOM and then the following encoded string;
        it then returns the new `UTF8or16Field`
        initialised from these values via `cls(text, bom=bom)`.
      * `transcribe`:
        to transcribe the optional BOM and suitably encoded string.
      The instance method `transcribe` is required because the transcription
      requires knowledge of the BOM, an attribute of an instance.
  '''

  def __init__(self, value=None):
    ''' Initialise the `PacketField`.
        If omitted the inial field `value` will be `None`.
    '''
    self.value = value

  @property
  def value_s(self):
    ''' The preferred string representation of the value.
    '''
    return str(self.value)

  def __str__(self):
    return "%s(%s)" % (type(self).__name__, self.value_s)

  def __eq__(self, other):
    return type(self) is type(other) and self.value == other.value

  def __bytes__(self):
    return b''.join(flatten(self.transcribe()))

  def __len__(self):
    ''' Compute the length by running a transcription and measuring it.
    '''
    return sum(len(bs) for bs in flatten(self.transcribe()))

  @classmethod
  def from_bytes(cls, bs, offset=0, length=None, **kw):
    ''' Factory to return a `PacketField` instance parsed from the
        bytes `bs` starting at `offset`.
        Returns the new `PacketField` and the post parse offset.

        The parameters `offset` and `length` are as for the
        `CornuCopyBuffer.from_bytes` factory.

        This relies on the `cls.from_buffer` method for the parse.
    '''
    bfr = CornuCopyBuffer.from_bytes(bs, offset=offset, length=length)
    field = cls.from_buffer(bfr, **kw)
    post_offset = offset + bfr.offset
    return field, post_offset

  @classmethod
  def value_from_bytes(cls, bs, offset=0, length=None, **kw):
    ''' Return a value parsed from the bytes `bs` starting at `offset`.
        Returns the new value and the post parse offset.

        The parameters `offset` and `length` are as for the
        `CornuCopyBuffer.from_bytes` factory.

        This relies on the `cls.from_bytes` method for the parse.
    '''
    field, offset = cls.from_bytes(bs, offset=offset, length=length, **kw)
    return field.value, offset

  @classmethod
  def from_buffer(cls, bfr, **kw):
    ''' Factory to return a `PacketField` instance from a `CornuCopyBuffer`.

        This default implementation is for single value `PacketField`s
        and instantiates the instance from the value returned
        by `cls.value_from_buffer(bfr, **kw)`;
        implementors should implement `value_from_buffer`.
    '''
    value = cls.value_from_buffer(bfr, **kw)
    return cls(value)

  @classmethod
  def value_from_buffer(cls, bfr, **kw):
    ''' Function to parse and return the core value from a `CornuCopyBuffer`.

        For single value fields it is enough to implement this method.

        For multiple value fields it is better to implement `cls.from_buffer`.
    '''
    packet = cls.from_buffer(bfr, **kw)
    return packet.value

  @classmethod
  def parse_buffer_with_offsets(cls, bfr, **kw):
    ''' Function to parse repeated instances of `cls` from the buffer `bfr`
        until end of input.
        Yields `(offset,instance,post_offset)`
        where `offset` if the buffer offset where the instance commenced
        and `post_offset` is the buffer offset after the instance.
    '''
    offset = bfr.offset
    while not bfr.at_eof():
      post_offset = bfr.offset
      yield offset, cls.from_buffer(bfr, **kw), post_offset
      offset = post_offset

  @classmethod
  def parse_buffer(cls, bfr, **kw):
    ''' Function to parse repeated instances of `cls` from the buffer `bfr`
        until end of input.
    '''
    for _, obj, _ in cls.parse_buffer_with_offsets(bfr, **kw):
      yield obj

  @classmethod
  def parse_buffer_values(cls, bfr, **kw):
    ''' Function to parse repeated instances of `cls.value`
        from the buffer `bfr` until end of input.
    '''
    for _, obj, _ in cls.parse_buffer_with_offsets(bfr, **kw):
      yield obj.value

  @classmethod
  def parse_file(cls, f, **kw):
    ''' Function to parse repeated instances of `cls` from the file `f`
        until end of input.

        Parameters:
        * `f`: the binary file object to parse;
          if `f` is a string, that pathname is opened for binary read.
    '''
    if isinstance(f, str):
      with open(f, 'rb') as f2:
        yield from cls.parse_file(f2, **kw)
    else:
      yield from cls.parse_buffer(CornuCopyBuffer.from_file(f), **kw)

  def transcribe(self):
    ''' Return or yield the bytes transcription of this field.

        This may directly return:
        * a `bytes` or `memoryview` holding the binary data
        * `None`: indicating no binary data
        * `str`: indicating the ASCII encoding of the string
        * an iterable of these things (including further iterables)
          to support trivially transcribing via other fields'
          `transcribe` methods

        Callers will usually call `flatten` on the output of this
        method, or use the convenience `transcribe_flat` method
        which calls `flatten` for them.

        This default implementation is for single value fields and
        just calls `self.transcribe_value(self.value)`.
    '''
    yield self.transcribe_value(self.value)

  @classmethod
  def transcribe_value(cls, value, **kw):
    ''' For simple `PacketField`s, return a bytes transcription of a
        value suitable for the `.value` attribute.

        For example, the `BSUInt` subclass stores a `int` as its
        `.value` and exposes its serialisation method, suitable for
        any `int`, as `transcribe_value`.

        Note that this calls the class `transcribe` method, which
        may return an iterable.
        Use the `value_as_bytes` method to get a single flat `bytes` result.
    '''
    return cls(value, **kw).transcribe()

  @classmethod
  def value_as_bytes(cls, value, **kw):
    ''' For simple `PacketField`s, return a transcription of a
        value suitable for the `.value` attribute
        as a single `bytes` value.

        This flattens and joins the transcription returned by
        `transcribe_value`.
    '''
    return b''.join(flatten(cls.transcribe_value(value, **kw)))

  def transcribe_flat(self):
    ''' Return a flat iterable of chunks transcribing this field.
    '''
    return flatten(self.transcribe())

  @classmethod
  def transcribe_value_flat(cls, value):
    ''' Return a flat iterable of chunks transcribing `value`.
    '''
    return flatten(cls.transcribe_value(value))

class EmptyPacketField(PacketField):
  ''' An empty data field, used as a placeholder for optional
      fields when they are not present.

      The singleton `EmptyField` is a predefined instance.
  '''

  TEST_CASES = (
      b'',
      ({}, b''),
  )

  def __init__(self):
    super().__init__(None)

  # pylint: disable=arguments-differ
  @classmethod
  def from_buffer(cls, bfr):
    return cls()

  def transcribe(self):
    pass

# singleton empty field
EmptyField = EmptyPacketField()

class UTF8NULField(PacketField):
  ''' A NUL terminated UTF-8 string.
  '''

  TEST_CASES = (
      b'123\0',
      ('123', {}, b'123\0'),
  )

  # pylint: disable=arguments-differ
  @classmethod
  def value_from_buffer(cls, bfr):
    ''' Read a NUL terminated UTF-8 string from `bfr`, return field.
    '''
    # probe for the terminating NUL
    bs_length = 1
    while True:
      bfr.extend(bs_length)
      nul_pos = bs_length - 1
      if bfr[nul_pos] == 0:
        break
      bs_length += 1
    if nul_pos == 0:
      utf8 = ''
    else:
      utf8_bs = bfr.take(nul_pos)
      if not isinstance(utf8_bs, bytes):
        # transmute memoryview to real bytes object
        utf8_bs = utf8_bs.tobytes()
      utf8 = utf8_bs.decode('utf-8')
    bfr.take(1)
    return utf8

  # pylint: disable=arguments-renamed
  @staticmethod
  def transcribe_value(s):
    ''' Transcribe the `value` in UTF-8 with a terminating NUL.
    '''
    yield s.encode('utf-8')
    yield b'\0'

class UTF16NULField(PacketField):
  ''' A NUL terminated UTF-16 string.
  '''

  TEST_CASES = (
      ('abc', {
          'encoding': 'utf_16_le'
      }, b'a\x00b\x00c\x00\x00\x00'),
      ('abc', {
          'encoding': 'utf_16_be'
      }, b'\x00a\x00b\x00c\x00\x00'),
  )

  VALID_ENCODINGS = ('utf_16_le', 'utf_16_be')

  # pylint: disable=super-init-not-called
  def __init__(self, value, *, encoding):
    ''' Initialise the `PacketField`.
        If omitted the inial field `value` will be `None`.
    '''
    if encoding not in self.VALID_ENCODINGS:
      raise ValueError(
          'unexpected encoding %r, expected one of %r' %
          (encoding, self.VALID_ENCODINGS)
      )
    self.encoding = encoding
    self.value = value

  # pylint: disable=arguments-differ
  @classmethod
  def from_buffer(cls, bfr, encoding):
    ''' Read a NUL terminated UTF-16 string from `bfr`, return a `UTF16NULField`..
        The mandatory parameter `encoding` specifies the UTF16 encoding to use
        (`'utf_16_be'` or `'utf_16_le'`).
    '''
    # probe for the terminating NUL
    bs_length = 2
    while True:
      bfr.extend(bs_length)
      nul_pos = bs_length - 2
      if bfr[nul_pos] == 0 and bfr[nul_pos + 1] == 0:
        break
      bs_length += 2
    if nul_pos == 0:
      utf16 = ''
    else:
      utf16_bs = bfr.take(nul_pos)
      utf16 = utf16_bs.decode(encoding)
    bfr.take(2)
    return cls(utf16, encoding=encoding)

  def transcribe(self):
    yield from self.transcribe_value(self.value, encoding=self.encoding)

  # pylint: disable=arguments-differ
  @staticmethod
  def transcribe_value(value, encoding='utf-16'):
    ''' Transcribe `value` in UTF-16 with a terminating NUL.
    '''
    yield value.encode(encoding)
    yield b'\0\0'

class BytesField(BinarySingleValue):
  ''' A field of bytes.
  '''

  TEST_CASES = (
      ##(b'1234', {'length': 4}, b'1234'),
  )

  @property
  def data(self):
    ''' Alias for the `.value` attribute.
    '''
    return self.value

  @property
  def length(self):
    ''' Convenient length attribute.
    '''
    return len(self.value)

  def __len__(self):
    ''' The length is the length of the data.
    '''
    return len(self.value)

  @classmethod
  def value_from_buffer(cls, bfr, length=None):
    ''' Parse a `BytesField` of length `length` from `bfr`.
    '''
    if length < 0:
      raise ValueError("length(%d) < 0" % (length,))
    return bfr.take(length)

  @staticmethod
  def transcribe_value(value):
    ''' A `BytesField` is its own transcription.
    '''
    return value

def fixed_bytes_field(length, class_name=None):
  ''' Factory for `BytesField` subclasses built from fixed length byte strings.
  '''
  if length < 1:
    raise ValueError("length(%d) < 1" % (length,))

  class FixedBytesField(BytesField):
    ''' A field whose value is simply a fixed length bytes chunk.
    '''

    @classmethod
    def parse_value(cls, bfr):
      ''' Obtain fixed bytes from the buffer.
      '''
      return bfr.take(length)

  if class_name is None:
    class_name = FixedBytesField.__name__ + '_' + str(length)
  FixedBytesField.__name__ = class_name
  FixedBytesField.__doc__ = (
      'A `PacketField` which fetches and transcribes a fixed with bytes chunk of length %d.'
      % (length,)
  )
  return FixedBytesField

class BytesesField(PacketField):
  ''' A field containing a list of bytes chunks.

      The following attributes are defined:
      * `value`: the gathered data as a list of bytes instances,
        or None if the field was gathered with `discard_data` true.
      * `offset`: the starting offset of the data.
      * `end_offset`: the ending offset of the data.

      The `offset` and `end_offset` values are recorded during the
      parse, and may become irrelevant if the field's contents are
      changed.
  '''

  def __str__(self):
    return "%s(%d:%d:%s)" % (
        type(self).__name__, self.offset, self.end_offset,
        "NO_DATA" if self.value is None else "bytes[%d]" % len(self.value)
    )

  def __len__(self):
    return self.length

  def __iter__(self):
    yield from self.value

  # pylint: disable=arguments-differ
  @classmethod
  def from_buffer(
      cls, bfr, end_offset=None, discard_data=False, short_ok=False
  ):
    ''' Create a new `BytesesField` from a buffer
        by gathering from `bfr` until `end_offset`.

        Parameters:
        * `bfr`: the input buffer
        * `end_offset`: the ending buffer offset; if this is Ellipsis
          then all the remaining data in `bfr` will be collected
        * `discard_data`: discard the data, keeping only the offset information
        * `short_ok`: if true, do not raise EOFError if there are
          insufficient data; the field's .end_offset value will be
          less than `end_offset`; the default is False

        Note that this method also sets the following attributes
        on the new `BytesesField`:
        * `offset`: the starting offset of the gathered bytes
        * `end_offset`: the ending offset after the gathered bytes
        * `length`: the length of the data
    '''
    if end_offset is None:
      raise ValueError("missing end_offset")
    offset0 = bfr.offset
    byteses = None if discard_data else []
    if end_offset is Ellipsis:
      # special case: gather up all the remaining data
      bfr_end_offset = bfr.end_offset
      if discard_data:
        if bfr_end_offset is not None:
          # we can skip to the end
          bfr.skipto(bfr_end_offset)
        else:
          # TODO: try hinting in increasing powers of 2?
          for _ in bfr:
            pass
      else:
        # gather up all the data left in the buffer
        if bfr_end_offset is not None:
          bfr.hint(bfr_end_offset - bfr.offset)
        byteses.extend(bfr)
    else:
      # otherwise gather up a bounded range of bytes
      if end_offset < offset0:
        raise ValueError(
            "end_offset(%d) < bfr.offset(%d)" % (end_offset, bfr.offset)
        )
      bfr.skipto(
          end_offset,
          copy_skip=(None if discard_data else byteses.append),
          short_ok=short_ok
      )
    offset = bfr.offset
    if end_offset is not Ellipsis and offset < end_offset and not short_ok:
      raise EOFError(
          "%s.from_buffer: insufficient input data: end_offset=%d"
          " but final bfr.offset=%d" % (cls, end_offset, bfr.offset)
      )
    field = cls(byteses)
    # pylint: disable=attribute-defined-outside-init
    field.offset = offset0
    field.end_offset = offset
    field.length = offset - offset0
    return field

  transcribe = __iter__

class BytesRunField(PacketField):
  ''' A field containing a continuous run of a single bytes value.

      The following attributes are defined:
      * `length`: the length of the run
      * `bytes_value`: the repeated bytes value

      The property `value` is computed on the fly on every reference
      and returns a value obeying the buffer protocol: a bytes or
      memoryview object.
  '''

  # pylint: disable=super-init-not-called
  def __init__(self, length, bytes_value):
    if length < 0:
      raise ValueError("invalid length(%r), should be >= 0" % (length,))
    if len(bytes_value) != 1:
      raise ValueError(
          "only single byte bytes_value is supported, received: %r" %
          (bytes_value,)
      )
    self.length = length
    self.bytes_value = bytes_value

  def __str__(self):
    return "%s(%d*%r)" % (type(self).__name__, self.length, self.bytes_value)

  # A cache of 256 length runs of assorted bytes values as memoryviews
  # as a mapping of bytes=>memoryview.
  # In normal use these will be based on single byte bytes values.
  _bytes_256s = {}

  @staticmethod
  def _bytes_256(bytes_value):
    bs = BytesRunField._bytes_256s.get(bytes_value)
    if bs is None:
      bs = BytesRunField._bytes_256s[bytes_value] = bytes_value * 256
    return bs

  @property
  def value(self):
    ''' The run of bytes, computed on the fly.

        Values where length <= 256 are cached.
    '''
    length = self.length
    if length == 0:
      return b''
    bytes_value = self.bytes_value
    if length == 1:
      return bytes_value
    if length <= 256:
      bs = self._bytes_256(bytes_value)
      if length < 256:
        bs = bs[:length]
      return bs
    return bytes_value * length

  # pylint: disable=arguments-differ
  @classmethod
  def from_buffer(cls, bfr, end_offset=None, bytes_value=b'\0'):
    ''' Parse a BytesRunField by just skipping the specified number of bytes.

        Note: this *does not* check that the skipped bytes contain `bytes_value`.

        Parameters:
        * `bfr`: the buffer to scan
        * `end_offset`: the end offset of the scan, which may be
          an int or Ellipsis to indicate a scan to the end of the
          buffer
        * `bytes_value`: the bytes value to replicate, default
          `b'\0'`; if this is an int then a single byte of that value
          is used
    '''
    if end_offset is None:
      raise ValueError("missing end_offset")
    if isinstance(bytes_value, int):
      bytes_value = bytes((bytes_value,))
    offset0 = bfr.offset
    if end_offset is Ellipsis:
      for _ in bfr:
        pass
    else:
      bfr.skipto(end_offset, discard_data=True)
    field = cls(bfr.offset - offset0, bytes_value)
    return field

  def transcribe(self):
    ''' Transcribe the BytesRunField in 256 byte chunks.
    '''
    length = self.length
    bytes_value = self.bytes_value
    bs256 = self._bytes_256(bytes_value)
    while length >= 256:
      yield bs256
      length -= 256
    if length > 0:
      yield bs256[:length]

class ListField(PacketField):
  ''' A field which is itself a list of other `PacketField`s.
  '''

  def __str__(self):
    value = self.value
    length = len(value)
    if length > 16:
      suffix = ',...'
      value = value[:16]
    else:
      suffix = ''
    return '[' + str(length) + ':' + ','.join(
        str(o) for o in value
    ) + suffix + ']'

  def __iter__(self):
    ''' Iterating over a `ListField` iterates over its `.value`.
    '''
    return iter(self.value)

  # pylint: disable=arguments-differ
  @classmethod
  def from_buffer(cls, bfr):
    ''' ListFields do not know enough to parse a buffer.
    '''
    raise NotImplementedError(
        "%s cannot be parsed directly from a buffer" % (cls,)
    )

  # pylint: disable=arguments-differ
  @staticmethod
  def transcribe_value(value):
    ''' Transcribe each item in `value`.
    '''
    for item in value:
      yield item.transcribe()

_multi_struct_fields = {}

def multi_struct_field(struct_format, subvalue_names=None, class_name=None):
  ''' A class factory for `PacketField` subclasses built around complex `struct` formats.

      **Deprecated**: see the `BinaryMultiValue` factory instead.

      See also the convenience class factory `structtuple`
      which is usually easier to work with.

      Parameters:
      * `struct_format`: the `struct` format string
      * `subvalue_names`: an optional field name list;
        if supplied then the field value will be a `namedtuple` with
        these names
      * `class_name`: option name for the generated class
  '''
  # we memoise the class definitions
  key = (struct_format, subvalue_names, class_name)
  MultiStructField = _multi_struct_fields.get(key)
  if not MultiStructField:
    # new class
    struct = Struct(struct_format)
    if subvalue_names:
      if 'length' in subvalue_names:
        warning(
            "conflicting field 'length' in multi_struct_field(class_name=%s) subvalue_names %r",
            class_name, subvalue_names
        )
      subvalues_type = namedtuple(
          class_name or "StructSubValues", subvalue_names
      )

    class MultiStructField(PacketField):
      ''' A struct field for a complex struct format.
      '''

      def __str__(self):
        return str(self.value)

      if subvalue_names:

        def _asdict(self):
          return self.value._asdict()
      else:

        def _asdict(self):
          return dict(value=self.value)

      length = struct.size

      # pylint: disable=arguments-differ
      @classmethod
      def from_buffer(cls, bfr):
        ''' Parse via `struct.unpack`.
        '''
        bs = bfr.take(struct.size)
        values = struct.unpack(bs)
        if subvalue_names:
          # promote into a namedtuple
          values = subvalues_type(*values)
        return cls(values)

      def transcribe(self):
        ''' Transcribe via struct.pack.
        '''
        return struct.pack(*self.value)

    if class_name is not None:
      MultiStructField.__name__ = class_name
    if subvalue_names:
      MultiStructField.__doc__ = (
          ''' A `PacketField` which parses and transcribes the struct
              format `%r`, whose `.value` is a `namedtuple` with
              attributes %r.
          ''' % (struct_format, subvalue_names)
      )
    else:
      MultiStructField.__doc__ = (
          ''' A `PacketField` which parses and transcribes the struct
              format `%r`, whose `.value` is a `tuple` of the struct values.
          ''' % (struct_format,)
      )
    MultiStructField.struct = struct
    MultiStructField.format = struct_format
    if subvalue_names:
      MultiStructField.subvalue_names = subvalue_names
    _multi_struct_fields[key] = MultiStructField
  return MultiStructField

def structtuple(class_name, struct_format, subvalue_names):
  ''' Convenience wrapper for `multi_struct_field`.

      Example:

          Enigma2Cut = structtuple('Enigma2Cut', '>QL', 'pts type')

      which is a record with big-endian unsigned 64 and 32 fields
      named `pts` and `type`.
  '''
  return multi_struct_field(
      struct_format, subvalue_names=subvalue_names, class_name=class_name
  )

_TestStructTuple = structtuple(
    '_TestStructTuple', '>hHlLqQ', 'short ushort long ulong quad uquad'
)
_TestStructTuple.TEST_CASES = (
    b'\0\0\0\0\0\0\0\0\0\0\0\0\0\0\0\0\0\0\0\0\0\0\0\0\0\0\0\0',
    ((-1, 2, -2, 4, -3, 8),),
    ##    ({  'short': -1,
    ##        'ushort': 2,
    ##        'long': -2,
    ##        'ulong': 4,
    ##        'quad': -3,
    ##        'uquad': 8,
    ##    },),
)

class Packet(PacketField):
  ''' Base class for compound objects derived from binary data.

      *DEPRECATED*:
      please adopt one of the `BinaryMutli`* classes instead.
  '''

  def __init__(self, **fields):
    ''' Initialise the `Packet`.

        A `Packet` is its own `.value`.

        If any keyword arguments are provided, they are used as a
        mapping of `field_name` to `Field` instance, supporting
        direct construction of simple `Packet`s.
        From Python 3.6 onwards keyword arguments preserve the calling order;
        in Python versions earlier than this the caller should
        adjust the `Packet.field_names` list to the correct order after
        initialisation.
    '''
    # Packets are their own value
    PacketField.__init__(self, self)
    # start with no fields
    self.field_names = []
    self.fields = []
    self.field_map = {}
    for field_name, field in fields.items():
      self.add_field(field_name, field)

  def __str__(self, skip_fields=None):
    return "%s(%s)" % (
        type(self).__name__, ','.join(
            "%s=%s" % (field_name, self.field_map[field_name])
            for field_name in self.field_names
            if skip_fields is None or field_name not in skip_fields
        )
    )

  def get_field(self, field_name):
    ''' Return the field named `field_name`.
    '''
    try:
      return self.field_map[field_name]
    except KeyError:
      # pylint: disable=raise-missing-from
      raise ValueError("unknown field %r" % (field_name,))

  def set_field(self, field_name, new_field):
    ''' Replace the field named `field_name`.

        Note that this replaces the field, not its value.
    '''
    if field_name in self.field_map:
      self.field_name[new_field] = new_field
    else:
      raise ValueError("unknown field %r" % (field_name,))

  def self_check(self):
    ''' Internal self check. Returns `True` if passed.

        If the `Packet` has a `PACKET_FIELDS` attribute, normally a
        class attribute, then check the fields against it. The
        `PACKET_FIELDS` attribute is a mapping of `field_name` to
        a specification of `required` and `types`. The specification
        may take one of 2 forms:
        * a tuple of `(required, types)`
        * a single `type`; this is equivalent to `(True, (type,))`
        Their meanings are as follows:
        * `required`: a Boolean. If true, the field must be present
          in the packet `field_map`, otherwise it need not be present.
        * `types`: a tuple of acceptable field types

        There are some special semantics involved here.

        An implementation of a `Packet` may choose to make some
        fields plain instance attributes instead of `Field`s in the
        `field_map` mapping, particularly variable packets such as
        a `cs.iso14496.BoxHeader`, whose `.length` may be parsed
        directly from its binary form or computed from other fields
        depending on the `box_size` value. Therefore, checking for
        a field is first done via the `field_map` mapping, then by
        `getattr`, and as such the acceptable `types` may include
        non-`PacketField` types such as `int`.

        Here is the `BoxHeader.PACKET_FIELDS` definition as an example:

          PACKET_FIELDS = {
            'box_size': UInt32BE,
            'box_type': BytesField,
            'length': (
                True,
                (
                    type(Ellipsis),
                    UInt64BE,
                    UInt32BE,
                    int
                ),
            ),
          }

        Note that `length` includes some non-`PacketField` types,
        and that it is written as a tuple of `(True, types)` because
        it has more than one acceptable type.
    '''

    def w(msg, *a):
      type_name = type(self).__name__
      try:
        packet_str = str(self)
      except Exception as e:  # pylint: disable=broad-except
        warning("%s.self_check: str(self) fails: %s", type_name, e)
        packet_str = "%d:no-str()" % (id(self),)
      return warning(
          "%s.self_check: " + msg + " [%s]",
          type(self).__name__, *a, packet_str
      )

    ok = True
    try:
      fields_spec = self.PACKET_FIELDS
    except AttributeError:
      w("no PACKET_FIELDS")
      ok = False
    else:
      for field_name, field_spec in fields_spec.items():
        if isinstance(field_spec, tuple):
          required, basetype = field_spec
        else:
          required, basetype = True, field_spec
        try:
          field = self.field_map[field_name]
        except KeyError:
          # Note: we fall back on getattr here instead of
          # self.fields[field_name] because sometimes an attribute might not
          # always be a field.
          # For an example see the length in a cs.iso14496.BoxHeader.
          field = getattr(self, field_name, None)
        if field is None:
          if required:
            w("field %r missing", field_name)
            ok = False
        else:
          if not isinstance(field, basetype):
            w(
                "field %r should be an instance of %s:%s but is %s:%s: %s",
                field_name,
                'tuple' if isinstance(basetype, tuple) else basetype.__name__,
                basetype,
                type(field).__name__, type(field), field
            )
            ok = False
      for field_name in self.field_names:
        if field_name not in fields_spec:
          w(
              "field %r is present but is not defined in self.PACKET_FIELDS: %r",
              field_name, sorted(fields_spec.keys())
          )
          ok = False
    return ok

  def __getattr__(self, attr):
    ''' Unknown attributes may be field names; return their value.
    '''
    try:
      field = self.field_map[attr]
    except KeyError:
      # pylint: disable=raise-missing-from
      raise AttributeError(
          "%s.%s (field_map has %r)" %
          (type(self), attr, sorted(self.field_map.keys()))
      )
    if field is None:
      return None
    return field.value

  def __getitem__(self, field_name):
    return self.field_map[field_name]

  def transcribe(self):
    ''' Yield a sequence of bytes objects for this instance.
    '''
    for field in self.fields:
      if field is not None:
        yield field.transcribe()

  # pylint: disable=too-many-arguments
  def add_from_bytes(
      self, field_name, bs, factory, offset=0, length=None, **kw
  ):
    ''' Add a new `PacketField` named `field_name` parsed from the
        bytes `bs` using `factory`. Updates the internal field
        records.
        Returns the new `PacketField`'s .value and the new parse
        offset within `bs`.

        Parameters:
        * `field_name`: the name for the new field; it must be new.
        * `bs`: the bytes containing the field data; a `CornuCopyBuffer`
          is made from this for the parse.
        * `factory`: a factory for parsing the field data, returning
          a `PacketField`. If `factory` is a class then its .from_buffer
          method is called, otherwise the factory is called directly.
        * `offset`: optional start offset of the field data within
          `bs`, default 0.
        * `length`: optional maximum number of bytes from `bs` to
          make available for the parse, default None meaning that
          everything from `offset` onwards is available.

        Additional keyword arguments are passed to the internal
        `.add_from_buffer` call.
    '''
    bfr = CornuCopyBuffer.from_bytes(bs, offset=offset, length=length)
    value = self.add_from_buffer(field_name, bfr, factory, **kw)
    return value, offset + bfr.offset

  def add_from_buffer(self, field_name, bfr, factory, **kw):
    ''' Add a new `PacketField` named `field_name` parsed from `bfr` using `factory`.
        Updates the internal field records.
        Returns the new `PacketField`'s .value.

        Parameters:
        * `field_name`: the name for the new field; it must be new.
        * `bfr`: a `CornuCopyBuffer` from which to parse the field data.
        * `factory`: a factory for parsing the field data, returning
          a `PacketField`. If `factory` is a class then its .from_buffer
          method is called, otherwise the factory is called directly.

        Additional keyword arguments are passed to the internal
        factory call.

        For convenience, `factory` may also be a str in which case
        it is taken to be a single struct format specifier.
        Alternatively, `factory` may be an integer in which case
        it is taken to be a fixed length bytes field.
    '''
    assert isinstance(field_name,
                      str), "field_name not a str: %r" % (field_name,)
    assert isinstance(bfr, CornuCopyBuffer
                      ), "bfr not a CornuCopyBuffer: %r" % (bfr,)
    if isinstance(factory, str):
      from_buffer = BinarySingleStruct('BinarySingleStruct', factory).parse
    elif isinstance(factory, int):
      from_buffer = fixed_bytes_field(factory).parse
    elif issubclass(factory, AbstractBinary):
      from_buffer = factory.parse
    elif isinstance(factory, type):
      from_buffer = factory.from_buffer
    else:
      from_buffer = factory
    field = from_buffer(bfr, **kw)
    self.add_field(field_name, field)
    return field.value

  def add_from_value(self, field_name, value, transcribe_value_fn):
    ''' Add a new field named `field_name` with `.value=value`.
        Return the new field.
    '''

    class ValueField(PacketField):
      ''' A `PacketField` with a single `.value` and no parser.
      '''

      # pylint: disable=arguments-differ
      @staticmethod
      def transcribe_value(value):
        ''' Transcribe the value as bytes.
        '''
        return transcribe_value_fn(value)

    field = ValueField(value)
    self.add_field(field_name, field)
    return field

  def add_field(self, field_name, field):
    ''' Add a new `PacketField` `field` named `field_name`.
    '''
    if field_name in self.field_map:
      raise ValueError("field %r already in field_map" % (field_name,))
    self.field_names.append(field_name)
    self.fields.append(field)
    self.field_map[field_name] = field
    return None if field is None else field.value

  def remove_field(self, field_name):
    ''' Remove the field `field_name`. Return the field.
    '''
    field = self.field_map.pop(field_name)
    self.field_names.remove(field_name)
    return field

  def pop_field(self):
    ''' Remove the last field, return `(field_name,field)`.
    '''
    field_name = self.field_names[-1]
    field = self.remove_field(field_name)
    return field_name, field

  def add_deferred_field(self, attr_name, bfr, length):
    ''' Store the unparsed data for attribute `attr_name`
        comprising the next `length` bytes from `bfr`.
    '''
    setattr(self, '_' + attr_name + '__raw_data', bfr.take(length))

  @staticmethod
  def deferred_field(from_buffer):
    ''' A decorator for a field property.

        Usage:

            @deferred_field
            def (self, bfr):
                ... parse value from `bfr`, return value
    '''
    attr_name = from_buffer.__name__
    _attr_name = '_' + attr_name

    def field_property(self):
      ''' Boilerplate for the property: test for parsed value, parse
          from raw data if not yet present.
      '''
      attr_value = getattr(self, _attr_name, None)
      if attr_value is None:
        raw_data = getattr(self, _attr_name + '__raw_data')
        attr_value = from_buffer(self, CornuCopyBuffer.from_bytes(raw_data))
        setattr(self, _attr_name, attr_value)
      return attr_value

    return property(field_property)

deferred_field = Packet.deferred_field<|MERGE_RESOLUTION|>--- conflicted
+++ resolved
@@ -76,13 +76,8 @@
 
 from cs.buffer import CornuCopyBuffer
 from cs.gimmicks import warning, debug
-<<<<<<< HEAD
 from cs.lex import cropped, cropped_repr, typed_str as s
 from cs.pfx import Pfx, pfx_method, pfx_call
-=======
-from cs.lex import cropped, cropped_repr, typed_str
-from cs.pfx import Pfx, pfx_method
->>>>>>> e48bb933
 from cs.seq import Seq
 
 __version__ = '20221206-post'
