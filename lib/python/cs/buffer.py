--- conflicted
+++ resolved
@@ -376,42 +376,6 @@
       pass
     elif min_size < 1:
       raise ValueError("min_size(%r) must be >= 1" % (min_size,))
-<<<<<<< HEAD
-    length = len(self.buf)
-    if length < min_size:
-      self.hint(min_size - length)
-      bufs = [self.buf]
-      chunks = self.input_data
-      while length < min_size:
-        try:
-          next_chunk = next(chunks)
-        except StopIteration:
-          if short_ok:
-            break
-          raise EOFError(
-              "offset %d: insufficient input data, wanted %d bytes but only found %d" %
-              (self.offset, min_size, length)
-          )
-        if next_chunk:
-          # nonempty chunk, stash it
-          bufs.append(next_chunk)
-          length += len(next_chunk)
-        elif short_ok:
-          # this supports reading from a tail
-          # which returns an empty chunk at the current EOF
-          # but can continue iteration
-          break
-      if not bufs:
-        newbuf = b''
-      else:
-        if len(bufs) == 1:
-          newbuf = bufs[0]
-        else:
-          newbuf = b''.join(bufs)
-        if len(newbuf) > MEMORYVIEW_THRESHOLD and isinstance(newbuf, bytes):
-          newbuf = memoryview(newbuf)
-      self.buf = newbuf
-=======
     while min_size is Ellipsis or min_size > self.buflen:
       if min_size is not Ellipsis:
         self.hint(min_size - self.buflen)
@@ -428,7 +392,6 @@
         self.bufs.append(next_chunk)
         self.buflen += len(next_chunk)
     assert self.buflen >= min_size
->>>>>>> 869221f6
 
   def tail_extend(self, size):
     ''' Extend method for parsers reading "tail"-like chunk streams,
