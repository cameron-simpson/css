#!/usr/bin/env python3
#

''' A tool for working with audio Compact Discs (CDs),
    uses the discid and musicbrainzngs modules.
'''

from contextlib import contextmanager
from dataclasses import dataclass, field
from functools import cached_property
from getopt import getopt, GetoptError
import os
from os.path import (
    dirname,
    exists as existspath,
    expanduser,
    isdir as isdirpath,
    join as joinpath,
)
from pprint import pprint
from signal import SIGINT, SIGTERM
import sys
import time
from typing import List, Optional, Union
from uuid import UUID

import discid
from discid.disc import DiscError
from icontract import require
import musicbrainzngs
from typeguard import typechecked

from cs.cmdutils import BaseCommand, popopts
from cs.context import stackattrs, stack_signals
from cs.deco import fmtdoc, Promotable
from cs.excutils import unattributable
from cs.ffmpegutils import convert as ffconvert, MetaData as FFMetaData
from cs.fileutils import atomic_filename
from cs.fs import needdir, shortpath
from cs.fstags import FSTags, uses_fstags
from cs.lex import cutsuffix, is_identifier, r
from cs.logutils import error, warning, info, debug
from cs.mappings import AttrableMapping
from cs.obj import public_subclasses
from cs.pfx import Pfx, pfx, pfx_call, pfx_method
from cs.psutils import run
from cs.queues import ListQueue
from cs.resources import MultiOpenMixin, RunState, uses_runstate, RunStateMixin
from cs.seq import unrepeated
from cs.sqltags import SQLTags, SQLTagSet, SQLTagsCommandsMixin, FIND_OUTPUT_FORMAT_DEFAULT
from cs.tagset import HasTags, TagSet, TagsOntology
from cs.upd import run_task, print

__version__ = '20201004-dev'

musicbrainzngs.set_useragent(__name__, __version__, os.environ['EMAIL'])

CDRIP_DEV_ENVVAR = 'CDRIP_DEV'
CDRIP_DEV_DEFAULT = 'default'

CDRIP_DIR_ENVVAR = 'CDRIP_DIR'
CDRIP_DIR_DEFAULT = '~/var/cdrip'

CDRIP_CODECS_ENVVAR = 'CDRIP_CODECS'
CDRIP_CODECS_DEFAULT = 'wav,flac,aac,mp3'

MBDB_PATH_ENVVAR = 'MUSICBRAINZ_SQLTAGS'
MBDB_PATH_DEFAULT = '~/var/cache/mbdb.sqlite'

def main(argv=None):
  ''' Call the command line main programme.
  '''
  return CDRipCommand(argv).run()

class CDRipCommand(BaseCommand, SQLTagsCommandsMixin):
  ''' 'cdrip' command line.
      Environment:
        {CDRIP_DEV_ENVVAR}            Default CDROM device.
                             default {CDRIP_DEV_DEFAULT!r}.
        {CDRIP_DIR_ENVVAR}            Default output directory path,
                             default {CDRIP_DIR_DEFAULT!r}.
        {MBDB_PATH_ENVVAR}  Default location of MusicBrainz SQLTags cache,
                             default {MBDB_PATH_DEFAULT!r}.
  '''

  SUBCOMMAND_ARGV_DEFAULT = 'rip'

  @dataclass
  class Options(BaseCommand.Options):
    ''' Options for `CDRipCommand`.
    '''

    force: bool = False
    device: str = field(
        default_factory=lambda: os.environ.get(CDRIP_DEV_ENVVAR) or
        CDRIP_DEV_DEFAULT
    )
    dirpath: str = field(
        default_factory=lambda: os.environ.get(CDRIP_DIR_ENVVAR) or
        expanduser(CDRIP_DIR_DEFAULT)
    )
    mbdb_path: Optional[str] = None
    codecs_spec: str = field(
        default_factory=lambda: os.environ.
        get(CDRIP_CODECS_ENVVAR, CDRIP_CODECS_DEFAULT)
    )

    @property
    def codecs(self) -> List[str]:
      '''A list of the codec names to produce.'''
      return self.codecs_spec.replace(',', ' ').split()

    COMMON_OPT_SPECS = dict(
        **BaseCommand.Options.COMMON_OPT_SPECS,
        d_=('dirpath', 'Specify the output directory path.'),
        D_=(
            'device',
            '''Device to access. This may be omitted or "" or "default"
               for the default device as determined by the discid module.''',
        ),
    )

  @contextmanager
  def run_context(self):
    ''' Prepare the `SQLTags` around each command invocation.
    '''
    with super().run_context():
      options = self.options
      fstags = FSTags()
      mbdb = MBDB(mbdb_path=options.mbdb_path)
      with fstags:
        with mbdb:
          mbdb_attrs = {}
          if self.subcmd not in ('mbq',):
            try:
              dev_info = pfx_call(discid.read, device=self.device_id)
            except discid.disc.DiscError as e:
              warning("no disc information: %s", e)
            else:
              mbdb_attrs.update(dev_info=dev_info)
          with stackattrs(mbdb, **mbdb_attrs):
            with stackattrs(
                options,
                fstags=fstags,
                mbdb=mbdb,
                sqltags=mbdb.sqltags,
                verbose=True,
            ):

              @uses_runstate
              def on_signal(sig, frame, *, runstate: RunState):
                ''' Note signal and cancel the `RunState`.
                '''
                warning("signal %s at %s, cancelling runstate", sig, frame)
                runstate.cancel()

              with stack_signals([SIGINT, SIGTERM], on_signal):
                yield

  @property
  @fmtdoc
  def device_id(self):
    '''
    The CD device id to use.
    This is `self.options.device` unless that is `CDRIP_DEV_DEFAULT` ({CDRIP_DEV_DEFAULT!r})
    in which case the value from `discid.get_default_device()` is used.
    '''
    return (
        discid.get_default_device()
        if self.options.device == CDRIP_DEV_DEFAULT else self.options.device
    )

  def device_info(self, device_id=None):
    ''' Return the device info from device `device_id`
        as from `discid.read(device_id)`.
        The default device comes from `self.device_id`.
    '''
    if device_id is None:
      device_id = self.device_id
    return pfx_call(discid.read, device=device_id)

  @typechecked
  def popdisc(self, argv, default=None, *, device_id=None) -> "MBDisc":
    ''' Pop an `MBDisc` from `argv`.
        If `argv` is empty and `default` is `None`, raise `IndexError`
        otherwise use `default`.
        A value of `"."` obtains the discid from the current device
        (or `device_id` if provided).
    '''
    if argv:
      disc_id = argv.pop(0)
    elif default is None:
      raise IndexError("missing disc_id")
    else:
      disc_id = default
    dev_info = None
    if disc_id == '.':
      dev_info = pfx_call(self.device_info, device_id)
      disc_id = dev_info.id
    disc = self.options.mbdb.discs[disc_id]
    if dev_info is not None:
      disc.mb_toc = dev_info.toc_string
    return disc

  @popopts
  def cmd_disc(self, argv):
    ''' Usage: {cmd} {{.|discid}} {{tag[=value]|-tag}}...
          Tag the disc identified by discid.
          If discid is "." the discid is derived from the CD device.
          Typical example:
            disc . use_discid=some-other-discid
          to alias this disc with another in the database.
    '''
    if not argv:
      raise GetoptError('missing discid')
    disc = self.popdisc(argv, '.')
    if not argv:
      disc.dump()
      return
    try:
      tag_choices = self.parse_tag_choices(argv)
    except ValueError as e:
      raise GetoptError(str(e)) from e
    for tag_choice in tag_choices:
      if tag_choice.choice:
        if tag_choice.tag not in disc:
          disc.set(tag_choice.tag)
      else:
        if tag_choice.tag in disc:
          disc.discard(tag_choice.tag)

  @popopts(
      a=(
          'all_fields',
          ''' Dump all tags. By default the Musicbrainz API fields
              and *_relation fields are suppressed.''',
      ),
      R=('do_refresh', 'Explicitly refresh the entity before dumping it.'),
  )
  def cmd_dump(self, argv):
    ''' Usage: {cmd} [-a] [-R] [entity...]
          Dump each entity.
          If no entities are supplied, dump the entity for the disc in the CD drive.
    '''
    options = self.options
    mbdb = options.mbdb
    sqltags = mbdb.sqltags
    all_fields = options.all_fields
    do_refresh = options.do_refresh
    if not argv:
      if mbdb.dev_info:
        argv = [f'disc.{mbdb.dev_info.id}']
      else:
        raise GetoptError("missing entities and no CD in the drive")
    q = ListQueue(argv)
    for name in q:
      with Pfx(name):
        if name.endswith('.') and is_identifier(name[:-1]):
          q.prepend(sqltags.keys(prefix=name[:-1]))
          continue
        if name not in sqltags:
          warning("unknown")
          continue
        te = sqltags[name]
        if do_refresh:
          mbdb.refresh(te, refetch=options.force, recurse=True)
        te.dump(compact=True, keys=sorted(te.keys()) if all_fields else None)

  @popopts
  def cmd_edit(self, argv):
    ''' Usage: edit criteria...
          Edit the entities specified by criteria.
    '''
    options = self.options
    mbdb = options.mbdb
    badopts = False
    tag_criteria, argv = self.parse_tagset_criteria(argv)
    if not tag_criteria:
      warning("missing tag criteria")
      badopts = True
    if argv:
      warning("remaining unparsed arguments: %r", argv)
      badopts = True
    if badopts:
      raise GetoptError("bad arguments")
    tes = list(mbdb.find(tag_criteria))
    changed_tes = SQLTagSet.edit_tagsets(tes)  # verbose=state.verbose
    for te in changed_tes:
      print("changed", repr(te.name or te.id))

  @popopts
  def cmd_meta(self, argv):
    ''' Usage: {cmd} entity...
          Print the metadata about entity, where entity has the form
          *type_name*`.`*uuid* such as "artist"
          and a Musicbrainz UUID for that type.
    '''
    options = self.options
    mbdb = options.mbdb
    if not argv:
      raise GetoptError("missing metanames")
    for metaname in argv:
      with Pfx("metaname %r", metaname):
        metadata = mbdb.ontology[metaname]
        print(' ', metaname, metadata)

  @popopts
  def cmd_eject(self, argv):
    ''' Usage: {cmd}
          Eject the disc.
    '''
    if argv:
      raise GetoptError("extra arguments")
    return os.system('eject')

<<<<<<< HEAD
  def cmd_mbq(self, argv):
    ''' Usage: {cmd} type.id
          Do a MusicBrainzNG API query, report the result.
    '''
    if not argv:
      raise GetoptError('missing type:id')
    type_and_id = argv.pop(0)
    if argv:
      raise GetoptError(
          f'extra arguments after type:id {type_and_id!r}: {argv!r}'
      )
    mbdb = self.options.mbdb
    qtype, qid = type_and_id.split('.', 1)
    result = pfx_call(mbdb.query, qtype, qid)
    pprint(result)
    mbe = mbdb[f'{qtype}.{qid}']
    mbdb.apply_dict(mbe, result)

=======
  @popopts
>>>>>>> fb8a86de
  def cmd_probe(self, argv):
    ''' Usage: {cmd} [disc_id]
          Probe Musicbrainz about the current disc.
          disc_id   Optional disc id to query instead of obtaining
                    one from the current inserted disc.
    '''
    disc = self.popdisc(argv, '.')
    if argv:
      raise GetoptError("extra arguments after disc_id: %r" % (argv,))
    options = self.options
    try:
      pfx_call(probe_disc, self.device_id, options.mbdb, disc_id=disc.mbkey)
    except DiscError as e:
      error("%s", e)
      return 1
    return 0

  # pylint: disable=too-many-locals
  @popopts
  def cmd_rip(self, argv):
    ''' Usage: {cmd} [-F codecs] [-n] [disc_id]
          Pull the audio into a subdirectory of the current directory.
          -F codecs Specify the formats/codecs to produce.
          -n        No action; recite planned actions.
    '''
    options = self.options
    fstags = options.fstags
    dirpath = options.dirpath
    options.popopts(argv, F_='codecs_spec', n='dry_run')
    disc = self.popdisc(argv, '.')
    if argv:
      raise GetoptError(f'extra arguments: {argv!r}')
    try:
      rip(
          self.device_id,
          options.mbdb,
          output_dirpath=dirpath,
          audio_outputs=options.codecs,
          disc_id=disc.mbkey,
          fstags=fstags,
          no_action=options.dry_run,
          split_by_codec=True,
      )
    except discid.disc.DiscError as e:
      error("disc error: %s", e)
      return 1
    os.system("eject")
    return 0

  @popopts
  def cmd_toc(self, argv):
    ''' Usage: {cmd} [disc_id]
          Print a table of contents for the current disc.
    '''
    disc = self.popdisc(argv, '.')
    if argv:
      raise GetoptError(f'extra arguments: {argv!r}')
    options = self.options
    ##MB = options.mbdb
    ##with stackattrs(MB, dev_info=dev_info):
    with Pfx("discid %s", disc.mbkey):
      disc_tags = disc.disc_tags()
      print(disc_tags.disc_title)
      print(disc_tags.disc_artist_credit)
      for track_index, recording in enumerate(disc.recordings):
        track_tags = disc.track_tags(track_index)
        track_title = (
            f"{track_tags.track_number:02}"
            f" - {track_tags.track_title}"
            f" -- {track_tags.track_artist_credit}"
        )
        print(track_title)
    return 0

def probe_disc(device, mbdb, disc_id=None):
  ''' Probe MusicBrainz about the disc in `device`.
  '''
  print("probe_disc: device", device, "mbdb", mbdb)
  if disc_id is None:
    dev_info = discid.read(device=device)
    disc_id = dev_info.id
  print("probe_disc: disc_id", disc_id)
  if disc_id in mbdb.discs:
    disc = mbdb.discs[disc_id]
    mbdb.stale(disc)
    mbdb.refresh(
        disc,
        recurse=True,
    )
    return
  print("  missing disc_id", disc_id)
  ##includes = ['artists', 'recordings']
  includes = ['artist-credits']
  get_type = 'releases'
  id_name = 'discid'
  record_key = 'disc'
  with stackattrs(mbdb, dev_info=dev_info):
    A = mbdb.query(
        get_type,
        disc_id,
        includes,
        id_name,
        record_key,
        toc=dev_info.toc_string,
    )
  releases = A['release-list']
  for release in releases:
    print(
        release['id'], release['title'], "by", release['artist-credit-phrase']
    )
    print(" ", release['release-event-list'])
    for medium in release['medium-list']:
      print("  medium")
      for track in medium['track-list']:
        print("    track", track['number'], track['recording']['title'])
  release = pick(
      releases,
      as_str=(
          lambda rel:
          f"{rel['id']} {rel['title']} by {rel['artist-credit-phrase']}"
      )
  )

def pick(items, as_str=None):
  ''' Interactively pick a item from a `items`.
  '''
  items = list(items)
  assert len(items) > 1
  if as_str is None:
    as_str = repr
  show_items = True
  while True:
    if show_items:
      for i, item in enumerate(items, 1):
        print(i, as_str(item))
        show_items = False
    answer = input(
        f"Select item from 1 to {len(items)}) (? to list items again) "
    ).strip()
    if answer == '?':
      show_items = True
    else:
      try:
        i = int(answer)
      except ValueError:
        print("Not an integer.")
      else:
        if i < 1 or i > len(items):
          print(f"Out of range, expected a value from 1 to {len(items)}.")
        else:
          return items[i - 1]

# pylint: disable=too-many-locals,too-many-branches,too-many-statements
@uses_fstags
def rip(
    device,
    mbdb,
    *,
    output_dirpath,
    disc_id=None,
    audio_outputs=('wav', 'flac', 'aac', 'mp3'),
    fstags: FSTags,
    no_action=False,
    split_by_codec=False,
):
  ''' Pull audio from `device` and save in `output_dirpath`.
  '''
  if not isdirpath(output_dirpath):
    raise ValueError(f'not a directory: {output_dirpath!r}')
  dev_info = discid.read(device=device)
  mb_toc = dev_info.toc_string
  with stackattrs(mbdb, dev_info=dev_info):
    if disc_id is None:
      disc_id = dev_info.id
    elif disc_id != dev_info.id:
      warning("disc_id:%r != dev_info.id:%r", disc_id, dev_info.id)
    disc = mbdb.discs[disc_id]
    if disc_id == dev_info.id:
      disc.mb_toc = mb_toc
    recordings = disc.recordings
    disc_tags = disc.disc_tags()
    # filesystem paths
    artist_part = disc_tags.disc_artist_credit
    disc_part = disc_tags.disc_title

    def fmtpath(acodec, ext):
      ''' Compute the output filesystem path.
      '''
      return joinpath(
          output_dirpath,
          acodec if split_by_codec else '',
          " ".join(artist_part.replace(os.sep, ' - ').split()),
          " ".join(disc_part.replace(os.sep, ' - ').split()),
          f'{track_part}.{ext}'.replace(os.sep, '-'),
      )

    for track_index in range(len(recordings)):
      track_number = track_index + 1
      with Pfx("track %d", track_number):
        track_tags = disc.track_tags(track_index)
        # filesystem paths
        track_part = (
            f"{track_tags.track_number:02}"
            f" - {track_tags.track_title}"
            f" -- {track_tags.track_artist_credit}"
        )
        for acodec in 'wav', 'flac', 'aac', 'mp3':
          # skip unmentioned codec except for "wav"
          if acodec != 'wav' and (acodec not in audio_outputs):
            continue
          if acodec == 'aac':
            # to provide metadata we embed AAC audio in an MP4 container
            # named .m4a to happy iTunes
            ext = 'm4a'
            fmt = 'mp4'
          else:
            fmt = ext = acodec
          fmt_filename = fmtpath(acodec, ext)
          ffmetadata = FFMetaData(
              fmt,
              album=disc_tags.disc_title,
              album_artist=disc_tags.disc_artist_credit,
              disc=f'{disc_tags.disc_number}/{disc_tags.disc_total}',
              track=f'{track_tags.track_number}/{track_tags.track_total}',
              title=track_tags.track_title,
              artist=track_tags.track_artist_credit,
              ##author=track_tags.track_artist_credit,
          )
          with Pfx(shortpath(fmt_filename)):
            if existspath(fmt_filename):
              info("using existing %s file: %r", fmt.upper(), fmt_filename)
              argv = None
            else:
              fmt_dirpath = dirname(fmt_filename)
              needdir(fmt_dirpath, use_makedirs=True)
              fstags[fmt_dirpath].update(disc_tags)
              if fmt == 'wav':
                # rip from CD
                argv = rip_to_wav(
                    device, track_number, fmt_filename, no_action=no_action
                )
              else:
                # use ffmpeg to convert from the WAV file
                wav_filename = fmtpath('wav', 'wav')
                with atomic_filename(fmt_filename, placeholder=True) as T:
                  argv = ffconvert(
                      wav_filename,
                      dstpath=T.name,
                      dstfmt=fmt,
                      acodec=acodec,
                      doit=not no_action,
                      metadata=ffmetadata,
                      overwrite=True,
                  )
                  print("CONVERTED:", *argv)
            if no_action:
              print("fstags[%r].update(%s)" % (fmt_filename, track_tags))
            else:
              fstags[fmt_filename].conversion_command = argv
              fstags[fmt_filename].update(track_tags)

def rip_to_wav(device, tracknum, wav_filename, no_action=False):
  ''' Rip a track from the CDROM device to a WAV file.
  '''
  with atomic_filename(wav_filename) as T:
    argv = ['cdparanoia', '-d', device, '-w', str(tracknum), T.name]
    run(argv, doit=not no_action, quiet=False, check=True)
  return argv

# pylint: disable=too-many-ancestors
class _MBEntity(HasTags, Promotable):
  ''' A `HasTags` subclass for MB entities.
      All the state is proxied through the `.tags`, which is an `SQLTagSet`.
      Instances are constructed via `MBDB.mbentity(SQLTagSet)`,
      which also sets the `.mbdb` and `.tags_db` on the instance.
  '''

  MB_QUERY_PREFIX = 'musicbrainzngs.api.query.'
  MB_QUERY_RESULT_TAG_NAME = MB_QUERY_PREFIX + 'result'
  MB_QUERY_TIME_TAG_NAME = MB_QUERY_PREFIX + 'time'

  def __init__(self, te: TagSet, mbdb: "MBDB"):
    self.tags = te
    self.mbdb = mbdb

  @property
  def tags_db(self):
    ''' The `.tags_db` is `self.sqltags`.
    '''
    return self.mbdb.sqltags

  @cached_property
  def tags_entity_key(self):
    ''' Our tags entity key, derived from `self.mbkey`.
    '''
    assert self.__class__.__name__.startswith('MB')
    return f'mbdb.{self.__class__.__name__.removeprefix("MB").lower()}.{self.mbkey}'

  def __str__(self):
    return f'{self.__class__.__name__}:{self.tags.name}'

  def __repr__(self):
    return f'{self.__class__.__name__}:{self.tags}'

  @property
  def query_result(self):
    ''' The Musicbrainz query result, fetching it if necessary. '''
    mb_result = self.get(self.MB_QUERY_RESULT_TAG_NAME)
    if not mb_result:
      self.refresh(refetch=True)
      try:
        mb_result = self[self.MB_QUERY_RESULT_TAG_NAME]
      except KeyError as e:
        raise AttributeError(f'no {self.MB_QUERY_RESULT_TAG_NAME}: {e}') from e
    typename, db_id = self.name.split('.', 1)
    self.sqltags.mbdb.apply_dict(typename, db_id, mb_result, seen=set())
    return mb_result

  def dump(self, keys=None, **kw):
    if keys is None:
      keys = sorted(
          k for k in self.keys() if (
              not k.startswith(self.MB_QUERY_PREFIX)
              and not k.endswith('_relation')
          )
      )
    return super().dump(keys=keys, **kw)

  def refresh(self, **kw):
    ''' Refresh the MBDB entry for this `TagSet`.
    '''
    return self.mbdb.refresh(self, **kw)

  @property
  def mbkey(self):
    ''' The MusicBrainz id, typically a UUID or discid.
    '''
    return self.tags.type_key

  @property
  def mbtype(self):
    ''' The MusicBrainz type, eg "release".
    '''
    return self.tags.type_subname

  @property
  def mbtime(self):
    ''' The timestamp of the most recent .refresh() API call, or `None`.
    '''
    return self.tags.get(self.MB_QUERY_TIME_TAG_NAME)

  @property
  def ontology(self):
    ''' The `TagsOntology` for this entity.
    '''
    return self.mbdb.ontology

  @require(lambda type_name: is_identifier(type_name))  # pylint: disable=unnecessary-lambda
  @typechecked
  def resolve_id(
      self,
      type_name: str,
      id: Union[str, dict],  # pylint: disable=redefined-builtin
  ) -> '_MBEntity':
    ''' Fetch the object `{type_name}.{id}`.
    '''
    if type_name == 'disc':
      try:
        UUID(id)
      except ValueError:
        pass
      else:
        raise RuntimeError("type_name=%r, id=%r is UUID" % (type_name, id))
    if isinstance(id, dict):
      id = id["id"]
    te = self.sqltags[f'mbdb.{type_name}.{id}']
    return _MBEntity.promote(te)

  @classmethod
  def promote(cls, obj, *init_a, **init_kw):
    ''' Promote `obj` to an instance of `cls`.

        Typically `obj` will be an `SQLTagSet` from the `MBDB`.
        If a subclass of `cls` has a `.TYPE_SUBNAME` equal to
        `obj.type_subname` then that subclass will be used to make
        the new instance. Otherwise `cls` will be used.
        In this way an `mbdb.artist.*` tagset will be promoted to
        an `MBArtist` and so forth.
    '''
    if isinstance(obj, cls):
      return obj
    if isinstance(obj, TagSet):
      type_subname = obj.type_subname
      for subclass in public_subclasses(cls):
        if subclass.TYPE_SUBNAME == type_subname:
          return subclass(obj, *init_a, **init_kw)
      # return the generic version
      return cls(obj, *init_a, **init_kw)
    return super().promote(obj, *init_a, **init_kw)

class MBArtist(_MBEntity):
  ''' A Musicbrainz artist entry.
  '''

  TYPE_SUBNAME = 'artist'

class MBHasArtistsMixin:
  ''' A mixin for `_MBTagSet`s with artists.
      This depends on the class specific property `artist_refs`
      which is a list of Musicbrainzng artist references
      used to construct artist credits:
      either a `str` of literal interpolated text
      or a `dict` with an `"artist"` entry which is an artist id.
  '''

  @property
  def artist_refs(self):
    ''' Stub method to return a list of artist references.
        This is overridden by subclasses which use the mixin.
    '''
    raise RuntimeError(f'no .artist_refs property on type {type(self)!r}')

  @cached_property
  @typechecked
  def artists(self) -> List[Union[MBArtist, str]]:
    '''A list of `MBArtist`s, possibly interspersed with `str`.'''
    artists = []
    for artist_ref in self.artist_refs:
      with Pfx("artist_ref %s", r(artist_ref)):
        if isinstance(artist_ref, str):
          artists.append(artist_ref)
          continue
        artist_id = artist_ref['artist']
        artist = self.resolve_id('artist', artist_id)
        artists.append(artist)
    return artists

  @property
  def artist_credit(self) -> str:
    '''A credit string computes from `self.artists`.'''
    strs = []
    sep = ''
    for artist in self.artists:
      if isinstance(artist, str):
        strs.append(artist)
        sep = ''
      else:
        try:
          name = artist['name_']
        except KeyError:
          warning("no ['name_']: artist keys = %r", sorted(artist.keys()))
        else:
          strs.append(sep)
          strs.append(name)
          sep = ', '
    return ''.join(strs)

  @property
  def artist_names(self) -> List[str]:
    '''A list of the artist names.'''
    names = []
    for artist in self.artists:
      if isinstance(artist, str):
        continue
      try:
        name = artist['name_']
      except KeyError:
        warning("no ['name_']: artist keys = %r", sorted(artist.keys()))
      else:
        names.append(name)
    return names

class MBDisc(MBHasArtistsMixin, _MBTagSet):
  ''' A Musicbrainz disc entry.
  '''

  @property
  def discid(self):
    ''' The disc id to be used in lookups.
        For most discs with is `self.mbkey`, but if our discid is unknown
        and another is in the database, the `use_discid` tag will supply
        that discid.
    '''
    return getattr(self, 'use_discid', self.mbkey)

  @property
  @unattributable
  def title(self):
    ''' The medium title or failing that the release title.
    '''
    return self.medium_title or self.release['title']

  @property
  @unattributable
  def artist_refs(self):
    # we get the artist refs from the release
    return self.release.artist

  @property
  def release_list(self):
    ''' The query result `"release-list"` list.
    '''
    return self.query_result.get('release-list', [])

  @cached_property
  def releases(self):
    ''' A cached list of entries from `release_list` matching the `disc_id`. '''
    releases = []
    discid = self.mbkey
    for release_entry in self.release_list:
      for medium in release_entry['medium-list']:
        for disc_entry in medium['disc-list']:
          if disc_entry['id'] == discid:
            release = self.resolve_id('release', release_entry['id'])
            if release is None:
              warning("no release found for id %r", release)
            else:
              releases.append(release)
    return releases

  @cached_property
  def release(self):
    ''' The first release containing this disc found in the releases from Musicbrainz, or `None`.
    '''
    releases = self.releases
    if not releases:
      # fall back to the first release
      warning(
          "%s: no matching releases, falling back to the first nonmatching release",
          self.name
      )
      all_releases = self.release_list
      if not all_releases:
        warning("%s: no nonmatching relases", self.name)
        return None
      return self.resolve_id('release', all_releases[0]['id'])
    return releases[0]

  @property
  def release_title(self):
    ''' The release title.
    '''
    return self.release.title

  @cached_property
  @unattributable
  def mb_info(self):
    ''' Salient data from the MusicbrainzNG API response.
    '''
    discid = self.discid
    release = self.release
    if release is None:
      raise AttributeError(f'no release for discid:{discid!r}')
    release_entry = release.query_result
    media = release_entry['medium-list']
    medium_count = len(media)
    for medium in media:
      for pos, disc_entry in enumerate(medium['disc-list'], 1):
        if disc_entry['id'] == discid:
          mb_info = AttrableMapping(
              disc_entry=disc_entry,
              disc_pos=pos,
              medium=medium,
              medium_count=medium_count,
          )
          return mb_info
    # gather discids for inclusion in the exception message
    discids = set()
    for medium in media:
      for disc_entry in medium['disc-list']:
        discids.add(disc_entry['id'])
    raise AttributeError(
        f'no medium+disc found for discid:{discid!r}: saw {sorted(discids)!r}'
    )

  @property
  @unattributable
  def medium(self):
    '''The recording's medium.'''
    return self.mb_info.medium

  @property
  @typechecked
  def medium_position(self) -> int:
    '''The position of this recording's medium eg disc 1 of 2.'''
    return int(self.medium['position'])

  @property
  @typechecked
  def medium_count(self) -> int:
    '''The position of this recording's medium eg disc 1 of 2.'''
    return self.mb_info.medium_count

  @property
  @unattributable
  def medium_title(self):
    ''' The medium title.
    '''
    return self.medium.get('title')

  @cached_property
  def recordings(self):
    ''' Return a list of `MBRecording` instances.
    '''
    recordings = []
    for track_rec in self.medium['track-list']:
      recording = self.resolve_id('recording', track_rec['recording']['id'])
      recordings.append(recording)
    return recordings

  @property
  def disc_title(self):
    ''' The per-disc title, used as the subdirectory name when ripping.
        This is:

            release-title[ (n of m)][ - disc-title]

        The `(n of m)` suffix is appended if there is more than one
        medium in the release.
        The `disc-title` suffix is appended if the per-disc title is
        not the same as the release title.
    '''
    disc_title = self.release_title
    if self.medium_count > 1:
      disc_title += f" ({self.medium_position} of {self.medium_count})"
    if self.title != self.release_title:
      disc_title += f' - {self.title}'
    return disc_title

  def disc_tags(self):
    ''' Return a `TagSet` for the disc.
    '''
    release = self.release
    return TagSet(
        disc_id=self.mbkey,
        disc_artist_credit='' if release is None else release.artist_credit,
        disc_title=self.title,
        disc_number=self.medium_position,
        disc_total=self.medium_count,
    )

  @require(
      lambda self, track_index: track_index >= 0 and track_index <
      len(self.recordings)
  )
  @typechecked
  def track_tags(self, track_index: int) -> TagSet:
    ''' Return a `TagSet` for track `tracknum` (counting from 0).
    '''
    recording = self.recordings[track_index]
    return TagSet(
        track_number=track_index + 1,
        track_total=int(self.medium['track-count']),
        track_artist_credit=recording.artist_credit,
        track_title=recording.title,
    )

class MBRecording(MBHasArtistsMixin, _MBTagSet):
  ''' A Musicbrainz recording entry, a single track.
  '''

  @property
  def artist_refs(self):
    return self.query_result['artist-credit']

  @property
  def title(self):
    ''' The recording title.
    '''
    try:
      title = self['title']
    except KeyError:
      try:
        title = self.query_result['title']
      except KeyError as e:
        raise AttributeError("no .title: {e}") from e
    return title

class MBRelease(MBHasArtistsMixin, _MBTagSet):
  ''' A Musicbrainz recording entry, a single track.
  '''

  @property
  def artist_refs(self):
    return self.query_result['artist-credit']

class MBSQLTags(SQLTags):
  ''' Musicbrainz `SQLTags` with special `TagSetClass`.
  '''

  TAGSETCLASS_DEFAULT = _MBTagSet

  # map 'foo' from 'foo.bah' to a particular TagSet subclass
  TAGSETCLASS_PREFIX_MAPPING = {
      'artist': MBArtist,
      'disc': MBDisc,
      'recording': MBRecording,
      'release': MBRelease,
  }

  def default_factory(
      self,
      name: Optional[str] = None,
      skip_refresh=None,
      **kw,
  ):
    if skip_refresh is None:
      skip_refresh = '.' not in name
    return super().default_factory(name, skip_refresh=skip_refresh, **kw)

  @classmethod
  def infer_db_url(cls):
    return super().infer_db_url(
        envvar=MBDB_PATH_ENVVAR, default_path=MBDB_PATH_DEFAULT
    )

  @pfx_method
  def __getitem__(self, index):
    assert not index.startswith('releases.')
    if isinstance(index, str) and index.startswith('disc.'):
      discid = index[5:]
      try:
        UUID(discid)
      except ValueError:
        pass
      else:
        raise RuntimeError(
            "%s.__getitem__(%r): discid is a UUID, should not be!" %
            (type(self).__name__, index)
        )
    return super().__getitem__(index)

class MBDB(MultiOpenMixin, RunStateMixin):
  ''' An interface to MusicBrainz with a local `TagsOntology(SQLTags)` cache.
  '''

  # Mapping of Tag names whose type is not themselves.
  # TODO: get this from the ontology type?
  TYPE_NAME_REMAP = {
      'artist-credit': 'artist',
      'begin-area': 'area',
      'end-area': 'area',
      'label-info': 'label',
      'medium': 'disc',
      'release-event': 'event',
      'release-group': 'release',
      'track': 'recording',
  }

  # Mapping of query type names to default includes,
  # overrides the fallback to musicbrainzngs.VALID_INCLUDES.
  QUERY_TYPENAME_INCLUDES = {
      ##'area': ['annotation', 'aliases'],
      ##'artist': ['annotation', 'aliases'],
      'releases': ['artists', 'recordings'],
      ##'releases': [],
  }
  # List of includes only available if logged in.
  # We drop these if we're not logged in.
  QUERY_INCLUDES_NEED_LOGIN = ['user-tags', 'user-ratings']

  def __init__(self, mbdb_path=None):
    RunStateMixin.__init__(self)
    # can be overlaid with discid.read of the current CDROM
    self.dev_info = None
    sqltags = self.sqltags = MBSQLTags(mbdb_path)
    sqltags.mbdb = self
    with sqltags:
      ont = self.ontology = TagsOntology(sqltags)
      self.artists = sqltags.subdomain('artist')
      ont['artists'].update(type='list', member_type='artist')
      self.discs = sqltags.subdomain('disc')
      ont['discs'].update(type='list', member_type='disc')
      self.recordings = sqltags.subdomain('recording')
      ont['recordings'].update(type='list', member_type='recording')

  def __str__(self):
    return f'{self.__class__.__name__}({self.sqltags})'

  @contextmanager
  def startup_shutdown(self):
    ''' Context manager for open/close.
    '''
    with self.sqltags:
      yield

  def find(self, criteria):
    ''' Find entities in the cache database.
    '''
    return self.sqltags.find(criteria)

  def __getitem__(self, index):
    ''' Fetching via the MBDB triggers a refresh.
    '''
    te = self.sqltags[index]
    if '.' in te.name:
      te.refresh()
    return te

  # pylint: disable=too-many-arguments
  @pfx_method
  def query(
      self,
      typename,
      db_id,
      id_name='id',
      *,
      includes=None,
      record_key=None,
      **getter_kw
  ) -> dict:
    ''' Fetch data from the Musicbrainz API.
    '''
    logged_in = False
    getter_name = f'get_{typename}_by_{id_name}'
    if typename == 'releases':
      assert getter_name == 'get_releases_by_discid'
    if record_key is None:
      record_key = typename
    try:
      getter = getattr(musicbrainzngs, getter_name)
    except AttributeError:
      error(
          "no musicbrainzngs.%s: %r", getter_name,
          sorted(
              gname for gname in dir(musicbrainzngs)
              if gname.startswith('get_')
          )
      )
      return {}
    if includes is None:
      try:
        includes = self.QUERY_TYPENAME_INCLUDES[typename]
      except KeyError:
        includes_map = (
            musicbrainzngs.VALID_INCLUDES
            if logged_in else musicbrainzngs.VALID_BROWSE_INCLUDES
        )
        include_map_key = 'release' if typename == 'releases' else typename
        includes = list(includes_map.get(include_map_key, ()))
    if not logged_in:
      if typename.startswith('collection'):
        warning("typename=%r: need to be logged in for collections", typename)
        return {}
      if any(map(lambda inc: inc in self.QUERY_INCLUDES_NEED_LOGIN, includes)):
        debug(
            "includes contains some of %r, dropping because not logged in",
            self.QUERY_INCLUDES_NEED_LOGIN
        )
        includes = [
            inc for inc in includes
            if inc not in self.QUERY_INCLUDES_NEED_LOGIN
        ]
    if (typename == 'releases' and 'toc' not in getter_kw
        and self.dev_info is not None and self.dev_info.id == db_id):
      getter_kw.update(toc=self.dev_info.toc_string)
    assert ' ' not in db_id, "db_id:%r contains a space" % (db_id,)
    ##warning(
    ##    "QUERY typename=%r db_id=%r includes=%r ...", typename, db_id, includes
    ##)
    if typename == 'releases':
      try:
        UUID(db_id)
      except ValueError:
        pass
      else:
        raise RuntimeError(
            "query(%r,%r,...): using a UUID" % (typename, db_id)
        )
    try:
      mb_info = pfx_call(getter, db_id, includes=includes, **getter_kw)
    except musicbrainzngs.musicbrainz.MusicBrainzError as e:
      if e.cause.code == 404:
        warning("not found: %s(%s): %s", getter_name, r(db_id), e)
        if typename == 'recording':
          raise
        return {}
      warning("help(%s):\n%s", getter_name, getter.__doc__)
      help(getter)
      raise
      ##return {}
    if record_key in mb_info:
      other_keys = sorted(k for k in mb_info.keys() if k != record_key)
      if other_keys:
        warning(
            "mb_info contains %r, discarding other keys: %r",
            record_key,
            other_keys,
        )
      mb_info = mb_info[record_key]
    else:
      warning(
          "no entry named %r, returning entire mb_info, keys=%r", record_key,
          sorted(mb_info.keys())
      )
    return mb_info

  def stale(self, te):
    ''' Make this entry stale by scrubbing the query time attribute.
    '''
    if te.MB_QUERY_TIME_TAG_NAME in te:
      del te[te.MB_QUERY_TIME_TAG_NAME]

  # pylint: disable=too-many-branches,too-many-statements
  @require(lambda te0: '.' in te0.name)
  @typechecked
  def refresh(
      self,
      te0: _MBTagSet,
      refetch: bool = True,  ##False,
      recurse: Union[bool, int] = False,
      no_apply=None,
  ) -> dict:
    ''' Query MusicBrainz about the entity `te`, fill recursively.
        Return the query result of `te`.
    '''
    with run_task("refresh %s" % te0.name) as proxy:
      q = ListQueue([te0])
      for te in unrepeated(q, signature=lambda te: te.name):
        with Pfx("refresh te=%s", te.name):
          if self.runstate.cancelled:
            break
          with proxy.extend_prefix(": " + te.name):
            if '.' not in te.name:
              warning("refresh: skip %r, not dotted", te.name)
              continue
            with Pfx("refresh te %s", te.name):
              mbtype = te.mbtype
              mbkey = te.mbkey
              if mbtype is None:
                warning("no MBTYPE, not refreshing")
                continue
              if mbtype in ('cdstub',):
                warning("no refresh for mbtype=%r", mbtype)
                continue
              q_result_tag = te.MB_QUERY_RESULT_TAG_NAME
              q_time_tag = te.MB_QUERY_TIME_TAG_NAME
              if (refetch or q_result_tag not in te or q_time_tag not in te
                  or not te[q_result_tag]):
                get_type = mbtype
                id_name = 'id'
                record_key = None
                if mbtype == 'disc':
                  # we use get_releases_by_discid() for discs
                  get_type = 'releases'
                  id_name = 'discid'
                  record_key = 'disc'
                  if no_apply is None:
                    no_apply = True
                else:
                  if no_apply is None:
                    no_apply = False
                with stackattrs(
                    proxy,
                    text=("query(%r,%r,...)" % (get_type, mbkey)),
                ):
                  try:
                    A = self.query(
                        get_type, mbkey, id_name, record_key=record_key
                    )
                  except (musicbrainzngs.musicbrainz.MusicBrainzError,
                          musicbrainzngs.musicbrainz.ResponseError) as e:
                    warning("%s: not refreshed: %s", type(e).__name__, e)
                    raise
                    ##A = te.get(te.MB_QUERY_RESULT_TAG_NAME, {})
                  else:
                    te[q_time_tag] = time.time()
                    # record the full response data for forensics
                    te[te.MB_QUERY_PREFIX + 'get_type'] = get_type
                    ##te[te.MB_QUERY_PREFIX + 'includes'] = includes
                    te[te.MB_QUERY_PREFIX + 'result'] = A
                    if not no_apply:
                      self.apply_dict(mbtype, mbkey, A, seen=set())
                    self.sqltags.flush()
              else:
                A = te[te.MB_QUERY_PREFIX + 'result']
              ##self.apply_dict(mbtype, mbkey, A, seen=set())  # q=q
              self.sqltags.flush()
              # cap recursion
              if isinstance(recurse, bool):
                if not recurse:
                  break
              elif isinstance(recurse, int):
                recurse -= 1
                if recurse < 1:
                  break
              else:
                raise TypeError(f'wrong type for recurse {r(recurse)}')
      return te0.get(te0.MB_QUERY_RESULT_TAG_NAME, {})

  @classmethod
  def key_type_name(cls, k):
    ''' Derive a type name from a MusicBrainzng key name.
        Return `(type_name,suffix)`.

        A key such as `'disc-list'` will return `('disc','list')`.
        A key such as `'recording'` will return `('recording',None)`.
    '''
    # NB: ordering matters
    for suffix in 'relation-list', 'count', 'list', 'relation':
      _suffix = '-' + suffix
      type_name = cutsuffix(k, _suffix)
      if type_name is not k:
        break
    else:
      type_name = k
      suffix = None
    type_name = cls.TYPE_NAME_REMAP.get(type_name, type_name)
    return type_name, suffix

  @typechecked
  def apply_dict(
      self,
      type_name: str,
      id: str,  # pylint: disable=redefined-builtin
      d: dict,
      *,
      get_te=None,
      q: Optional[ListQueue] = None,
      seen: set,
  ):
    ''' Apply an `'id'`-ed dict from MusicbrainzNG query result `d`
        associated with its `type_name` and `id` value
        to the corresponding entity obtained by `get_te(type_name,id)`.

        Parameters:
        * `type_name`: the entity type, eg `'disc'`
        * `id`: the entity identifying value, typically a discid or a UUID
        * `d`: the `dict` to apply to the entity
        * `get_te`: optional entity fetch function;
          the default calls `self.sqltags[f"{type_name}.{id}"]`
        * `q`: optional queue onto which to put related entities
    '''
    sig = type_name, id
    if sig in seen:
      return
    seen.add(sig)
    if get_te is None:
      # pylint: disable=unnecessary-lambda-assignment
      get_te = lambda type_name, id: self.sqltags[f"{type_name}.{id}"]
    if 'id' in d:
      assert d['id'] == id, "id=%s but d['id']=%s" % (r(id), r(d['id']))
    te = get_te(type_name, id)
    counts = {}  # sanity check of foo-count against foo-list
    # scan the mapping, recognise contents
    for k, v in d.items():
      with Pfx("%s=%s", k, r(v, 20)):
        # skip the id field, already checked
        if k == 'id':
          continue
        # derive tag_name and field role (None, count, list)
        k_type_name, suffix = self.key_type_name(k)
        # note expected counts
        if suffix == 'count':
          assert isinstance(v, int)
          counts[k_type_name] = v
          continue
        if suffix == 'list':
          if k_type_name in ('offset',):
            continue
          # apply members
          assert isinstance(v, list)
          for list_entry in v:
            if not isinstance(list_entry, dict):
              continue
            try:
              entry_id = list_entry['id']
            except KeyError:
              for le_key, le_value in list_entry.items():
                if isinstance(le_value, dict) and 'id' in le_value:
                  self.apply_dict(
                      le_key, le_value['id'], le_value, q=q, seen=seen
                  )
              continue
            self.apply_dict(k_type_name, entry_id, list_entry, q=q, seen=seen)
          continue
        if suffix in ('relation', 'relation-list'):
          continue
        tag_name = k_type_name.replace('-', '_')
        if tag_name == 'name':
          tag_name = 'name_'
        tag_value = te.get(tag_name, '')
        if not tag_value:
          v = self._fold_value(k_type_name, v, get_te=get_te, q=q, seen=seen)
          # apply the folded value
          te.set(tag_name, v)
    for k, c in counts.items():
      with Pfx("counts[%r]=%d", k, c):
        if k in te:
          assert len(te[k]) == c

  @typechecked
  def _fold_value(
      self,
      type_name: str,
      v,
      *,
      get_te=None,
      q=None,
      seen: set,
  ):
    ''' Fold `v` recursively,
        replacing `'id'`-ed `dict`s with their identifier
        and applying their values to the corresponding entity.
    '''
    if isinstance(v, dict):
      if 'id' in v:
        # {'id':.., ...}
        v = self._fold_id_dict(type_name, v, get_te=get_te, q=q, seen=seen)
      else:
        v = dict(v)
        for k, subv in list(v.items()):
          type_name, _ = self.key_type_name(k)
          v[k] = self._fold_value(
              ##type_name, subv, get_te=get_te, q=q, seen=seen
              type_name,
              subv,
              get_te=get_te,
              q=q,
              seen=seen
          )
    elif isinstance(v, list):
      v = list(v)
      for i, subv in enumerate(v):
        with Pfx("[%d]=%s", i, r(subv, 20)):
          v[i] = self._fold_value(
              type_name, subv, get_te=get_te, q=q, seen=seen
          )
    elif isinstance(v, str):
      if type_name not in ('name', 'title'):
        # folder integer strings to integers
        try:
          i = int(v)
        except ValueError:
          pass
        else:
          if str(i) == v:
            v = i
    # TODO: date => date? etc?
    else:
      assert isinstance(v, (int, float))
    return v

  @typechecked
  def _fold_id_dict(
      self,
      type_name: str,
      d: dict,
      *,
      get_te=None,
      q=None,
      seen: set,
  ):
    ''' Apply `d` (a `dict`) to the entity identified by `(type_name,d['id'])`,
        return `d['id']`.

        This is used to replace identified records in a MusicbrainzNG query result
        with their identifier.

        If `q` is not `None`, queue `get_te(type_name, id)` for processing
        by the enclosing `refresh()`.
    '''
    id = d['id']  # pylint: disable=redefined-builtin
    assert isinstance(id, str) and id, (
        "expected d['id'] to be a nonempty string, got: %s" % (r(id),)
    )
    self.apply_dict(type_name, id, d, get_te=get_te, q=q, seen=seen)
    return id

  def _tagif(self, tags, name, value):
    ''' Apply a new `Tag(name,value)` to `tags` if `value` is not `None`.
    '''
    with self.sqltags:
      if value is not None:
        tags.set(name, value)

if __name__ == '__main__':
  sys.exit(main(sys.argv))<|MERGE_RESOLUTION|>--- conflicted
+++ resolved
@@ -313,7 +313,7 @@
       raise GetoptError("extra arguments")
     return os.system('eject')
 
-<<<<<<< HEAD
+  @popopts
   def cmd_mbq(self, argv):
     ''' Usage: {cmd} type.id
           Do a MusicBrainzNG API query, report the result.
@@ -332,9 +332,7 @@
     mbe = mbdb[f'{qtype}.{qid}']
     mbdb.apply_dict(mbe, result)
 
-=======
   @popopts
->>>>>>> fb8a86de
   def cmd_probe(self, argv):
     ''' Usage: {cmd} [disc_id]
           Probe Musicbrainz about the current disc.
