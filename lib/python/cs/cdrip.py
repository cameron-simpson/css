--- conflicted
+++ resolved
@@ -33,10 +33,7 @@
 
 import discid
 import musicbrainzngs
-<<<<<<< HEAD
 from typeguard import typechecked
-=======
->>>>>>> 22a363e7
 
 from cs.cmdutils import BaseCommand
 from cs.context import stackattrs, stack_signals
@@ -138,22 +135,22 @@
   def run_context(self):
     ''' Prepare the `SQLTags` around each command invocation.
     '''
-<<<<<<< HEAD
-    options = self.options
-    fstags = FSTags()
-    mbdb = MBDB(mbdb_path=options.mbdb_path, runstate=options.runstate)
-    with fstags:
-      with mbdb:
-        mbdb_attrs = {}
-        try:
-          dev_info = pfx_call(discid.read, device=options.device)
-        except discid.disc.DiscError as e:
-          warning("no disc information: %s", e)
-        else:
-          mbdb_attrs.update(dev_info=dev_info)
-        with stackattrs(mbdb, **mbdb_attrs):
-          with stackattrs(options, fstags=fstags, mbdb=mbdb,
-                          sqltags=mbdb.sqltags, verbose=True):
+    with super().run_context():
+      options = self.options
+      fstags = FSTags()
+      mbdb = MBDB(mbdb_path=options.mbdb_path, runstate=options.runstate)
+      with fstags:
+        with mbdb:
+          mbdb_attrs = {}
+          try:
+            dev_info = pfx_call(discid.read, device=options.device)
+          except discid.disc.DiscError as e:
+            warning("no disc information: %s", e)
+          else:
+            mbdb_attrs.update(dev_info=dev_info)
+          with stackattrs(mbdb, **mbdb_attrs):
+            with stackattrs(options, fstags=fstags, mbdb=mbdb,
+                            sqltags=mbdb.sqltags, verbose=True):
 
             def on_signal(sig, frame):
               ''' Note signal and cancel the `RunState`.
@@ -207,16 +204,6 @@
         if do_refresh:
           mbdb.refresh(te, refetch=options.force, recurse=True)
         te.dump(compact=True, keys=sorted(te.keys()) if all_fields else None)
-=======
-    with super().run_context():
-      fstags = FSTags()
-      mbdb = MBDB(mbdb_path=self.options.mbdb_path)
-      with fstags:
-        with mbdb:
-          with stackattrs(self.options, fstags=fstags, mbdb=mbdb,
-                          verbose=True):
-            yield
->>>>>>> 22a363e7
 
   def cmd_edit(self, argv):
     ''' Usage: edit criteria...
