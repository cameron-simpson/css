--- conflicted
+++ resolved
@@ -1234,9 +1234,6 @@
         print(' ', subusage.replace('\n', '\n    '))
     if unknown:
       warning("I know: %s", ', '.join(sorted(subcmds.keys())))
-<<<<<<< HEAD
-    return xit
-=======
     return xit
 
   def cmd_shell(self, argv):
@@ -1328,5 +1325,4 @@
 
         return do_cmdsub
         return trace(docmd(partial(self._doarg, subcmd)))
-    raise AttributeError("%s.%s" % (self.__class__.__name__, attr))
->>>>>>> 22a363e7
+    raise AttributeError("%s.%s" % (self.__class__.__name__, attr))