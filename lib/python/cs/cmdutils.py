--- conflicted
+++ resolved
@@ -34,10 +34,7 @@
 from cs.pfx import Pfx, pfx_call, pfx_method
 from cs.py.doc import obj_docstring
 from cs.resources import RunState, uses_runstate
-<<<<<<< HEAD
-=======
 from cs.upd import Upd
->>>>>>> 3b202ac1
 
 __version__ = '20230211-post'
 
@@ -1103,25 +1100,6 @@
     # redundant try/finally to remind subclassers of correct structure
     try:
       options = self.options
-<<<<<<< HEAD
-      runstate = options.runstate
-      upd = getattr(options, 'upd', self.loginfo.upd)
-      upd_context = nullcontext() if upd is None else upd
-      with upd_context:
-        with stackattrs(self, cmd=self._subcmd or self.cmd):
-          with stackattrs(
-              options,
-              upd=upd,
-          ):
-            # pylint: disable=protected-access
-            with stackattrs(
-                runstate,
-                _signals=tuple(options.runstate_signals),
-                _sighandler=getattr(self, 'handle_signal',
-                                    runstate._sighandler),
-            ):
-              with runstate:
-=======
       if runstate is None:
         runstate = getattr(options, 'runstate', None)
         if runstate is None:
@@ -1141,7 +1119,6 @@
               with runstate.catch_signal(options.runstate_signals,
                                          call_previous=False,
                                          handle_signal=handle_signal):
->>>>>>> 3b202ac1
                 yield
     finally:
       pass
