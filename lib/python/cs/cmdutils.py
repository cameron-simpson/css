--- conflicted
+++ resolved
@@ -1340,19 +1340,13 @@
     subcmd = None  # default: no subcmd specific usage available
     try:
       getopt_spec = getattr(self, 'GETOPT_SPEC', '')
-<<<<<<< HEAD
-      # catch bare -help or --help or -h if no 'h' in the getopt_spec,
-      # turn it into "help -l"
-=======
       # catch bare -help or --help or -h (if no 'h' in the getopt_spec)
->>>>>>> d72f226a
       if (len(argv) == 1
           and (argv[0] in ('-help', '--help') or
                ('h' not in getopt_spec and argv[0] in ('-h',)))):
         argv = self._argv = ['help', '-l']
         has_subcmds = True  # fake this mode in order to run cmd_help
       else:
-<<<<<<< HEAD
         # ordinary mode: leading options then preargv
         if has_subcmds:
           # do the leading argument parse
@@ -1364,18 +1358,6 @@
             # legacy GETOPT_SPEC mode
             opts, argv = getopt(argv, getopt_spec, '')
             self.apply_opts(opts)
-=======
-        # options and preargv before the subcommand
-        if getopt_spec:
-          # legacy GETOPT_SPEC mode
-          # we do this regardless in order to honour '--'
-          opts, argv = getopt(argv, getopt_spec, '')
-          self.apply_opts(opts)
-        else:
-          # modern mode
-          # use the options.COMMON_OPT_SPECS
-          options.popopts(argv)
->>>>>>> d72f226a
         # We do this regardless so that subclasses can do some presubcommand parsing
         # _after_ any command line options.
         argv = self.apply_preargv(argv)
