#!/usr/bin/python
#
# Command line stuff. - Cameron Simpson <cs@cskk.id.au> 03sep2015
#

''' Convenience functions for working with the Cmd module,
    the BaseCommand class for constructing command line programmes,
    and other command line related stuff.
'''

from __future__ import print_function, absolute_import
from contextlib import contextmanager
from getopt import getopt, GetoptError
from os.path import basename
import sys
from types import SimpleNamespace
from cs.context import stackattrs
from cs.deco import cachedmethod
from cs.gimmicks import nullcontext
from cs.lex import cutprefix, cutsuffix, stripped_dedent
from cs.logutils import setup_logging, warning, exception
from cs.pfx import Pfx, pfx_method
from cs.py.doc import obj_docstring
from cs.resources import RunState

__version__ = '20211208-post'

DISTINFO = {
    'description':
    "a `BaseCommand` class for constructing command lines,"
    " some convenience functions for working with the `cmd` module,"
    " and some other command line related stuff",
    'keywords': ["python2", "python3"],
    'classifiers': [
        "Programming Language :: Python",
        "Programming Language :: Python :: 2",
        "Programming Language :: Python :: 3",
    ],
    'install_requires': [
        'cs.context',
        'cs.deco',
        'cs.gimmicks',
        'cs.lex',
        'cs.logutils',
        'cs.pfx',
        'cs.py.doc',
        'cs.resources',
    ],
}

def docmd(dofunc):
  ''' Decorator for `cmd.Cmd` subclass methods
      to supply some basic quality of service.

      This decorator:
      - wraps the function call in a `cs.pfx.Pfx` for context
      - intercepts `getopt.GetoptError`s, issues a `warning`
        and runs `self.do_help` with the method name,
        then returns `None`
      - intercepts other `Exception`s,
        issues an `exception` log message
        and returns `None`

      The intended use is to decorate `cmd.Cmd` `do_`* methods:

          from cmd import Cmd
          from cs.cmdutils import docmd
          ...
          class MyCmd(Cmd):
              @docmd
              def do_something(...):
                  ... do something ...
  '''
  funcname = dofunc.__name__

  def docmd_wrapper(self, *a, **kw):
    ''' Run a `Cmd` "do" method with some context and handling.
    '''
    if not funcname.startswith('do_'):
      raise ValueError("function does not start with 'do_': %s" % (funcname,))
    argv0 = funcname[3:]
    with Pfx(argv0):
      try:
        return dofunc(self, *a, **kw)
      except GetoptError as e:
        warning("%s", e)
        self.do_help(argv0)
        return None
      except Exception as e:  # pylint: disable=broad-except
        exception("%s", e)
        return None

  docmd_wrapper.__name__ = '@docmd(%s)' % (funcname,)
  docmd_wrapper.__doc__ = dofunc.__doc__
  return docmd_wrapper

class BaseCommand:
  ''' A base class for handling nestable command lines.

      This class provides the basic parse and dispatch mechanisms
      for command lines.
      To implement a command line
      one instantiates a subclass of `BaseCommand`:

          class MyCommand(BaseCommand):
              GETOPT_SPEC = 'ab:c'
              USAGE_FORMAT = r"""Usage: {cmd} [-a] [-b bvalue] [-c] [--] arguments...
                -a    Do it all.
                -b    But using bvalue.
                -c    The 'c' option!
              """
              ...

      and provides either a `main` method if the command has no subcommands
      or a suite of `cmd_`*subcommand* methods, one per subcommand.

      Running a command is done by:

          MyCommand(argv).run()

      or via the convenience method:

          MyCommand.run_argv(argv)

      Modules which implement a command line mode generally look like this:

          ... imports etc ...
          ... other code ...
          class MyCommand(BaseCommand):
          ... other code ...
          if __name__ == '__main__':
              sys.exit(MyCommand.run_argv(sys.argv))

      Instances have a `self.options` attribute on which optional
      modes are set,
      avoiding conflict with the attributes of `self`.

      Subclasses with no subcommands
      generally just implement a `main(argv)` method.

      Subclasses with subcommands
      should implement a `cmd_`*subcommand*`(argv)` method
      for each subcommand.
      If there is a paragraph in the method docstring
      commencing with `Usage:`
      then that paragraph is incorporated automatically
      into the main usage message.
      Example:

          def cmd_ls(self, argv):
              """ Usage: {cmd} [paths...]
                    Emit a listing for the named paths.

                  Further docstring non-usage information here.
              """
              ... do the "ls" subcommand ...

      The subclass is customised by overriding the following methods:
      * `apply_defaults()`:
        prepare the initial state of `self.options`
        before any command line options are applied.
      * `apply_opt(opt,val)`:
        apply an individual getopt global command line option
        to `self.options`.
      * `apply_opts(opts)`:
        apply the `opts` to `self.options`.
        `opts` is an `(option,value)` sequence
        as returned by `getopot.getopt`.
        The default implementation iterates over these and calls `apply_opt`.
      * `cmd_`*subcmd*`(argv)`:
        if the command line options are followed by an argument
        whose value is *subcmd*,
        then the method `cmd_`*subcmd*`(subcmd_argv)`
        will be called where `subcmd_argv` contains the command line arguments
        following *subcmd*.
      * `main(argv)`:
        if there are no command line aguments after the options
        or the first argument does not have a corresponding
        `cmd_`*subcmd* method
        then method `main(argv)`
        will be called where `argv` contains the command line arguments.
      * `run_context()`:
        a context manager to provide setup or teardown actions
        to occur before and after the command implementation respectively,
        such as to open and close a database.

      Editorial: why not arparse?
      Primarily because when incorrectly invoked
      an argparse command line prints the help/usage messgae
      and aborts the whole programme with `SystemExit`.
  '''

  SUBCOMMAND_METHOD_PREFIX = 'cmd_'
  GETOPT_SPEC = ''
  OPTIONS_CLASS = SimpleNamespace

  def __init_subclass__(cls):
    ''' Update subclasses of `BaseCommand`.

        Appends the usage message to the class docstring.
    '''
    usage_message = cls.usage_text()
    usage_doc = (
        'Command line usage:\n\n    ' + usage_message.replace('\n', '\n    ')
    )
    cls_doc = obj_docstring(cls)
    cls_doc = cls_doc + '\n\n' + usage_doc if cls_doc else usage_doc
    cls.__doc__ = cls_doc

  # pylint: disable=too-many-branches,too-many-statements,too-many-locals
  def __init__(self, argv=None, *, cmd=None, **kw_options):
    ''' Initialise the command line.
        Raises `GetoptError` for unrecognised options.

        Parameters:
        * `argv`:
          optional command line arguments
          including the main command name if `cmd` is not specified.
          The default is `sys.argv`.
          The contents of `argv` are copied,
          permitting desctructive parsing of `argv`.
        * `options`:
          a optional object for command state and context.
          If not specified a new `SimpleNamespace`
          is allocated for use as `options`,
          and prefilled with `.cmd` set to `cmd`
          and other values as set by `.apply_defaults()`
          if such a method is provided.
        * `cmd`:
          optional command name for context;
          if this is not specified it is taken from `argv.pop(0)`.
        Other keyword arguments are applied to `self.options`
        as attributes.

        The command line arguments are parsed according to
        the optional `GETOPT_SPEC` class attribute (default `''`).
        If `getopt_spec` is not empty
        then `apply_opts(opts)` is called
        to apply the supplied options to the state
        where `opts` is the return from `getopt.getopt(argv,getopt_spec)`.

        After the option parse,
        if the first command line argument *foo*
        has a corresponding method `cmd_`*foo*
        then that argument is removed from the start of `argv`
        and `self.cmd_`*foo*`(argv,options,cmd=`*foo*`)` is called
        and its value returned.
        Otherwise `self.main(argv,options)` is called
        and its value returned.

        If the command implementation requires some setup or teardown
        then this may be provided by the `run_context`
        context manager method,
        called with `cmd=`*subcmd* for subcommands
        and with `cmd=None` for `main`.
    '''
    self._run = None  # becomes the run state later if no GetoptError
    self._printed_usage = False
    options = self.options = self.OPTIONS_CLASS()
    if argv is None:
      argv = list(sys.argv)
      if cmd is not None:
        # consume the first argument anyway
        argv.pop(0)
    else:
      argv = list(argv)
    if cmd is None:
      cmd = basename(argv.pop(0))
    log_level = getattr(options, 'log_level', None)
    loginfo = setup_logging(cmd, level=log_level)
    # post: argv is list of arguments after the command name
    self.cmd = cmd
    self.loginfo = loginfo
    self.apply_defaults()
    # override the default options
    for option, value in kw_options.items():
      setattr(options, option, value)
    # we catch GetoptError from this suite...
    subcmd = None  # default: no subcmd specific usage available
    short_usage = False
    try:
      getopt_spec = getattr(self, 'GETOPT_SPEC', '')
      # catch bare -h or --help if no 'h' in the getopt_spec
      if ('h' not in getopt_spec and len(argv) == 1
          and argv[0] in ('-h', '-help', '--help')):
        argv = ['help']
      else:
        # we do this regardless in order to honour '--'
        try:
          opts, argv = getopt(argv, getopt_spec, '')
        except GetoptError:
          short_usage = True
          raise
        self.apply_opts(opts)
        # we do this regardless so that subclasses can do some presubcommand parsing
        # after any command line options
        argv = self.apply_preargv(argv)

      # now prepare:
      # * a callable `main` accepting `argv`
      # * the remaining arguments `main_argv`
      # * a context manager `main_context` for use around `run_context`
      subcmds = self.subcommands()
      if subcmds and list(subcmds) != ['help']:
        # expect a subcommand on the command line
        if not argv:
          default_argv = getattr(self, 'SUBCOMMAND_ARGV_DEFAULT', None)
          if not default_argv:
            short_usage = True
            raise GetoptError(
                "missing subcommand, expected one of: %s" %
                (', '.join(sorted(subcmds.keys())),)
            )
          argv = (
              [default_argv]
              if isinstance(default_argv, str) else list(default_argv)
          )
        subcmd = argv.pop(0)
        subcmd_ = subcmd.replace('-', '_')
        try:
          main_method = getattr(self, self.SUBCOMMAND_METHOD_PREFIX + subcmd_)
        except AttributeError:
          # pylint: disable=raise-missing-from
          short_usage = True
          bad_subcmd = subcmd
          subcmd = None
          raise GetoptError(
<<<<<<< HEAD
              "unrecognised subcommand %r, expected one of: %s" % (
                  subcmd,
=======
              "%s: unrecognised subcommand, expected one of: %s" % (
                  bad_subcmd,
>>>>>>> 4b878ab6
                  ', '.join(sorted(subcmds.keys())),
              )
          )
        try:
          main_is_class = issubclass(main_method, BaseCommand)
        except TypeError:
          main_is_class = False
        if main_is_class:
          subcmd_cls = main_method
          main = lambda: subcmd_cls(argv, cmd=subcmd).run
        else:
          main = lambda: main_method(argv)
        main_cmd = subcmd
        main_context = Pfx(subcmd)
      else:
        try:
          main = lambda: self.main(argv)
        except AttributeError:
          # pylint: disable=raise-missing-from
          raise GetoptError("no main method and no subcommand methods")
        main_cmd = cmd
        main_context = nullcontext()
    except GetoptError as e:
      if self.getopt_error_handler(cmd, self.options, e,
                                   self.usage_text(subcmd=subcmd,
                                                   short=short_usage)):
        self._printed_usage = True
        return
      raise
    else:
      self._run = main, main_cmd, argv, main_context, subcmd

  @classmethod
  def subcommands(cls):
    ''' Return a mapping of subcommand names to class attributes
        for attributes which commence with `cls.SUBCOMMAND_METHOD_PREFIX`
        by default `'cmd_'`.
    '''
    prefix = cls.SUBCOMMAND_METHOD_PREFIX
    return {
        cutprefix(attr, prefix): getattr(cls, attr)
        for attr in dir(cls)
        if attr.startswith(prefix)
    }

  @classmethod
  def usage_text(
      cls, *, cmd=None, format_mapping=None, subcmd=None, short=False
  ):
    ''' Compute the "Usage:" message for this class
        from the top level `USAGE_FORMAT`
        and the `'Usage:'`-containing docstrings
        from its `cmd_*` methods.

        Parameters:
        * `cmd`: optional command name, default derived from the class name
        * `format_mapping`: an optional format mapping for filling
          in format strings in the usage text
        * `subcmd`: constrain the usage to a particular subcommand named `subcmd`;
          this is used to produce a shorter usage for subcommand usage failures
    '''
    if cmd is None:
      cmd = cutsuffix(cls.__name__, 'Command').lower()
    if format_mapping is None:
      format_mapping = {}
    if 'cmd' not in format_mapping:
      format_mapping['cmd'] = cmd
    usage_format_mapping = dict(getattr(cls, 'USAGE_KEYWORDS', {}))
    usage_format_mapping.update(format_mapping)
    usage_format = getattr(cls, 'USAGE_FORMAT', None)
    subcmds = cls.subcommands()
    has_subcmds = subcmds and list(subcmds) != ['help']
    if subcmd and not has_subcmds:
      raise ValueError("subcmd=%r: no subcommands!" % (subcmd,))
    if subcmd and subcmd not in subcmds:
      raise ValueError(
          "subcmd=%r: unknown subcommand, I know %r" %
          (subcmd, sorted(subcmds.keys()))
      )
    if usage_format is None:
      usage_format = (
          r'Usage: {cmd} subcommand [...]'
          if has_subcmds else 'Usage: {cmd} [...]'
      )
    usage_message = usage_format.format_map(usage_format_mapping)
    if has_subcmds:
      subusages = []
      for attr in sorted(subcmds) if subcmd is None else (subcmd,):
        with Pfx(attr):
          subusage = cls.subcommand_usage_text(
              attr, usage_format_mapping=usage_format_mapping, short=short
          )
          if subusage:
            subusages.append(subusage.replace('\n', '\n  '))
      if subusages:
        subcmds_header = 'Subcommands' if subcmd is None else 'Subcommand'
        if short:
          subcmds_header += ' (short form, long form with "help", "-h" or "--help")'
        usage_message = '\n'.join(
            [
                usage_message,
                '  ' + subcmds_header + ':',
            ] + [
                '    ' + subusage.replace('\n', '\n    ')
                for subusage in subusages
            ]
        )
    return usage_message

  @classmethod
  def subcommand_usage_text(
      cls, subcmd, fulldoc=False, usage_format_mapping=None, short=False
  ):
    ''' Return the usage text for a subcommand.

        Parameters:
        * `subcmd`: the subcommand name
        * `fulldoc`: if true (default `False`)
          return the full docstring with the Usage section expanded
          otherwise just return the Usage section.
        * `short`: just include the first line of the usage message,
          intented for when there are many subcommands

        It is an error to set both `fulldoc` and `short`.
    '''
    if fulldoc and short:
      raise ValueError(
          "fulldoc:%s and short:%s may not both be true" % (fulldoc, short)
      )
    method = cls.subcommands()[subcmd]
    subusage = None
    try:
      classy = issubclass(method, BaseCommand)
    except TypeError:
      classy = False
    if classy:
      subusage = method.usage_text(cmd=subcmd)
    else:
      doc = obj_docstring(method)
      if doc and 'Usage:' in doc:
        pre_usage, post_usage = doc.split('Usage:', 1)
        pre_usage = pre_usage.strip()
        post_usage_parts = post_usage.split('\n\n', 1)
        post_usage_format = post_usage_parts.pop(0)
        subusage_format = stripped_dedent(post_usage_format)
        if subusage_format:
          if short:
            subusage_format, *_ = subusage_format.split('\n', 1)
          mapping = dict(sys.modules[method.__module__].__dict__)
          if usage_format_mapping:
            mapping.update(usage_format_mapping)
          mapping.update(cmd=subcmd)
          subusage = subusage_format.format_map(mapping)
          if fulldoc:
            parts = [pre_usage, subusage] if pre_usage else [subusage]
            parts.extend(post_usage_parts)
            subusage = '\n\n'.join(parts)
    return subusage if subusage else None

  def apply_defaults(self):
    ''' Stub `apply_defaults` method.

        Subclasses can override this to set up the initial state of `self.options`.
    '''

  @pfx_method
  # pylint: disable=no-self-use
  def apply_opt(self, opt, val):
    ''' Handle an individual global command line option.

        This default implementation raises a `RuntimeError`.
        It only fires if `getopt` actually gathered arguments
        and would imply that a `GETOPT_SPEC` was supplied
        without an `apply_opt` or `apply_opts` method to implement the options.
    '''
    raise RuntimeError("unhandled option %r" % (opt,))

  def apply_opts(self, opts):
    ''' Apply command line options.
    '''
    for opt, val in opts:
      with Pfx(opt if val is None else "%s %r" % (opt, val)):
        self.apply_opt(opt, val)

  # pylint: disable=no-self-use
  def apply_preargv(self, argv):
    ''' Do any preparsing of `argv` before the subcommand/main-args.
        Return the remaining arguments.

        This default implementation returns `argv` unchanged.
    '''
    return argv

  @classmethod
  def run_argv(cls, argv, **kw):
    ''' Create an instance for `argv` and call its `.run()` method.
    '''
    return cls(argv).run(**kw)

  # pylint: disable=too-many-branches,too-many-statements,too-many-locals
  def run(self, **kw_options):
    ''' Run a command.
        Returns the exit status of the command.
        May raise `GetoptError` from subcommands.

        Any keyword arguments are used to override `self.options` attributes
        for the duration of the run,
        for example to presupply a shared `RunState` from an outer context.

        If the first command line argument *foo*
        has a corresponding method `cmd_`*foo*
        then that argument is removed from the start of `argv`
        and `self.cmd_`*foo*`(cmd=`*foo*`)` is called
        and its value returned.
        Otherwise `self.main(argv)` is called
        and its value returned.

        If the command implementation requires some setup or teardown
        then this may be provided by the `run_context`
        context manager method,
        called with `cmd=`*subcmd* for subcommands
        and with `cmd=None` for `main`.
    '''
    options = self.options
    subcmd = None
    try:
      if self._run is None:
        main_cmd = self.cmd  # used in "except" below
        raise GetoptError("bad invocation")
      main, main_cmd, main_argv, main_context, subcmd = self._run
      runstate = getattr(options, 'runstate', RunState(main_cmd))
      upd = getattr(options, 'upd', self.loginfo.upd)
      upd_context = nullcontext() if upd is None else upd
      with runstate:
        with upd_context:
          with stackattrs(
              options,
              cmd=main_cmd,
              runstate=runstate,
              upd=upd,
          ):
            with stackattrs(options, **kw_options):
              with self.run_context():
                with main_context:
                  return main()
    except GetoptError as e:
      if self.getopt_error_handler(
          main_cmd,
          options,
          e,
          (None if self._printed_usage else self.usage_text(cmd=self.cmd,
                                                            subcmd=subcmd)),
          subcmd=subcmd,
      ):
        self._printed_usage = True
        return 2
      raise

  # pylint: disable=unused-argument
  @staticmethod
  def getopt_error_handler(cmd, options, e, usage, subcmd=None):  # pylint: disable=unused-argument
    ''' The `getopt_error_handler` method
        is used to control the handling of `GetoptError`s raised
        during the command line parse
        or during the `main` or `cmd_`*subcmd*` calls.

        This default handler issues a warning containing the exception text,
        prints the usage message to standard error,
        and returns `True` to indicate that the error has been handled.

        The handler is called with these parameters:
        * `cmd`: the command name
        * `options`: the `options` object
        * `e`: the `GetoptError` exception
        * `usage`: the command usage or `None` if this was not provided
        * `subcmd`: optional subcommand name;
          if not `None`, is the name of the subcommand which caused the error

        It returns a true value if the exception is considered handled,
        in which case the main `run` method returns 2.
        It returns a false value if the exception is considered unhandled,
        in which case the main `run` method reraises the `GetoptError`.

        To let the exceptions out unhandled
        this can be overridden with a method which just returns `False`.

        Otherwise,
        the handler may perform any suitable action
        and return `True` to contain the exception
        or `False` to cause the exception to be reraised.
    '''
    warning("%s", e)
    if usage:
      print(usage.rstrip(), file=sys.stderr)
    return True

  @staticmethod
  @contextmanager
  def run_context():
    ''' Stub context manager which surrounds `main` or `cmd_`*subcmd*.
    '''
    # redundant try/finally to remind subclassers of correct structure
    try:
      yield
    finally:
      pass

  # pylint: disable=unused-argument
  @classmethod
  def cmd_help(cls, argv):
    ''' Usage: {cmd} [subcommand-names...]
          Print the full help for the named subcommands,
          or for all subcommands if no names are specified.
    '''
    subcmds = cls.subcommands()
    if argv:
      fulldoc = True
    else:
      fulldoc = False
      argv = sorted(subcmds)
    xit = 0
    print("help:")
    unknown = False
    for subcmd in argv:
      with Pfx(subcmd):
        if subcmd not in subcmds:
          warning("unknown subcommand")
          unknown = True
          xit = 1
          continue
        usage_format_mapping = dict(getattr(cls, 'USAGE_KEYWORDS', {}))
        subusage = cls.subcommand_usage_text(
            subcmd, fulldoc=fulldoc, usage_format_mapping=usage_format_mapping
        )
        if not subusage:
          warning("no help")
          xit = 1
          continue
        print(' ', subusage.replace('\n', '\n    '))
    if unknown:
      warning("I know: %s", ', '.join(sorted(subcmds.keys())))
    return xit<|MERGE_RESOLUTION|>--- conflicted
+++ resolved
@@ -325,13 +325,8 @@
           bad_subcmd = subcmd
           subcmd = None
           raise GetoptError(
-<<<<<<< HEAD
-              "unrecognised subcommand %r, expected one of: %s" % (
-                  subcmd,
-=======
               "%s: unrecognised subcommand, expected one of: %s" % (
                   bad_subcmd,
->>>>>>> 4b878ab6
                   ', '.join(sorted(subcmds.keys())),
               )
           )
