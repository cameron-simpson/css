#!/usr/bin/env python3
#
# Command line stuff. - Cameron Simpson <cs@cskk.id.au> 03sep2015
#
# pylint: disable=too-many-lines

''' Convenience functions for working with the cmd stdlib module,
    the BaseCommand class for constructing command line programmes,
    and other command line related stuff.
'''

from cmd import Cmd
from code import interact
from collections import ChainMap
from contextlib import contextmanager
from dataclasses import dataclass, field, fields
try:
  from functools import cache  # 3.9 onward
except ImportError:
  from functools import lru_cache
  cache = lru_cache(maxsize=None)
try:
  from functools import cached_property  # 3.8 onward
except ImportError:
  cached_property = lambda func: property(cache(func))

from getopt import getopt, GetoptError
from inspect import isclass
import os
from os.path import basename
from pprint import pformat
# this enables readline support in the docmd stuff
try:
  import readline  # pylint: disable=unused-import
except ImportError:
  pass
import shlex
from signal import SIGHUP, SIGINT, SIGQUIT, SIGTERM
import sys
from textwrap import dedent
from typing import Any, Callable, List, Mapping, Optional, Tuple, Union

from typeguard import typechecked

from cs.context import stackattrs
from cs.deco import decorator, OBSOLETE, uses_cmd_options
from cs.lex import (
    cutprefix,
    cutsuffix,
    indent,
    is_identifier,
    r,
    stripped_dedent,
    tabulate,
)
from cs.logutils import setup_logging, warning, error, exception
from cs.pfx import Pfx, pfx_call, pfx_method
from cs.py.doc import obj_docstring
from cs.resources import RunState, uses_runstate
from cs.result import CancellationError
from cs.threads import HasThreadState, ThreadState
from cs.typingutils import subtype
from cs.upd import Upd, uses_upd, print  # pylint: disable=redefined-builtin

__version__ = '20241218-post'

DISTINFO = {
    'keywords': ["python2", "python3"],
    'classifiers': [
        "Programming Language :: Python",
        "Programming Language :: Python :: 3",
    ],
    'install_requires': [
        'cs.context',
        'cs.deco',
        'cs.lex',
        'cs.logutils',
        'cs.pfx',
        'cs.py.doc',
        'cs.resources',
        'cs.result',
        'cs.threads',
        'cs.typingutils',
        'cs.upd',
        'typeguard',
    ],
}

def docmd(dofunc):
  ''' Decorator for `cmd.Cmd` subclass methods
      to supply some basic quality of service.

      This decorator:
      - wraps the function call in a `cs.pfx.Pfx` for context
      - intercepts `getopt.GetoptError`s, issues a `warning`
        and runs `self.do_help` with the method name,
        then returns `None`
      - intercepts other `Exception`s,
        issues an `exception` log message
        and returns `None`

      The intended use is to decorate `cmd.Cmd` `do_`* methods:

          from cmd import Cmd
          from cs.cmdutils import docmd
          ...
          class MyCmd(Cmd):
              @docmd
              def do_something(...):
                  ... do something ...
  '''
  funcname = dofunc.__name__

  def docmd_wrapper(self, *a, **kw):
    ''' Run a `Cmd` "do" method with some context and handling.
    '''
    if not funcname.startswith('do_'):
      raise ValueError("function does not start with 'do_': %s" % (funcname,))
    argv0 = funcname[3:]
    with Pfx(argv0):
      try:
        return dofunc(self, *a, **kw)
      except GetoptError as e:
        warning("%s", e)
        self.do_help(argv0)
        return None
      except Exception as e:  # pylint: disable=broad-except
        exception("%s", e)
        return None

  docmd_wrapper.__name__ = '@docmd(%s)' % (funcname,)
  docmd_wrapper.__doc__ = dofunc.__doc__
  return docmd_wrapper

@dataclass
class OptionSpec:
  ''' A class to support parsing an option value.
  '''

  UNVALIDATED_MESSAGE_DEFAULT = "invalid value"

  # the option name, eg 'n' for -n or 'dry-run' for --dry-run
  opt_name: str
  # whether an argument is expected
  # the argument usage name or None
  # eg "username"
  arg_name: Optional[str] = None
  # the name of the options field/attribute
  field_name: Optional[str] = None
  # the initial value of the option
  field_default: Optional[Any] = None
  # the help text
  help_text: Optional[str] = None
  # optional callable to convert the argument to the value
  parse: Optional[Callable[[str], Any]] = None
  # optional callable to validate the value
  validate: Optional[Callable[[Any], bool]] = None
  # optional message for invalid values
  unvalidated_message: str = UNVALIDATED_MESSAGE_DEFAULT

  def __post_init__(self):
    ''' Infer `field_name` and `help_text` if unspecified.
    '''
    if self.field_name is None:
      self.field_name = self.opt_name.replace('-', '_')
    if self.help_text is None:
      self.help_text = self.help_text_from_field_name(self.field_name)

  def parse_value(self, value):
    ''' Parse `value` according to the spec.
        Raises `GetoptError` for invalid values.
    '''
    if self.parse is None:
      return value
    with Pfx("%s %r", self.help_text, value):
      try:
        value = pfx_call(self.parse, value)
        if self.validate is not None:
          try:
            if not pfx_call(self.validate, value):
              raise GetoptError(self.unvalidated_message)
          except ValueError as e:
            raise GetoptError(
                f'{self.unvalidated_message}: {e.__class__.__name__}:{e}'
            ) from e
      except ValueError as e:
        raise GetoptError(str(e)) from e  # pylint: disable=raise-missing-from
    return value

  @classmethod
  @pfx_method
  def from_opt_kw(cls, opt_k: str, specs: Union[str, List, Tuple, None]):
    ''' Factory to produce an `OptionSpec` from a `(key,specs)` 2-tuple
        as from the `items()` from a `popopts()` call.

        The `specs` is normally a list or tuple, but a bare string
        will be promoted to a 1-element list containing the string.

        The elements of `specs` are considered in order for:
        - an identifier specifying the `arg_name`,
          optionally prepended with a dash to indicate an inverted option
        - a help text about the option
        - a callable to parse the option string value to obtain the actual value
        - a callable to validate the option value
        - a message for use when validation fails
    '''
    # produce needs_arg and cleaned up opt_name from the opt_k
    needs_arg = False
    # leading underscore for numeric options like -1
    if opt_k.startswith('_'):
      opt_k = opt_k[1:]
      if is_identifier(opt_k):
        warning("unnecessary leading underscore on valid identifier option")
    # trailing underscore indicates that the option expected an argument
    if opt_k.endswith('_'):
      needs_arg = True
      opt_k = opt_k[:-1]
    opt_name = opt_k.replace('_', '-')
    field_name = opt_k.replace('-', '_')
    field_default = None
    help_text = None
    parse = None
    validate = None
    unvalidated_message = None
    # apply the provided specifications
    if specs is None:
      specs = [field_name]
    elif isinstance(specs, str):
      # bare field name or help text
      specs = [specs]
    elif isinstance(specs, (list, tuple)):
      specs = list(specs)
    elif callable(specs):
      # bare conversion function (or a type eg int)
      specs = [specs]
    else:
      raise TypeError(
          f'expected str or list or tuple for specs, got {r(specs)}'
      )
    spec0 = specs.pop(0) if specs else None
    # first: optional field_name
    # field_name, an identifier
    if isinstance(spec0, str) and is_identifier(spec0):
      field_name = spec0
      spec0 = specs.pop(0) if specs else None
    # -field_name, a dash followed by an identifier
    elif (isinstance(spec0, str) and spec0.startswith('-')
          and is_identifier(spec0[1:])):
      field_name = spec0[1:]
      if needs_arg:
        raise ValueError(
            f'field name {field_name!r} expects an aegument'
            ': inverted options only make sense for Boolean options'
        )
      field_default = True
      spec0 = specs.pop(0) if specs else None
    # optional help text
    if isinstance(spec0, str):
      help_text = spec0
      spec0 = specs.pop(0) if specs else None
    # optional parse callable
    if callable(spec0):
      parse = spec0
      spec0 = specs.pop(0) if specs else None
    # optional validate callable
    if callable(spec0):
      validate = spec0
      spec0 = specs.pop(0) if specs else None
    # optional unvalidated_message
    if isinstance(spec0, str):
      if not parse and not validate:
        raise ValueError(
            f'unexpected unvalidated_message {spec0!r} when there is no parse or validate callable'
        )
      unvalidated_message = spec0
      spec0 = specs.pop(0) if specs else None
    if spec0 is not None:
      raise ValueError(f'unhandled specifications: {[spec0]+specs!r}')
    if not needs_arg:
      # sanity check Boolean option
      if field_default is None:
        field_default = False
      elif not isinstance(field_default, bool):
        raise ValueError(
            f'non-Booolean specified for the field default: {r(field_default)}'
        )
    if field_default is None and not needs_arg:
      field_default = False
    self = cls(
        opt_name=opt_name,
        arg_name=(field_name.replace('_', '-') if needs_arg else None),
        field_name=field_name,
        field_default=field_default,
        help_text=help_text,
        parse=parse,
        validate=validate,
        unvalidated_message=unvalidated_message,
    )
    return self

  @property
  def needs_arg(self):
    ''' Whether we expect an argument: we have a `self.arg_name`.
    '''
    return bool(self.arg_name)

  @property
  def getopt_opt(self):
    ''' The `opt` we expect from `opt,val=getopt(argv,...)`.
    '''
    return (
        f'-{self.opt_name}'
        if len(self.opt_name) == 1 else f'--{self.opt_name}'
    )

  @property
  def getopt_short(self):
    ''' The option specification for a getopt short option.
        Return `''` if `self.opt_name` is longer than 1 character.
    '''
    if len(self.opt_name) > 1:
      return ''
    opt_char = self.opt_name[0]
    return f'{opt_char}:' if self.needs_arg else opt_char

  @property
  def getopt_long(self):
    ''' The option specification for a getopt long option.
        Return `None` if `self.opt_name` is only 1 character.
    '''
    if len(self.opt_name) < 2:
      return None
    return f'{self.opt_name}=' if self.needs_arg else f'{self.opt_name}'

  def option_terse(self):
    ''' Return the `"-x"` or `"--name"` option string (with the arg name if expected).
    '''
    return f'{self.getopt_opt} {self.arg_name}' if self.needs_arg else self.getopt_opt

  @staticmethod
  def help_text_from_field_name(field_name):
    ''' Compute an inferred `help_text` from an option `field_name`.
    '''
    help_text = field_name.replace('_', ' ')
    return help_text[0].upper() + help_text[1:] + '.'

  def option_usage(self):
    ''' A 2 line usage entry for this option.
        Example:

            -j jobs
              Job limit.
    '''
    line1 = self.option_terse()
    # TODO: allow multiline help_text, indent it here
    return f'{line1}\n  {self.help_text}'

  def add_argument(self, parser, options=None):
    ''' Add this option to an `argparser`-style option parser.
        The optional `options` parameter may be used to supply an
        `Options` instance to provide a default value.
    '''
    parser.add_argument(
        self.getopt_opt,
        action=('store' if self.arg_name else 'store_true'),
        dest=self.field_name,
        help=self.help_text,
        default=(
            (None if self.arg_name else False)
            if options is None else getattr(options, self.field_name, None)
        ),
    )

def split_usage(doc: Union[str, None],
                usage_marker="Usage:") -> Tuple[str, str, str]:
  ''' Extract a `"Usage:"`paragraph from a docstring
      and return a 3-tuple of `(preusage,usage,postusage)`.

      If the usage paragraph is not present `''` is returned as
      the middle comonpent, otherwise it is the unindented usage
      without the leading `"Usage:"`.
  '''
  if not doc:
    # no doc, return unchanged
    return '', '', ''
  try:
    pre_usage, usage_onward = doc.split(usage_marker, 1)
  except ValueError:
    # no usage: paragraph
    return doc, '', ''
  try:
    usage_format, post_usage = usage_onward.split("\n\n", 1)
  except ValueError:
    usage_format, post_usage = usage_onward.rstrip(), ''
  usage_format = stripped_dedent(usage_format)
  # indent the second and following lines
  try:
    top_line, post_lines = usage_format.split("\n", 1)
  except ValueError:
    # single line usage only
    pass
  else:
    usage_format = f'{top_line}\n{indent(post_lines)}'
  return pre_usage, usage_format, post_usage

@dataclass
class SubCommand:
  ''' An implementation for a subcommand.
  '''

  # the BaseCommand instance with which we're associated
  command: "BaseCommand"
  # a method or a subclass of BaseCommand
  method: Callable
  # the notional name of the command/subcommand
  cmd: str = None
  # optional additional usage keyword mapping
  usage_mapping: Mapping[str, Any] = field(default_factory=dict)

  @property
  def instance(self):
    ''' An instance of the class for `self.method`.
    '''
    return self.method(...) if isclass(self.method) else self.method.__self__

  def get_cmd(self) -> str:
    ''' Return the `cmd` string for this `SubCommand`,
        derived from the subcommand's method name or class name
        if `self.cmd` is not set.
    '''
    if self.cmd is None:
      method = self.method
      if isclass(method):
        return cutsuffix(method.__name__, 'Command').lower()
      return cutprefix(method.__name__, self.command.SUBCOMMAND_METHOD_PREFIX)
    return self.cmd

  @typechecked
  def __call__(self, argv: List[str]):
    ''' Run the subcommand.

        Parameters:
        * `argv`: the command line arguments after the subcommand name
    '''
    method = self.method
    if isclass(method):
      # plumb self.command.options through to the subcommand
      updates = self.command.options.as_dict()
      updates.update(cmd=self.get_cmd())
      return pfx_call(method, argv, **updates).run()
    return method(argv)

  @cached_property
  def usage_default(self):
    ''' The fallback usage line if nothing specified:
        `'{cmd} [options...]'` or `'{cmd} subcommand [options...]'`.
    '''
    if isclass(self.method):
      has_subcommands_test = getattr(
          self.instance, 'has_subcommands', lambda: False
      )
    else:
      has_subcommands_test = getattr(
          self.method, 'has_subcommands', lambda: False
      )
    return (
        '{cmd} subcommand [options...]'
        if has_subcommands_test() else '{cmd} [options...]'
    )

  @cached_property
  def usage_commonopts_format(self):
    ''' The `Common options:` format string paragraph
        or `None` if there are no common options.
    '''
    return self.command.Options.usage_options_format(
        "Common options:", **self.command.options.COMMON_OPT_SPECS
    )

  @cached_property
  def usage_format(self) -> str:
    ''' The usage format string for this subcommand.
        *Note*: no leading "Usage:" prefix.

        This first tries the legacy `self.method.USAGE_FORMAT`,
        falling back to deriving it from `obj_docstring(self.method)`.

        When deriving from the docstring we look for a paragraph
        commencing with the string `Usage:` and otherwise fall back
        to its first parapgraph.
    '''
    method = self.method
    try:
      # the old way
      usage_format = method.USAGE_FORMAT
    except AttributeError:
      # the preferred way
      # derive from the docstring or from self.usage_default
      doc = obj_docstring(method)
      pre_usage, usage_format, post_usage = split_usage(doc)
      if not usage_format:
        # No "Usage:" paragraph - use default usage line and first paragraph.
        usage_format = self.usage_default
        paragraph1 = stripped_dedent(pre_usage.split('\n\n', 1)[0])
        if paragraph1:
          usage_format += "\n" + indent(paragraph1)
    else:
      # The existing USAGE_FORMAT based usages have the word "Usage:"
      # at the front but this is supplied at print time now.
      usage_format = indent(
          stripped_dedent(cutprefix(usage_format.lstrip(), 'Usage:'))
      ).lstrip()
    return usage_format

  @cached_property
  def usage_format_parts(
      self
  ) -> Tuple[str, Union[str, None], Union[str, None]]:
    ''' The usage description format string brokoen into:
        - the usage line (or lines if slosh extended)
        - the first line of the description, or `None`
        - the trailing lines of the description, or `None`
    '''
    lines = self.usage_format.split('\n')
    usage_lines = [lines.pop(0)]
    while usage_lines[-1].endswith('\\'):
      usage_lines.append(lines.pop(0))
    return (
        "\n".join(usage_lines),
        lines.pop(0).lstrip() if lines and lines[0].endswith('.') else None,
        dedent("\n".join(lines)) if lines else None,
    )

  @cached_property
  def usage_format_usage(self) -> str:
    ''' The usage line(s) part of the format string.
    '''
    return self.usage_format_parts[0]

  @cached_property
  def usage_format_desc1(self) -> str:
    ''' The leading usage line part of the format string.
    '''
    return self.usage_format_parts[1]

  def get_usage_format(self, show_common=False) -> str:
    ''' Return the usage format string for this subcommand.
        *Note*: no leading "Usage:" prefix.
        If `show_common` is true, include the `Common options:` paragraph.
    '''
    usage_format = self.usage_format
    if show_common:
      copts_format = self.usage_commonopts_format
      if copts_format:
        usage_format += "\n" + indent(copts_format)
    return usage_format

  def get_usage_keywords(
      self,
      *,
      cmd: Optional[str] = None,
      usage_mapping: Optional[Mapping] = None,
  ) -> str:
    ''' Return a mapping to be used when formatting the usage format string.

        This is an elaborate `ChainMap` of:
        - the optional `cmd` or `self.get_cmd()`
        - the optional `usage_mapping`
        - `self.usage_mapping`
        - `self.method.USAGE_KEYWORDS` if present
        - the attributes of `self.command`
        - the attributes of `type(self.command)`
        - the attributes of the module for `type(self.command)`
    '''
    # TODO maybe this should return the ChainMap used in usage_text
    # elaborate search path for symbols in the usage format string
    # TODO: should this _be_ get_usage_keywords? pretty verbose
    format_cmd = cmd or self.get_cmd().replace('_', '-')
    if self.command.options.COMMON_OPT_SPECS:
      format_cmd += ' [common-options...]'
    return ChainMap(
        # normalised cmd name
        {'cmd': format_cmd},
        # supplied usage_mapping, if any
        usage_mapping or {},
        # direct .usage_mapping attribute
        self.usage_mapping or {},
        # usage mapping via the method
        dict(getattr(self.method, 'USAGE_KEYWORDS', {})),
        # the names in the command
        self.command.__dict__,
        # ... and its class
        self.command.__class__.__dict__,
        # ... and its module's top level
        sys.modules[self.command.__module__].__dict__,
    )

  def get_subcommands(self):
    ''' Return `self.method`'s mapping of subcommand name to `SubCommand`.
    '''
    method = self.method
    if isclass(method):
      method = method(...)
    try:
      get_subcommands = method.subcommands
    except AttributeError:
      return {}
    return get_subcommands()

  @property
  def has_subcommands(self):
    ''' Whether this `SubCommand`'s `.method` has subcommands.
    '''
    return bool(self.get_subcommands())

  def get_subcmds(self):
    ''' Return the names of `self.method`'s subcommands in lexical order.
    '''
    return sorted(self.get_subcommands().keys())

  def subusage_table(self, subcmds: List[str], *, recurse=False, short=False):
    ''' Return rows for use with `cs.lex.tabulate`
        for the short subusage listing.
    '''
    rows = []
    subcommands = self.get_subcommands()
    for subcmd in subcmds:
      subcommand = subcommands[subcmd]
      rows.append(
          [
              subcmd.replace('_', '-'),
              (
                  # TODO: full desc if not short
                  subcommand.usage_format_desc1
                  or f'{subcmd.title()} subcommand.'
              )
          ]
      )
      if recurse and subcommand.has_subcommands:
        rows.extend(
            [indent(subc), indent(subd)]
            for subc, subd in subcommand.subusage_table(
                sorted(subcommand.get_subcommands().keys()),
                recurse=recurse,
                short=short,
            )
        )
    return rows

  def short_subusages(self, subcmds: List[str], *, recurse=False, short=False):
    ''' Return a list of tabulated one line subcommand summaries.
    '''
    table = self.subusage_table(subcmds, recurse=recurse, short=short)
    return list(tabulate(*table))

  @typechecked
  def usage_text(
      self,
      *,
      cmd=None,
      short: bool,
      recurse: bool = False,
      show_common: bool = False,
      show_subcmds: Optional[Union[bool, str, List[str]]] = None,
      usage_mapping: Optional[Mapping] = None,
      seen_subcommands: Optional[Mapping] = None,
  ) -> str:
    ''' Return the filled out usage text for this subcommand.
    '''
    if show_subcmds is None:
      show_subcmds = True
    if seen_subcommands is None:
      seen_subcommands = {}
    subcommands = self.get_subcommands()
    if show_subcmds:
      # compute those already seen and those new
      common_subcmds = subcommands.keys() & seen_subcommands.keys()
      additional_subcommands = subcommands.keys() - common_subcmds
      # turn show_subcmds into the list of subcommand names to show in the usage
      if isinstance(show_subcmds, bool):
        # all the subcommands winnowed by the sub_seen_subcommands
        assert show_subcmds is True
        show_subcmds = sorted(additional_subcommands)
      elif isinstance(show_subcmds, str):
        # show a single subcommand
        show_subcmds = [show_subcmds]
      # the seen_subcommands for our subcommands
      sub_seen_subcommands = dict(seen_subcommands)
      sub_seen_subcommands.update(subcommands)
    # normalise the subcommand names to match the subcommands mapping
    show_subcmds = [subcmd.replace('-', '_') for subcmd in show_subcmds]
    if short:
      usage_line, desc1, _ = self.usage_format_parts
      usage_format = usage_line
      if desc1:
        usage_format += '\n' + indent(desc1)
    else:
      usage_format = self.usage_format
    if show_common:
      copts_format = self.usage_commonopts_format
      if copts_format:
        usage_format += "\n" + indent(copts_format)
    # the elaborate search path for symbols in the usage format string
    mapping = self.get_usage_keywords(cmd=cmd, usage_mapping=usage_mapping)
    with Pfx("format %r using %r", usage_format, mapping):
      usage = usage_format.format_map(mapping)
    if short:
      # the terse one subcommand-per-line listing
      subusages = self.short_subusages(
          show_subcmds, recurse=recurse, short=short
      )
    else:
      # the longer descriptions
      subusages = []
      for subcmd in show_subcmds:
        try:
          subcommand = subcommands[subcmd]
        except KeyError:
          warning("unknown subcommand %r", subcmd)
        else:
          # recursive long listing
          subusages.append(
              subcommand.usage_text(
                  short=short,
                  recurse=recurse,
                  seen_subcommands=sub_seen_subcommands,
              )
          )
    subusage_listing = []
    if common_subcmds:
      common_subcmds_line = f'Common subcommands: {", ".join(sorted(common_subcmds))}.'
    if subusages:
      subcmds_header = (
          'Subcommands'
          if show_subcmds is None or len(show_subcmds) > 1 else 'Subcommand'
      )
      subusage_listing.append(f'{subcmds_header}:')
      if common_subcmds:
        subusage_listing.append(indent(common_subcmds_line))
      subusage_listing.extend(map(indent, subusages))
    else:
      if common_subcmds:
        subusage_listing.append(common_subcmds_line)
    if subusage_listing:
      subusage = "\n".join(subusage_listing)
      usage = f'{usage}\n{indent(subusage)}'
    return usage

# exposed outside the class for @fmtdoc
SSH_EXE_DEFAULT = 'ssh'
SSH_EXE_ENVVAR = 'SSH_EXE'

# gimmicked name to support @fmtdoc on BaseCommandOptions.popopts
_COMMON_OPT_SPECS = dict(
    dry_run=('dry_run', 'Dry run, aka no action.'),
    e_=(
        'ssh_exe',
        ''' An ssh-like command to use for remote command execution.
            The string is a shell-like command string parsable by shlex.split.''',
    ),
    n=('dry_run', 'No action, aka dry run.'),
    q='quiet',
    v='verbose',
)

@dataclass
class BaseCommandOptions(HasThreadState):
  ''' A base class for the `BaseCommand` `options` object.

      This is the default class for the `self.options` object
      available during `BaseCommand.run()`,
      and available as the `BaseCommand.Options` attribute.

      Any keyword arguments are applied as field updates to the instance.

      It comes prefilled with:
      * `.dry_run=False`
      * `.force=False`
      * `.quiet=False`
      * `.ssh_exe='ssh'`
      * `.verbose=False`
      and a `.doit` property which is the inverse of `.dry_run`.

      It is recommended that if `BaseCommand` subclasses use a
      different type for their `Options` that it should be a
      subclass of `BaseCommandOptions`.
      Since `BaseCommandOptions` is a data class, this typically looks like:

          @dataclass
          class Options(BaseCommand.Options):
              ... optional extra fields etc ...
  '''

  DEFAULT_SIGNALS = SIGHUP, SIGINT, SIGQUIT, SIGTERM
  COMMON_OPT_SPECS = _COMMON_OPT_SPECS

  # the cmd prefix while a command runs
  cmd: Optional[str] = None
  # dry run, no action
  dry_run: bool = False
  force: bool = False
  quiet: bool = False
  runstate: Optional[RunState] = None
  runstate_signals: Tuple[int] = DEFAULT_SIGNALS
  ssh_exe: str = field(
      default_factory=lambda: (
          os.environ.get(SSH_EXE_ENVVAR, os.environ.get('RSYNC_RSH', '')) or
          SSH_EXE_DEFAULT
      )
  )
  verbose: bool = False

  opt_spec_class = OptionSpec

  perthread_state = ThreadState()

  def as_dict(self):
    ''' Return the options as a `dict`.
        This contains all the public attributes of `self`.
    '''
    return {k: v for k, v in self.__dict__.items() if not k.startswith('_')}

  def fields_as_dict(self):
    ''' Return the options' fields as a `dict`.
        This contains all the field values of `self`.
    '''
    return {f.name: getattr(self, f.name) for f in fields(self)}

  def copy(self, **updates):
    ''' Return a new instance of `BaseCommandOptions` (well, `type(self)`)
        which is a shallow copy of the public attributes from `self.__dict__`.

        Any keyword arguments are applied as attribute updates to the copy.
    '''
    # instantiate copied with the fields
    copied = pfx_call(type(self), **self.fields_as_dict())
    # infill any attributes which were not fields
    for k, v in self.as_dict().items():
      setattr(copied, k, v)
    # apply the supplied updates
    for k, v in updates.items():
      setattr(copied, k, v)
    return copied

  def update(self, **updates):
    ''' Modify the options in place with the mapping `updates`.
        It would be more normal to call the options in a `with` statement
        as shown for `__call__`.
    '''
    for k, v in updates.items():
      setattr(self, k, v)

  # TODO: remove this - the overt make-a-copy-and-with-the-copy is clearer
  @contextmanager
  def __call__(self, **updates):
    ''' Calling the options object returns a context manager whose
        value is a shallow copy of the options with any `suboptions` applied.

        Example showing the semantics:

            >>> from cs.cmdutils import BaseCommandOptions
            >>> @dataclass
            ... class DemoOptions(BaseCommandOptions):
            ...   x: int = 0
            ...
            >>> options = DemoOptions(x=1)
            >>> assert options.x == 1
            >>> assert not options.verbose
            >>> with options(verbose=True) as subopts:
            ...     assert options is not subopts
            ...     assert options.x == 1
            ...     assert not options.verbose
            ...     assert subopts.x == 1
            ...     assert subopts.verbose
            ...
            >>> assert options.x == 1
            >>> assert not options.verbose

    '''
    suboptions = self.copy(**updates)
    yield suboptions

  @property
  def doit(self):
    ''' I usually use a `doit` flag, the inverse of `dry_run`.
    '''
    return not self.dry_run

  @doit.setter
  def doit(self, new_doit):
    ''' Set `dry_run` to the inverse of `new_doit`.
    '''
    self.dry_run = not new_doit

  @classmethod
  def getopt_spec_map(cls, opt_specs_kw: Mapping, common_opt_specs=None):
    ''' Return a 3-tuple of (shortopts,longopts,getopt_spec_map)` being:
       - `shortopts`: the `getopt()` short options specification string
       - `longopts`: the `getopts()` long option specification list
       - `getopt_spec_map`: a mapping of `opt`->`OptionSpec`
         where `opt` is as from `opt,val` from `getopt()`
         and `opt_spec` is the associated `OptionSpec` instance
    '''
    opt_spec_cls = cls.opt_spec_class
    shortopts = ''
    longopts = []
    getopt_spec_map = {}
    # gather up the option specifications and make getopt arguments
    for opt_k, opt_specs in ChainMap(
        opt_specs_kw,
        cls.COMMON_OPT_SPECS if common_opt_specs is None else common_opt_specs,
    ).items():
      with Pfx("opt_spec[%r]=%r", opt_k, opt_specs):
        opt_spec = opt_spec_cls.from_opt_kw(opt_k, opt_specs)
        if opt_spec.getopt_opt in getopt_spec_map:
          raise ValueError(f'repeated spec for {opt_spec.getopt_opt}')
        getopt_spec_map[opt_spec.getopt_opt] = opt_spec
        # update the arguments for getopt()
        shortopts += opt_spec.getopt_short
        getopt_long = opt_spec.getopt_long
        if getopt_long is not None:
          longopts.append(getopt_long)
    return shortopts, longopts, getopt_spec_map

  def popopts(
      self,
      argv,
      **opt_specs_kw,
  ):
    ''' Parse option switches from `argv`, a list of command line strings
        with leading option switches and apply them to `self`.
        Modify `argv` in place.

        Example use in a `BaseCommand` `cmd_foo` method:

            def cmd_foo(self, argv):
                options = self.options
                options.popopts(
                    c_='config',
                    l='long',
                    x='trace',
                )
                if self.options.dry_run:
                    print("dry run!")

        The expected options are specified by the keyword parameters
        in `opt_specs`.
        Each keyword name has the following semantics:
        * options not starting with a letter may be preceeded by an underscore
          to allow use in the parameter list, for example `_1='once'`
          for a `-1` option setting the `once` option name
        * a single letter name specifies a short option
          and a multiletter name specifies a long option
        * options requiring an argument have a trailing underscore
        * options not requiring an argument normally imply a value
          of `True`; if their synonym commences with a dash they will
          imply a value of `False`, for example `n='dry_run',y='-dry_run'`.

        The `BaseCommand` class provides a `popopts` method
        which is a shim for this method applied to its `.options`.
        So common use in a command method usually looks like this:

            class SomeCommand(BaseCommand):

                def cmd_foo(self, argv):
                    # accept a -j or --jobs options
                    self.popopts(argv, jobs=1, j='jobs')
                    print("jobs =", self.options.jobs)

        The `self.options` object is preprovided as an instance of
        the `self.Options` class, which is `BaseCommandOptions` by
        default. There is presupplies support for some basic options
        like `-v` for "verbose" and so forth, and a subcommand
        need not describe these in a call to `self.options.popopts()`.

        Example:

            >>> import os.path
            >>> from typing import Optional
            >>> @dataclass
            ... class DemoOptions(BaseCommandOptions):
            ...   all: bool = False
            ...   jobs: int = 1
            ...   number: int = 0
            ...   once: bool = False
            ...   path: Optional[str] = None
            ...   trace_exec: bool = False
            ...
            >>> options = DemoOptions()
            >>> argv = ['-1', '-v', '-y', '-j4', '--path=/foo', 'bah', '-x']
            >>> opt_dict = options.popopts(
            ...   argv,
            ...   _1='once',
            ...   a='all',
            ...   j_=('jobs',int),
            ...   x='-trace_exec',
            ...   y='-dry_run',
            ...   dry_run=None,
            ...   path_=(str, os.path.isabs, 'not an absolute path'),
            ...   verbose=None,
            ... )
            >>> opt_dict
            {'once': True, 'verbose': True, 'dry_run': False, 'jobs': 4, 'path': '/foo'}
            >>> options # doctest: +ELLIPSIS
            DemoOptions(cmd=None, dry_run=False, force=False, quiet=False, runstate_signals=(...), verbose=True, all=False, jobs=4, number=0, once=True, path='/foo', trace_exec=False)
    '''
    shortopts, longopts, getopt_spec_map = self.getopt_spec_map(opt_specs_kw)
    # infill default False/None for new fields
    for opt_spec in getopt_spec_map.values():
      field_name = opt_spec.field_name
      if not hasattr(self, field_name):
        setattr(self, field_name, opt_spec.field_default)
    opts, argv[:] = getopt(argv, shortopts, longopts)
    for opt, val in opts:
      with Pfx(opt):
        opt_spec = getopt_spec_map[opt]
        if opt_spec.needs_arg:
          with Pfx("%r", val):
            value = opt_spec.parse_value(val)
        else:
          value = not opt_spec.field_default
        setattr(self, opt_spec.field_name, value)

  @classmethod
  def usage_options_format(
      cls,
      headline="Options:",
      *,
      _common_opt_specs=None,
      **opt_specs_kw,
  ):
    ''' Return an options paragraph describing `opt_specs_kw`.
        or `''` if `opt_specs_kw` is empty.
    '''
    if not opt_specs_kw:
      return ''
    _, _, getopt_spec_map = cls.getopt_spec_map(
        opt_specs_kw, _common_opt_specs
    )
    return headline + "\n" + indent(
        "\n".join(
            tabulate(
                *(
                    (
                        opt_spec.option_terse(),
                        stripped_dedent(opt_spec.help_text)
                    ) for _, opt_spec in sorted(
                        getopt_spec_map.items(),
                        key=lambda kv: kv[0].lstrip('-').lower()
                    )
                ),
            )
        )
    )

@decorator
def popopts(cmd_method, **opt_specs_kw):
  ''' A decorator to parse command line options from a `cmd_`*method*'s `argv`
      and update `self.options`. This also updates the method's usage message.

      Example:

          @popopts(x=('trace', 'Trace execution.'))
          def cmd_do_something(self, argv):
              """ Usage: {cmd} [-x] blah blah
                    Do some thing to blah.
              """

      This arranges for cmd_do_something to call `self.options.popopts(argv)`,
      and updates the usage message with an "Options:" paragraph.

      This avoids needing to manually enumerate the options in the
      docstring usage and avoids explicitly calling `self.options.popopts`
      inside the method.
  '''

  def popopts_cmd_method_wrapper(self, argv, *method_a, **method_kw):
    self.options.popopts(argv, **opt_specs_kw)
    return cmd_method(self, argv, *method_a, **method_kw)

  if opt_specs_kw:
    # patch the cmd_method usage text
    pre_usage, usage_format, post_usage = split_usage(cmd_method.__doc__ or '')
    if usage_format:
      usage_format = (
          f'Usage: {usage_format}\n' + indent(
              BaseCommandOptions.usage_options_format(
                  "Options:",
                  _common_opt_specs={},
                  **opt_specs_kw,
              )
          )
      )
    cmd_method.__doc__ = "\n\n".join((pre_usage, usage_format, post_usage)
                                     ).strip()

  return popopts_cmd_method_wrapper

class BaseCommand:
  ''' A base class for handling nestable command lines.

      This class provides the basic parse and dispatch mechanisms
      for command lines.
      To implement a command line
      one instantiates a subclass of `BaseCommand`:

          class MyCommand(BaseCommand):
              GETOPT_SPEC = 'ab:c'
              USAGE_FORMAT = r"""Usage: {cmd} [-a] [-b bvalue] [-c] [--] arguments...
                -a    Do it all.
                -b    But using bvalue.
                -c    The 'c' option!
              """
              ...

      and provides either a `main` method if the command has no subcommands
      or a suite of `cmd_`*subcommand* methods, one per subcommand.

      Running a command is done by:

          MyCommand(argv).run()

      Modules which implement a command line mode generally look like this:

          ... imports etc ...
          def main(argv=None, **run_kw):
              """ The command line mode.
              """
              return MyCommand(argv).run(**run_kw)
          ... other code ...
          class MyCommand(BaseCommand):
          ... other code ...
          if __name__ == '__main__':
              sys.exit(main(sys.argv))

      Instances have a `self.options` attribute on which optional
      modes are set,
      avoiding conflict with the attributes of `self`.

      Subclasses with no subcommands
      generally just implement a `main(argv)` method.

      Subclasses with subcommands
      should implement a `cmd_`*subcommand*`(argv)` instance method
      for each subcommand.
      If a subcommand is itself implemented using `BaseCommand`
      then it can be a simple attribute:

          cmd_subthing = SubThingCommand

      Returning to methods, if there is a paragraph in the method docstring
      commencing with `Usage:` then that paragraph is incorporated
      into the main usage message automatically.
      Example:

          def cmd_ls(self, argv):
              """ Usage: {cmd} [paths...]
                    Emit a listing for the named paths.

                  Further docstring non-usage information here.
              """
              ... do the "ls" subcommand ...

      The subclass is customised by overriding the following methods:
      * `apply_opt(opt,val)`:
        apply an individual getopt global command line option
        to `self.options`.
      * `apply_opts(opts)`:
        apply the `opts` to `self.options`.
        `opts` is an `(option,value)` sequence
        as returned by `getopot.getopt`.
        The default implementation iterates over these and calls `apply_opt`.
      * `run_context()`:
        a context manager to provide setup or teardown actions
        to occur before and after the command implementation respectively,
        such as to open and close a database.
      * `cmd_`*subcmd*`(argv)`:
        if the command line options are followed by an argument
        whose value is *subcmd*,
        then the method `cmd_`*subcmd*`(subcmd_argv)`
        will be called where `subcmd_argv` contains the command line arguments
        following *subcmd*.
      * `main(argv)`:
        if there are no `cmd_`*subcmd*` methods then method `main(argv)`
        will be called where `argv` contains the command line arguments.

      Editorial: why not arparse?
      Primarily because when incorrectly invoked
      an argparse command line prints the help/usage messgae
      and aborts the whole programme with `SystemExit`.
      But also, I find the whole argparse `add_argument` thing cumbersome.
  '''

  SUBCOMMAND_METHOD_PREFIX = 'cmd_'
  SUBCOMMAND_ARGV_DEFAULT = None
  SubCommandClass = SubCommand

  GETOPT_SPEC = ''
  Options = BaseCommandOptions

  # pylint: disable=too-many-branches,too-many-statements,too-many-locals
  def __init__(self, argv=None, *, cmd=None, options=None, **kw_options):
    ''' Initialise the command line.
        Raises `GetoptError` for unrecognised options.

        Parameters:
        * `argv`:
          optional command line arguments
          including the main command name if `cmd` is not specified.
          The default is `sys.argv`.
          The contents of `argv` are copied,
          permitting desctructive parsing of `argv`.
        * `cmd`:
          optional keyword specifying the command name for context;
          if this is not specified it is taken from `argv.pop(0)`.
        * `options`:
          an optional keyword providing object for command state and context.
          If not specified a new `self.Options` instance
          is allocated for use as `options`.
          The default `Options` class is `BaseCommandOptions`,
          a dataclass with some prefilled attributes and properties
          to aid use later.
        Other keyword arguments are applied to `self.options`
        as attributes.

        The `cmd` and `argv` parameters have some fiddly semantics for convenience.
        There are 3 basic ways to initialise:
        * `BaseCommand()`: `argv` comes from `sys.argv`
          and the value for `cmd` is derived from `argv[0]`
        * `BaseCommand(argv)`: `argv` is the complete command line
          including the command name and the value for `cmd` is
          derived from `argv[0]`
        * `BaseCommand(argv, cmd=foo)`: `argv` is the command
          arguments _after_ the command name and `cmd` is set to
          `foo`

        The command line arguments are parsed according to
        the optional `GETOPT_SPEC` class attribute (default `''`).
        If `getopt_spec` is not empty
        then `apply_opts(opts)` is called
        to apply the supplied options to the state
        where `opts` is the return from `getopt.getopt(argv,getopt_spec)`.

        After the option parse,
        if the first command line argument *foo*
        has a corresponding method `cmd_`*foo*
        then that argument is removed from the start of `argv`
        and `self.cmd_`*foo*`(argv,options,cmd=`*foo*`)` is called
        and its value returned.
        Otherwise `self.main(argv,options)` is called
        and its value returned.

        If the command implementation requires some setup or teardown
        then this may be provided by the `run_context`
        context manager method,
        called with `cmd=`*subcmd* for subcommands
        and with `cmd=None` for `main`.
    '''
    if argv is None:
      # using sys.argv
      argv = list(sys.argv)
    elif argv is ...:
      # dummy mode for BaseCOmmand instances made to access this
      # but not run a command
      pass
    else:
      # argv provided
      argv = list(argv)
    if cmd is None:
      if argv is ... or not argv:
        cmd = cutsuffix(self.__class__.__name__, 'Command').lower()
      else:
        cmd = basename(argv.pop(0))
        if cmd.endswith('.py'):
          # "python -m foo" sets argv[0] to "..../foo.py"
          # fall back to the class name
          cmd = (
              cutsuffix(self.__class__.__name__, 'Command').lower()
              or self.__class__.__module__
          )
    options = self.__class__.Options(cmd=cmd)
    # override the default options
    for option, value in kw_options.items():
      setattr(options, option, value)
    self.cmd = cmd
    self._argv = argv
    self.options = options

  def _prerun_setup(self):
    argv = self._argv
    options = self.options
    subcmds = self.subcommands()
    has_subcmds = self.has_subcommands()
    log_level = getattr(options, 'log_level', None)
    loginfo = setup_logging(cmd=self.cmd, level=log_level)
    # post: argv is list of arguments after the command name
    self.loginfo = loginfo
    self._run = lambda argv: 2
    # we catch GetoptError from this suite...
    subcmd = None  # default: no subcmd specific usage available
    try:
      getopt_spec = getattr(self, 'GETOPT_SPEC', '')
      # catch bare -h or --help if no 'h' in the getopt_spec
      if (len(argv) == 1
          and (argv[0] in ('-help', '--help') or
               ('h' not in getopt_spec and argv[0] in ('-h',)))):
        argv = self._argv = ['help', '-l']
      else:
        if getopt_spec:
          # legacy GETOPT_SPEC mode
          # we do this regardless in order to honour '--'
          opts, argv = getopt(argv, getopt_spec, '')
          self.apply_opts(opts)
        else:
          # modern mode
          # use the options.COMMON_OPT_SPECS
          options.popopts(argv)
        # We do this regardless so that subclasses can do some presubcommand parsing
        # _after_ any command line options.
        argv = self._argv = self.apply_preargv(argv)
      # now prepare self._run, a callable
      if not has_subcmds:
        # no subcommands, just use the main() method
        try:
          main = self.main
        except AttributeError:
          # pylint: disable=raise-missing-from
          raise GetoptError("no main method and no subcommand methods")
        self._run = self.SubCommandClass(self, main)
      else:
        # expect a subcommand on the command line
        if not argv:
          default_argv = self.SUBCOMMAND_ARGV_DEFAULT
          if not default_argv:
            warning(
                "missing subcommand, expected one of: %s",
                ', '.join(sorted(subcmds.keys()))
            )
            default_argv = ['help', '-s']
          argv = (
              [default_argv]
              if isinstance(default_argv, str) else list(default_argv)
          )
        subcmd = argv.pop(0)
        try:
          subcommand = self.subcommand(subcmd)
        except KeyError:
          # pylint: disable=raise-missing-from
          bad_subcmd = subcmd
          subcmd = None
          raise GetoptError(
              f'unrecognised subcommand {bad_subcmd!r}, expected one of:'
              f' {", ".join(sorted(subcmds.keys()))}'
          )

        def _run(argv):
          with Pfx(subcmd):
            return subcommand(argv)

        self._run = _run
    except GetoptError as e:
      if self.getopt_error_handler(
          options.cmd,
          self.options,
          e,
          self.usage_text(short=True, show_subcmds=subcmd),
      ):
        return
      raise

  @classmethod
  def method_cmdname(cls, method_name: str):
    ''' The `cmd` value from a method name.
    '''
    return cutprefix(method_name, cls.SUBCOMMAND_METHOD_PREFIX)

  @cache
  def subcommands(self):
    ''' Return a mapping of subcommand names to subcommand specifications
        for class attributes which commence with `cls.SUBCOMMAND_METHOD_PREFIX`
        by default `'cmd_'`.
    '''
    cls = type(self)
    prefix = cls.SUBCOMMAND_METHOD_PREFIX
    usage_mapping = getattr(cls, 'USAGE_KEYWORDS', {})
    mapping = {}
    for method_name in dir(cls):
      if method_name.startswith(prefix):
        subcmd = self.method_cmdname(method_name)
        method = getattr(self, method_name)
        subusage_mapping = dict(usage_mapping)
        method_keywords = getattr(method, 'USAGE_KEYWORDS', {})
        subusage_mapping.update(method_keywords)
        subusage_mapping.update(cmd=subcmd)
        mapping[subcmd] = self.SubCommandClass(
            self,
            method,
            cmd=subcmd,
            usage_mapping=subusage_mapping,
        )
    return mapping

  @classmethod
  def has_subcommands(cls):
    ''' Test whether the class defines additional subcommands.
    '''
    prefix = cls.SUBCOMMAND_METHOD_PREFIX
    for method_name in dir(cls):
      if not method_name.startswith(prefix):
        continue
      if getattr(cls, method_name) is getattr(BaseCommand, method_name, None):
        continue
      return True
    return False

  @cache
  def subcommand(self, subcmd: str):
    ''' Return the `SubCommand` associated with `subcmd`.
    '''
    subcmd_ = subcmd.replace('-', '_').replace('.', '_')
    subcommands = self.subcommands()
    return subcommands[subcmd_]

  def usage_text(
      self,
      **subcommand_kw,
  ):
    ''' Compute the "Usage:" message for this class.
        Parameters are as for `SubCommand.usage_text`.
    '''
    return self.SubCommandClass(
        self, method=type(self)
    ).usage_text(**subcommand_kw)

  def subcommand_usage_text(
      self, subcmd, usage_format_mapping=None, short=False
  ):
    ''' Return the usage text for a subcommand.
    '''
    method = self.subcommands()[subcmd].method
    subusage = None
    # support (method, get_suboptions)
    try:
      classy = issubclass(method, BaseCommand)
    except TypeError:
      classy = False
    if classy:
      # first paragraph of the class usage text
      doc = method([]).usage_text(cmd=subcmd)
      subusage_format, *_ = cutprefix(doc, 'Usage:').lstrip().split("\n\n", 1)
    else:
      # extract the usage from the object docstring
      doc = obj_docstring(method)
      if doc:
        if 'Usage:' in doc:
          # extract the Usage: paragraph
          pre_usage, post_usage = doc.split('Usage:', 1)
          pre_usage = pre_usage.strip()
          post_usage_format, *_ = post_usage.split('\n\n', 1)
          subusage_format = stripped_dedent(post_usage_format)
        else:
          # extract the first paragraph
          subusage_format, *_ = doc.split('\n\n', 1)
      else:
        # default usage text - include the docstring below a header
        subusage_format = "\n  ".join(
            ['{cmd} ...'] + [doc.split('\n\n', 1)[0]]
        )
    if subusage_format:
      if short:
        subusage_format, *_ = subusage_format.split('\n', 1)
      mapping = dict(sys.modules[method.__module__].__dict__)
      if usage_format_mapping:
        mapping.update(usage_format_mapping)
      mapping.update(cmd=subcmd)
      subusage = subusage_format.format_map(mapping)
    return subusage.replace('\n', '\n  ')

  @classmethod
  def extract_usage(cls, cmd=None):
    ''' Extract the `Usage:` paragraph from `cls__doc__` if present.
        Return a 2-tuple of `(doc_without_usage,usage_text)`
        being the remaining docstring and a full usage message.

        *Note*: this actually sets `cls.USAGE_FORMAT` if that does
        not already exist.
    '''
    if cmd is None:
      # infer a cmd from the class name
      cmd = cutsuffix(cls.__name__, 'Command').lower()
    instance = cls([cmd])
    pre_usage, usage_format, post_usage = split_usage(obj_docstring(cls))
    if usage_format and not hasattr(cls, 'USAGE_FORMAT'):
      cls.USAGE_FORMAT = usage_format
    usage_text = instance.usage_text(recurse=True, short=False)
    return pre_usage + post_usage, usage_text

  @pfx_method
  # pylint: disable=no-self-use
  def apply_opt(self, opt, val):
    ''' Handle an individual global command line option.

        This default implementation raises a `NotImplementedError`.
        It only fires if `getopt` actually gathered arguments
        and would imply that a `GETOPT_SPEC` was supplied
        without an `apply_opt` or `apply_opts` method to implement the options.
    '''
    raise NotImplementedError("unhandled option %r" % (opt,))

  def apply_opts(self, opts):
    ''' Apply command line options.

        Subclasses can override this
        but it is usually easier to override `apply_opt(opt,val)`.
    '''
    badopts = False
    for opt, val in opts:
      with Pfx(opt if val is None else "%s %r" % (opt, val)):
        try:
          self.apply_opt(opt, val)
        except GetoptError as e:
          warning("%s", e)
          badopts = True
    if badopts:
      raise GetoptError("bad options")

  # pylint: disable=no-self-use
  def apply_preargv(self, argv):
    ''' Do any preparsing of `argv` before the subcommand/main-args.
        Return the remaining arguments.

        This default implementation applies the default options
        supported by `self.options` (an instance of `self.Options`
        class).
    '''
    return argv

  @classmethod
  @typechecked
  def poparg(
      cls,
      argv: List[str],
      *specs,
      unpop_on_error: bool = False,
      opt_spec_class=None
  ):
    ''' Pop the leading argument off `argv` and parse it.
        Return the parsed argument.
        Raises `getopt.GetoptError` on a missing or invalid argument.

        This is expected to be used inside a `main` or `cmd_*`
        command handler method or inside `apply_preargv`.

        You can just use:

            value = argv.pop(0)

        but this method provides conversion and valuation
        and a richer failure mode.

        Parameters:
        * `argv`: the argument list, which is modified in place with `argv.pop(0)`
        * the argument list `argv` may be followed by some help text
          and/or an argument parser function.
        * `validate`: an optional function to validate the parsed value;
          this should return a true value if valid,
          or return a false value or raise a `ValueError` if invalid
        * `unvalidated_message`: an optional message after `validate`
          for values failing the validation
        * `unpop_on_error`: optional keyword parameter, default `False`;
          if true then push the argument back onto the front of `argv`
          if it fails to parse; `GetoptError` is still raised

        Typical use inside a `main` or `cmd_*` method might look like:

            self.options.word = self.poparg(argv, int, "a count value")
            self.options.word = self.poparg(
                argv, int, "a count value",
               lambda count: count > 0, "count should be positive")

        Because it raises `GetoptError` on a bad argument
        the normal usage message failure mode follows automatically.

        Demonstration:

            >>> argv = ['word', '3', 'nine', '4']
            >>> BaseCommand.poparg(argv, "word to process")
            'word'
            >>> BaseCommand.poparg(argv, int, "count value")
            3
            >>> BaseCommand.poparg(argv, float, "length")
            Traceback (most recent call last):
              ...
            getopt.GetoptError: length 'nine': float('nine'): could not convert string to float: 'nine'
            >>> BaseCommand.poparg(argv, float, "width", lambda width: width > 5)
            Traceback (most recent call last):
              ...
            getopt.GetoptError: width '4': invalid value
            >>> BaseCommand.poparg(argv, float, "length")
            Traceback (most recent call last):
              ...
            getopt.GetoptError: length: missing argument
            >>> argv = ['-5', 'zz']
            >>> BaseCommand.poparg(argv, float, "size", lambda size: size > 0, "size should be >0")
            Traceback (most recent call last):
              ...
            getopt.GetoptError: size '-5': size should be >0
            >>> argv  # -5 was still consumed
            ['zz']
            >>> BaseCommand.poparg(argv, float, "size2", unpop_on_error=True)
            Traceback (most recent call last):
              ...
            getopt.GetoptError: size2 'zz': float('zz'): could not convert string to float: 'zz'
            >>> argv  # zz was pushed back
            ['zz']
    '''
    if opt_spec_class is None:
      opt_spec_class = OptionSpec
    opt_spec = opt_spec_class.from_opt_kw('_', specs)
    with Pfx(opt_spec.help_text):
      if not argv:
        raise GetoptError("missing argument")
      arg0 = argv.pop(0)
    try:
      return opt_spec.parse_value(arg0)
    except GetoptError:
      if unpop_on_error:
        argv.insert(0, arg0)
      raise

  # pylint: disable=too-many-branches,too-many-statements,too-many-locals
  def run(self, **kw_options):
    ''' Run a command.
        Returns the exit status of the command.
        May raise `GetoptError` from subcommands.

        Any keyword arguments are used to override `self.options` attributes
        for the duration of the run,
        for example to presupply a shared `Upd` from an outer context.

        If the first command line argument *foo*
        has a corresponding method `cmd_`*foo*
        then that argument is removed from the start of `argv`
        and `self.cmd_`*foo*`(cmd=`*foo*`)` is called
        and its value returned.
        Otherwise `self.main(argv)` is called
        and its value returned.

        If the command implementation requires some setup or teardown
        then this may be provided by the `run_context()`
        context manager method.
    '''
<<<<<<< HEAD
    # short circuit if we've already complained about bad invocation
    if self._printed_usage:
      return 2
=======
    self._prerun_setup()
>>>>>>> 02639791
    options = self.options
    try:
      try:
        with self.run_context(**kw_options) as xit:
          if xit is not None:
            error("exit status from run_context: %s", xit)
            return xit
          return self._run(self._argv)
      except CancellationError:
        error("cancelled")
        return 1
    except GetoptError as e:
      if self.getopt_error_handler(
          self.cmd,
          options,
          e,
          self.usage_text(cmd=self.cmd, short=False),
      ):
        return 2
      raise

  def cmdloop(self, intro=None):
    ''' Use `cmd.Cmd` to run a command loop which calls the `cmd_`* methods.
    '''
    if not sys.stdin.isatty():
      raise GetoptError("input is not a tty")
    # TODO: get intro from usage/help
    cmdobj = BaseCommandCmd(self)
    cmdobj.prompt = f'{self.cmd}> '
    cmdobj.cmdloop(intro)

  # pylint: disable=unused-argument
  @staticmethod
  def getopt_error_handler(cmd, options, e, usage, subcmd=None):  # pylint: disable=unused-argument
    ''' The `getopt_error_handler` method
        is used to control the handling of `GetoptError`s raised
        during the command line parse
        or during the `main` or `cmd_`*subcmd*` calls.

        This default handler issues a warning containing the exception text,
        prints the usage message to standard error,
        and returns `True` to indicate that the error has been handled.

        The handler is called with these parameters:
        * `cmd`: the command name
        * `options`: the `options` object
        * `e`: the `GetoptError` exception
        * `usage`: the command usage or `None` if this was not provided
        * `subcmd`: optional subcommand name;
          if not `None`, is the name of the subcommand which caused the error

        It returns a true value if the exception is considered handled,
        in which case the main `run` method returns 2.
        It returns a false value if the exception is considered unhandled,
        in which case the main `run` method reraises the `GetoptError`.

        To let the exceptions out unhandled
        this can be overridden with a method which just returns `False`.

        Otherwise,
        the handler may perform any suitable action
        and return `True` to contain the exception
        or `False` to cause the exception to be reraised.
    '''
    warning("%s", e)
    if usage:
      print("Usage:", usage, file=sys.stderr)
    return True

  @uses_runstate
  def handle_signal(self, sig, frame, *, runstate: RunState):
    ''' The default signal handler, which cancels the default `RunState`.
    '''
    runstate.cancel()

  @contextmanager
  @uses_runstate
  @uses_upd
  def run_context(self, *, runstate: RunState, upd: Upd, **options_kw):
    ''' The context manager which surrounds `main` or `cmd_`*subcmd*.
        Normally this will have a bare `yield`, but you can yield
        a not `None` value to exit before the command, for example
        if the run setup fails.

        This default does several things, and subclasses should
        override it like this:

            @contextmanager
            def run_context(self):
              with super().run_context():
                try:
                  ... subclass context setup ...
                    yield
                finally:
                  ... any unconditional cleanup ...

        This base implementation does the following things:
        - provides a `self.options` which is a copy of the original
          `self.options` so that it may freely be modified during the
          command
        - provides a prevailing `RunState` as `self.options.runstate`
          if one is not already present
        - provides a `cs.upd.Upd` context for status lines
        - catches `self.options.runstate_signals` and handles them
          with `self.handle_signal`
    '''
    # prefer the runstate from the options if specified
    runstate = self.options.runstate or runstate
    # redundant try/finally to remind subclassers of correct structure
    try:
      run_options = self.options.copy(runstate=runstate, **options_kw)
      with run_options:  # make the default ThreadState
        with stackattrs(
            self,
            options=run_options,
        ):
          with upd:
            with runstate:
              with runstate.catch_signal(
                  run_options.runstate_signals,
                  call_previous=False,
                  handle_signal=self.handle_signal,
              ):
                yield

    finally:
      pass

  @popopts(
      l=('long', 'Long listing.'),
      r=('recurse', 'Recurse into subcommands.'),
      s=('short', 'Short listing.'),
  )
  def cmd_help(self, argv):
    ''' Usage: {cmd} [-l] [-s] [subcommand-names...]
          Print help for subcommands.
          This outputs the full help for the named subcommands,
          or the short help for all subcommands if no names are specified.
    '''
    options = self.options
    if not options.short and not options.long:
      options.short = not argv
    recurse = options.recurse
    short = options.short
    all_subcmds = self.subcommands()
    subcmds = argv or sorted(all_subcmds)
    unknown = False
    show_subcmds = []
    for subcmd in subcmds:
      if subcmd in subcmds:
        show_subcmds.append(subcmd)
      else:
        warning("unknown subcommand %r", subcmd)
        unknown = True
    if unknown:
      warning("I know: %s", ', '.join(sorted(all_subcmds)))
    if short:
      print("Longer help with the -l option.")
    if not recurse:
      print("Recursive help with the -r option.")
    print(
        "Usage:",
        self.usage_text(
            short=short,
            recurse=recurse,
            show_common=not short,
            show_subcmds=show_subcmds or None
        )
    )

  def cmd_info(self, argv, *, field_names=None, skip_names=None):
    ''' Usage: {cmd} [field-names...]
          Recite general information.
          Explicit field names may be provided to override the default listing.

        This default method recites the values from `self.options`,
        excluding the basic fields from `BaseCommandOptions` other
        than `cmd` and `dry_run`.

        This base method provides two optional parameters to allow
        subclasses to tune its behaviour:
        - `field_namees`: an explicit list of options attributes to print
        - `skip_names`: a list of option attributes to not print
          if `field_names` is not specified; the default is the
          field names of `BaseCommandOptions` excepting `cmd` and
          `dry_run`
    '''
    if skip_names is None:
      skip_names = tuple(
          F.name
          for F in fields(BaseCommandOptions)
          if F.name not in ('cmd', 'dry_run')
      )
    self.options.popopts(argv)
    xit = 0
    options = self.options
    if argv:
      field_names = []
      for field_name in argv:
        if not hasattr(options, field_name):
          warning("no options.%s attribute", field_name)
          xit = 1
        else:
          field_names.append(field_name)
    if not field_names:
      field_names = sorted(
          field_name for field_name in options.as_dict().keys()
          if field_name not in skip_names
      )
    for line in tabulate(*((f'{field_name}:',
                            str(getattr(options, field_name)))
                           for field_name in field_names)):
      print(line)
    return xit

  def repl(self, *argv, banner=None, local=None):
    ''' Run an interactive Python prompt with some predefined local names.
        Aka REPL (Read Evaluate Print Loop).

        Parameters:
        * `argv`: any notional command line arguments
        * `banner`: optional banner string
        * `local`: optional local names mapping

        The default `local` mapping is a `dict` containing:
        * `argv`: from `argv`
        * `options`: from `self.options`
        * `self`: from `self`
        * the attributes of `options`
        * the attributes of `self`
    '''
    options = self.options
    if local is None:
      pub_mapping = lambda d: {
          k: v
          for k, v in d.items()
          if k and not k.startswith('_')
      }
      local = pub_mapping(self.__dict__)
      local.update(pub_mapping(options.__dict__))
      local.update(argv=argv, cmd=self.cmd, options=options, self=self)
    if banner is None:
      vars_banner = indent(
          "\n".join(
              tabulate(
                  *(
                      [k, pformat(v)]
                      for k, v in sorted(local.items())
                      if k and not k.startswith('_')
                  )
              )
          )
      )
      banner = f'{self.cmd}\n\n{vars_banner}\n'
    try:
      # pylint: disable=import-outside-toplevel
      from bpython import embed
    except ImportError:
      return interact(
          banner=banner,
          local=local,
      )
    return embed(
        banner=banner,
        locals_=local,
    )

  @popopts(banner_=None)
  def cmd_repl(self, argv):
    ''' Usage: {cmd}
          Run a REPL (Read Evaluate Print Loop), an interactive Python prompt.
    '''
    if argv:
      raise GetoptError(f'extra arguments: {argv!r}')
    options = self.options
    banner = options.banner
    del options.banner
    return self.repl(*argv, banner=banner)

  @uses_upd
  def cmd_shell(self, argv, *, upd: Upd):
    ''' Usage: {cmd}
          Run a command prompt via cmd.Cmd using this command's subcommands.
    '''
    if argv:
      raise GetoptError("extra arguments")
    with upd.without():
      self.cmdloop()

  @OBSOLETE("self.options.popopts")
  def popopts(self, argv, options, **opt_specs):
    ''' A convenience shim which returns `self.options.popopts(argv,**opt_specs)`.
    '''
    if options is not self.options:
      warning(
          "obsolete use of %s.popopts\n    with options %s\n    is not self.options %s",
          self.__class__.__name__, r(options), r(self.options)
      )
    return options.popopts(argv, **opt_specs)

BaseCommandSubType = subtype(BaseCommand)

class BaseCommandCmd(Cmd):
  ''' A `cmd.Cmd` subclass used to provide interactive use of a
      command's subcommands.

      The `BaseCommand.cmdloop()` class method instantiates an
      instance of this and calls its `.cmdloop()` method
      i.e. `cmd.Cmd.cmdloop`.
  '''

  @typechecked
  def __init__(self, command: BaseCommandSubType):
    super().__init__()
    self.__command = command

  def get_names(self):
    cmdcls = type(self.__command)
    names = []
    for method_name in dir(cmdcls):
      if method_name.startswith(cmdcls.SUBCOMMAND_METHOD_PREFIX):
        subcmd = cutprefix(method_name, cmdcls.SUBCOMMAND_METHOD_PREFIX)
        names.append('do_' + subcmd)
        ##names.append('help_' + subcmd)
    return names

  def __getattr__(self, attr):
    command = self.__command
    cmdcls = type(command)
    subcmd = cutprefix(attr, 'do_')
    if subcmd is not attr:
      method_name = cmdcls.SUBCOMMAND_METHOD_PREFIX + subcmd
      try:
        method = getattr(command, method_name)
      except AttributeError:
        pass
      else:

        def do_subcmd(arg: str):
          argv = shlex.split(arg)
          method(argv)

        do_subcmd.__name__ = attr
        do_subcmd.__doc__ = command.subcommand_usage_text(subcmd)
        return do_subcmd
      if subcmd in ('EOF', 'exit', 'quit'):
        return lambda _: True
    raise AttributeError("%s.%s" % (self.__class__.__name__, attr))

@uses_cmd_options(quiet=False, verbose=False)
def qvprint(*print_a, quiet, verbose, **print_kw):
  ''' Call `print()` if `options.verbose` and not `options.quiet`.
  '''
  if verbose and not quiet:
    print(*print_a, **print_kw)

def vprint(*print_a, **qvprint_kw):
  ''' Call `print()` if `options.verbose`.
      This is a compatibility shim for `qvprint()` with `quiet=False`.
  '''
  return qvprint(*print_a, quiet=False, **qvprint_kw)<|MERGE_RESOLUTION|>--- conflicted
+++ resolved
@@ -1650,13 +1650,7 @@
         then this may be provided by the `run_context()`
         context manager method.
     '''
-<<<<<<< HEAD
-    # short circuit if we've already complained about bad invocation
-    if self._printed_usage:
-      return 2
-=======
     self._prerun_setup()
->>>>>>> 02639791
     options = self.options
     try:
       try:
