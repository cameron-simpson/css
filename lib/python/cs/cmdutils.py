--- conflicted
+++ resolved
@@ -156,21 +156,6 @@
               ... do the "ls" subcommand ...
 
       The subclass is customised by overriding the following methods:
-<<<<<<< HEAD
-      * `apply_defaults(options)`:
-        prepare the initial state of `options`
-        before any command line options are applied
-      * `apply_opts(opts,options)`:
-        apply the `opts` to `options`.
-        `opts` is an `(option,value)` sequence
-        as returned by `getopot.getopt`.
-      * `hack_postopts_argv(argv,options)`:
-        make any adjustments to `argv` after parsing the options,
-        return the adjusted `argv` list.
-        This might mean supplying a default argument list if `argv` is empty
-        or inferring a subcommand from the leading argument, etc.
-      * `cmd_`*subcmd*`(argv,options)`:
-=======
       * `apply_defaults()`:
         prepare the initial state of `self.options`
         before any command line options are applied.
@@ -183,7 +168,6 @@
         as returned by `getopot.getopt`.
         The default implementation iterates over these and calls `apply_opt`.
       * `cmd_`*subcmd*`(argv)`:
->>>>>>> ea89d18e
         if the command line options are followed by an argument
         whose value is *subcmd*,
         then the method `cmd_`*subcmd*`(subcmd_argv)`
@@ -298,21 +282,6 @@
       # we do this regardless in order to honour '--'
       opts, argv = getopt(argv, getopt_spec, '')
       if getopt_spec:
-<<<<<<< HEAD
-        self.apply_opts(opts, options)
-
-      argv = self.hack_postopts_argv(argv, options)
-
-      subcmd_prefix = self.SUBCOMMAND_METHOD_PREFIX
-      subcmd_names = list(
-          map(
-              lambda attr: cutprefix(attr, subcmd_prefix),
-              (attr for attr in dir(self) if attr.startswith(subcmd_prefix))
-          )
-      )
-      if subcmd_names:
-        # look for a subcommand
-=======
         self.apply_opts(opts)  # pylint: disable=no-member
 
       # now prepare:
@@ -322,7 +291,6 @@
       subcmds = self.subcommands()
       if subcmds and list(subcmds) != ['help']:
         # expect a subcommand on the command line
->>>>>>> ea89d18e
         if not argv:
           default_argv = getattr(self, 'SUBCOMMAND_ARGV_DEFAULT', None)
           if not default_argv:
@@ -551,21 +519,7 @@
 
   # pylint: disable=unused-argument
   @staticmethod
-<<<<<<< HEAD
-  def hack_postopts_argv(argv, options):
-    ''' Make any adjustments to `argv` after parsing the options.
-        Return the adjusted `argv` list.
-
-        This might mean supplying a default argument list if `argv` is empty
-        or inferring a subcommand from the leading argument, etc.
-    '''
-    return argv
-
-  @staticmethod
-  def getopt_error_handler(cmd, options, e, usage):
-=======
   def getopt_error_handler(cmd, options, e, usage):  # pylint: disable=unused-argument
->>>>>>> ea89d18e
     ''' The `getopt_error_handler` method
         is used to control the handling of `GetoptError`s raised
         during the command line parse
