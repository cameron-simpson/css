#!/usr/bin/python
#
# Command line stuff. - Cameron Simpson <cs@cskk.id.au> 03sep2015
#

''' Convenience functions for working with the Cmd module
    and other command line related stuff.
'''

from __future__ import print_function, absolute_import
from contextlib import contextmanager
from getopt import getopt, GetoptError
from os.path import basename
import sys
<<<<<<< HEAD
from cs.context import stackattrs
=======
from types import SimpleNamespace
from cs.context import nullcontext, stackattrs
>>>>>>> 5ff1a6fc
from cs.deco import cachedmethod
from cs.gimmicks import nullcontext, SimpleNamespace as NS
from cs.lex import cutprefix, stripped_dedent
from cs.logutils import setup_logging, warning, exception
from cs.pfx import Pfx
from cs.py.doc import obj_docstring
from cs.resources import RunState

__version__ = '20201102-post'

DISTINFO = {
    'description':
    "convenience functions for working with the Cmd module,"
    " a BaseCommand class for constructing command lines"
    " and other command line related stuff",
    'keywords': ["python2", "python3"],
    'classifiers': [
        "Programming Language :: Python",
        "Programming Language :: Python :: 2",
        "Programming Language :: Python :: 3",
    ],
    'install_requires': [
        'cs.context', 'cs.deco', 'cs.lex', 'cs.logutils', 'cs.pfx',
        'cs.py.doc', 'cs.resources'
    ],
}

def docmd(dofunc):
  ''' Decorator for `cmd.Cmd` subclass methods
      to supply some basic quality of service.

      This decorator:
      - wraps the function call in a `cs.pfx.Pfx` for context
      - intercepts `getopt.GetoptError`s, issues a `warning`
        and runs `self.do_help` with the method name,
        then returns `None`
      - intercepts other `Exception`s,
        issues an `exception` log message
        and returns `None`

      The intended use is to decorate `cmd.Cmd` `do_`* methods:

          from cmd import Cmd
          from cs.cmdutils import docmd
          ...
          class MyCmd(Cmd):
            @docmd
            def do_something(...):
              ... do something ...
  '''
  funcname = dofunc.__name__

  def wrapped(self, *a, **kw):
    ''' Run a `Cmd` "do" method with some context and handling.
    '''
    if not funcname.startswith('do_'):
      raise ValueError("function does not start with 'do_': %s" % (funcname,))
    argv0 = funcname[3:]
    with Pfx(argv0):
      try:
        return dofunc(self, *a, **kw)
      except GetoptError as e:
        warning("%s", e)
        self.do_help(argv0)
        return None
      except Exception as e:  # pylint: disable=broad-except
        exception("%s", e)
        return None

  wrapped.__name__ = '@docmd(%s)' % (funcname,)
  wrapped.__doc__ = dofunc.__doc__
  return wrapped

class BaseCommand:
  ''' A base class for handling nestable command lines.

      This class provides the basic parse and dispatch mechanisms
      for command lines.
      To implement a command line
      one instantiates a subclass of BaseCommand:

          class MyCommand(BaseCommand):
            GETOPT_SPEC = 'ab:c'
            USAGE_FORMAT = r"""Usage: {cmd} [-a] [-b bvalue] [-c] [--] arguments...
              -a    Do it all.
              -b    But using bvalue.
              -c    The 'c' option!
            """
          ...
          the_cmd = MyCommand()

      Running a command is done by:

          the_cmd.run(argv)

      The subclass is customised by overriding the following methods:
      * `apply_defaults(options)`:
        prepare the initial state of `options`
        before any command line options are applied
      * `apply_opts(options,opts)`:
        apply the `opts` to `options`.
        `opts` is an `(option,value)` sequence
        as returned by `getopot.getopt`.
      * `cmd_`*subcmd*`(argv,options)`:
        if the command line options are followed by an argument
        whose value is *subcmd*,
        then the method `cmd_`*subcmd*`(argv,options)`
        will be called where `argv` contains the command line arguments
        after *subcmd*.
      * `main(argv,options)`:
        if there are no command line aguments after the options
        or the first argument does not have a corresponding
        `cmd_`*subcmd* method
        then method `main(argv,options)`
        will be called where `argv` contains the command line arguments.
      * `run_context(argv,options,cmd)`:
        a context manager to provide setup or teardown actions
        to occur before and after the command implementation respectively.
        If the implementation is a `cmd_`*subcmd* method
        then this is called with `cmd=`*subcmd*;
        if the implementation is `main`
        then this is called with `cmd=None`.

      To aid recursive use
      it is intended that all the per command state
      is contained in the `options` object
      and therefore that in typical use
      all of `apply_opts`, `cmd_`*subcmd*, `main` and `run_context`
      should be static methods making no reference to `self`.

      Editorial: why not arparse?
      Primarily because when incorrectly invoked
      an argparse command line prints the help/usage messgae
      and aborts the whole programme with `SystemExit`.
  '''

  OPTIONS_CLASS = SimpleNamespace
  SUBCOMMAND_METHOD_PREFIX = 'cmd_'

  @classmethod
  def subcommands(cls):
    ''' Return a mapping of subcommand names to class attributes
        for attributes which commence with `cls.SUBCOMMAND_METHOD_PREFIX`
        by default `'cmd_'`.
    '''
    prefix = cls.SUBCOMMAND_METHOD_PREFIX
    return {
        cutprefix(attr, prefix): getattr(cls, attr)
        for attr in dir(cls)
        if attr.startswith(prefix)
    }

  @classmethod
  @cachedmethod
  def usage_text(cls, *, cmd=None, format_mapping=None):
    ''' Compute the "Usage: message for this class
        from the top level `USAGE_FORMAT`
        and the `'Usage:'`-containing docstrings
        from its `cmd_*` methods.

        This is a cached method because it tries to update the
        method docstrings after formatting, which is bad if it
        happens more than once.
    '''
    if cmd is None:
      cmd = cls.__name__
    if format_mapping is None:
      format_mapping = {}
    if cmd is not None or 'cmd' not in format_mapping:
      format_mapping['cmd'] = cls.__name__ if cmd is None else cmd
    usage_format_mapping = dict(getattr(cls, 'USAGE_KEYWORDS', {}))
    usage_format_mapping.update(format_mapping)
    usage_format = getattr(cls, 'USAGE_FORMAT', None)
    subcmds = cls.subcommands()
    has_subcmds = subcmds and list(subcmds) != ['help']
    if usage_format is None:
      usage_format = (
          r'Usage: {cmd} subcommand [...]'
          if has_subcmds else 'Usage: {cmd} [...]'
      )
    usage_message = usage_format.format_map(usage_format_mapping)
    if has_subcmds:
      subusages = []
      for attr in sorted(subcmds):
        with Pfx(attr):
          subusage = cls.subcommand_usage_text(attr)
          if subusage:
            subusages.append(subusage.replace('\n', '\n  '))
      if subusages:
        usage_message = '\n'.join(
            [usage_message, '  Subcommands:'] + [
                '    ' + subusage.replace('\n', '\n    ')
                for subusage in subusages
            ]
        )
    return usage_message

  @classmethod
  def subcommand_usage_text(cls, subcmd, fulldoc=False):
    ''' Return the usage text for a subcommand.

        Parameters:
        * `subcmd`: the subcommand name
        * `fulldoc`: if true (default `False`)
          return the full docstring with the Usage section expanded
          otherwise just return the Usage section.
    '''
    method = cls.subcommands()[subcmd]
    subusage = None
    try:
      classy = issubclass(method, BaseCommand)
    except TypeError:
      classy = False
    if classy:
      subusage = method.usage_text(cmd=subcmd)
    else:
      doc = obj_docstring(method)
      if doc and 'Usage:' in doc:
        pre_usage, post_usage = doc.split('Usage:', 1)
        pre_usage = pre_usage.strip()
        post_usage_parts = post_usage.split('\n\n', 1)
        post_usage_format = post_usage_parts.pop(0)
        subusage_format = stripped_dedent(post_usage_format)
        if subusage_format:
          mapping = dict(sys.modules[method.__module__].__dict__)
          mapping.update(cmd=subcmd)
          subusage = subusage_format.format_map(mapping)
          if fulldoc:
            parts = [pre_usage, subusage] if pre_usage else [subusage]
            parts.extend(post_usage_parts)
            subusage = '\n\n'.join(parts)
    return subusage if subusage else None

  @classmethod
  def add_usage_to_docstring(cls):
    ''' Append `cls.usage_text()` to `cls.__doc__`.
    '''
    usage_message = cls.usage_text()
    cls.__doc__ += (
        '\n\nCommand line usage:\n\n    ' +
        usage_message.replace('\n', '\n    ')
    )

  def apply_defaults(self, options):
    ''' Stub `apply_defaults` method.

        Subclasses can override this to set up the initial state of `options`.
    '''

<<<<<<< HEAD
  def apply_opts(self, opts, options):
    ''' The `apply_opts` method is required
        if the subclass defines a nonempty `GETOPT_SPEC` attribute.
        It should apply `opts` (the result of `getopt.getopt`)
        to `options`.
    '''
    raise NotImplementedError("%s.apply_opts" % (type(self).__name__,))

=======
>>>>>>> 5ff1a6fc
  # pylint: disable=too-many-branches,too-many-statements,too-many-locals
  def run(self, argv=None, options=None, cmd=None):
    ''' Run a command from `argv`.
        Returns the exit status of the command.
        Raises `GetoptError` for unrecognised options.

        Parameters:
        * `argv`:
          optional command line arguments
          including the main command name if `cmd` is not specified.
          The default is `sys.argv`.
          The contents of `argv` are copied,
          permitting desctructive parsing of `argv`.
        * `options`:
          a object for command state and context.
          If not specified a new `SimpleNamespace`
          is allocated for use as `options`,
          and prefilled with `.cmd` set to `cmd`
          and other values as set by `.apply_defaults(options)`
          if such a method is provided.
        * `cmd`:
          optional command name for context;
          if this is not specified it is taken from `argv.pop(0)`.

        The command line arguments are parsed according to `getopt_spec`.
        If `getopt_spec` is not empty
        then `apply_opts(opts,options)` is called
        to apply the supplied options to the state
        where `opts` is the return from `getopt.getopt(argv,getopt_spec)`.

        After the option parse,
        if the first command line argument *foo*
        has a corresponding method `cmd_`*foo*
        then that argument is removed from the start of `argv`
        and `self.cmd_`*foo*`(argv,options,cmd=`*foo*`)` is called
        and its value returned.
        Otherwise `self.main(argv,options)` is called
        and its value returned.

        If the command implementation requires some setup or teardown
        then this may be provided by the `run_context`
        context manager method,
        called with `cmd=`*subcmd* for subcommands
        and with `cmd=None` for `main`.
    '''
    if options is None:
      options = self.OPTIONS_CLASS()
    if argv is None:
      argv = list(sys.argv)
      if cmd is not None:
        # we consume the first argument anyway
        argv.pop(0)
    else:
      argv = list(argv)
    if cmd is None:
      cmd = basename(argv.pop(0))
    options.cmd = cmd
    log_level = getattr(options, 'log_level', None)
    loginfo = setup_logging(cmd, level=log_level)
    # post: argv is list of arguments after the command name
    usage = self.usage_text(cmd=cmd)
    options.usage = usage
    options.loginfo = loginfo
    self.apply_defaults(options)
    # we catch GetoptError from this suite...
    try:
      getopt_spec = getattr(self, 'GETOPT_SPEC', '')
      # we do this regardless in order to honour '--'
      opts, argv = getopt(argv, getopt_spec, '')
      if getopt_spec:
        self.apply_opts(opts, options)  # pylint: disable=no-member

      subcmds = self.subcommands()
      if subcmds and list(subcmds) != ['help']:
        # expect a subcommand on the command line
        if not argv:
          raise GetoptError(
              "missing subcommand, expected one of: %s" %
              (', '.join(sorted(subcmds.keys())),)
          )
        subcmd = argv.pop(0)
        subcmd_ = subcmd.replace('-', '_')
        try:
          main = getattr(self, self.SUBCOMMAND_METHOD_PREFIX + subcmd_)
        except AttributeError:
          raise GetoptError(
              "%s: unrecognised subcommand, expected one of: %s" % (
                  subcmd,
                  ', '.join(sorted(subcmds.keys())),
              )
          )
        subcmd_context = Pfx(subcmd)
        try:
          main_is_class = issubclass(main, BaseCommand)
        except TypeError:
          main_is_class = False
        if main_is_class:
          cls = main
          main = lambda argv, options: cls().run(
              argv, options=options, cmd=subcmd
          )
      else:
        subcmd = cmd
        try:
          main = self.main
        except AttributeError:
          raise GetoptError("no main method and no subcommand methods")
        subcmd_context = nullcontext()
      upd_context = options.loginfo.upd
      if upd_context is None:
        upd_context = nullcontext()
      with RunState(cmd) as runstate:
        with upd_context:
          with stackattrs(options, cmd=subcmd, runstate=runstate,
                          upd=options.loginfo.upd):
            with self.run_context(argv, options):
              with subcmd_context:
                return main(argv, options)
    except GetoptError as e:
      handler = getattr(self, 'getopt_error_handler')
      if handler and handler(cmd, options, e, usage):
        return 2
      raise

  # pylint: disable=unused-argument
  @staticmethod
  def getopt_error_handler(cmd, options, e, usage):  # pylint: disable=unused-argument
    ''' The `getopt_error_handler` method
        is used to control the handling of `GetoptError`s raised
        during the command line parse
        or during the `main` or `cmd_`*subcmd*` calls.

        The handler is called with these parameters:
        * `cmd`: the command name
        * `options`: the `options` object
        * `e`: the `GetoptError` exception
        * `usage`: the command usage or `None` if this was not provided

        It returns a true value if the exception is considered handled,
        in which case the main `run` method returns 2.
        It returns a false value if the exception is considered unhandled,
        in which case the main `run` method reraises the `GetoptError`.

        This default handler prints an error message to standard error,
        prints the usage message (if specified) to standard error,
        and returns `True` to indicate that the error has been handled.

        To let the exceptions out unhandled
        this can be overridden with a method which just returns `False`
        or even by setting the `getopt_error_handler` attribute to `None`.

        Otherwise,
        the handler may perform any suitable action
        and return `True` to contain the exception
        or `False` to cause the exception to be reraised.
    '''
    print("%s: %s" % (cmd, e), file=sys.stderr)
    if usage:
      print(usage.rstrip(), file=sys.stderr)
    return True

  # pylint: disable=unused-argument
  @staticmethod
  @contextmanager
  def run_context(argv, options):  # pylint: disable=unused-argument
    ''' Stub context manager which surrounds `main` or `cmd_`*subcmd*.
    '''
    # redundant try/finally to remind subclassers of correct structure
    try:
      yield
    finally:
      pass

  # pylint: disable=unused-argument
  @classmethod
  def cmd_help(cls, argv, options):  # pylint: disable=unused-argument
    ''' Usage: {cmd} [subcommand-names...]
          Print the help for the named subcommands,
          or for all subcommands if no names are specified.
    '''
    subcmds = cls.subcommands()
    if argv:
      fulldoc = True
    else:
      fulldoc = False
      argv = sorted(subcmds)
    xit = 0
    print("help:")
    for subcmd in argv:
      with Pfx(subcmd):
        if subcmd not in subcmds:
          warning("unknown subcommand")
          xit = 1
          continue
        subusage = cls.subcommand_usage_text(subcmd, fulldoc=fulldoc)
        if not subusage:
          warning("no help")
          xit = 1
          continue
        print(' ', subusage.replace('\n', '\n    '))
    return xit<|MERGE_RESOLUTION|>--- conflicted
+++ resolved
@@ -12,12 +12,8 @@
 from getopt import getopt, GetoptError
 from os.path import basename
 import sys
-<<<<<<< HEAD
-from cs.context import stackattrs
-=======
 from types import SimpleNamespace
 from cs.context import nullcontext, stackattrs
->>>>>>> 5ff1a6fc
 from cs.deco import cachedmethod
 from cs.gimmicks import nullcontext, SimpleNamespace as NS
 from cs.lex import cutprefix, stripped_dedent
@@ -267,7 +263,6 @@
         Subclasses can override this to set up the initial state of `options`.
     '''
 
-<<<<<<< HEAD
   def apply_opts(self, opts, options):
     ''' The `apply_opts` method is required
         if the subclass defines a nonempty `GETOPT_SPEC` attribute.
@@ -276,8 +271,6 @@
     '''
     raise NotImplementedError("%s.apply_opts" % (type(self).__name__,))
 
-=======
->>>>>>> 5ff1a6fc
   # pylint: disable=too-many-branches,too-many-statements,too-many-locals
   def run(self, argv=None, options=None, cmd=None):
     ''' Run a command from `argv`.
