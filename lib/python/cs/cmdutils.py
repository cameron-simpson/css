#!/usr/bin/python
#
# Command line stuff. - Cameron Simpson <cs@cskk.id.au> 03sep2015
#

''' Convenience functions for working with the Cmd module
    and other command line related stuff.
'''

from __future__ import print_function, absolute_import
from contextlib import contextmanager
from getopt import getopt, GetoptError
from os.path import basename
import sys
from types import SimpleNamespace as NS
from cs.context import nullcontext, stackattrs
from cs.deco import cachedmethod
from cs.lex import cutprefix, stripped_dedent
from cs.logutils import setup_logging, warning, exception
from cs.pfx import Pfx, XP
from cs.py.doc import obj_docstring
from cs.resources import RunState

__version__ = '20200318'

DISTINFO = {
    'description':
    "convenience functions for working with the Cmd module and other command line related stuff",
    'keywords': ["python2", "python3"],
    'classifiers': [
        "Programming Language :: Python",
        "Programming Language :: Python :: 2",
        "Programming Language :: Python :: 3",
    ],
    'install_requires': ['cs.context', 'cs.lex', 'cs.pfx', 'cs.resources'],
}

def docmd(dofunc):
  ''' Decorator for Cmd subclass methods
      to supply some basic quality of service.

      This decorator:
      - wraps the function call in a `cs.pfx.Pfx` for context
      - intercepts `getopt.GetoptError`s, issues a `warning`
        and runs `self.do_help` with the method name,
        then returns `None`
      - intercepts other `Exception`s,
        issues an `exception` log message
        and returns `None`

      The intended use is to decorate `cmd.Cmd` `do_`* methods:

          from cmd import Cmd
          class MyCmd(Cmd):
            @docmd
            def do_something(...):
              ... do something ...
  '''
  funcname = dofunc.__name__

  def wrapped(self, *a, **kw):
    ''' Run a `Cmd` "do" method with some context and handling.
    '''
    if not funcname.startswith('do_'):
      raise ValueError("function does not start with 'do_': %s" % (funcname,))
    argv0 = funcname[3:]
    with Pfx(argv0):
      try:
        return dofunc(self, *a, **kw)
      except GetoptError as e:
        warning("%s", e)
        self.do_help(argv0)
        return None
      except Exception as e:
        exception("%s", e)
        return None

  wrapped.__name__ = '@docmd(%s)' % (funcname,)
  wrapped.__doc__ = dofunc.__doc__
  return wrapped

class BaseCommand:
  ''' A base class for handling nestable command lines.

      This class provides the basic parse and dispatch mechanisms
      for command lines.
      To implement a command line
      one instantiates a subclass of BaseCommand:

          class MyCommand(BaseCommand):
            GETOPT_SPEC = 'ab:c'
            USAGE_FORMAT = r"""Usage: {cmd} [-a] [-b bvalue] [-c] [--] arguments...
              -a    Do it all.
              -b    But using bvalue.
              -c    The 'c' option!
            """
          ...
          the_cmd = MyCommand()

      Running a command is done by:

          the_cmd.run(argv)

      The subclass is customised by overriding the following methods:
      * `apply_defaults(options)`:
        prepare the initial state of `options`
        before any command line options are applied
      * `apply_opts(options,opts)`:
        apply the `opts` to `options`.
        `opts` is an `(option,value)` sequence
        as returned by `getopot.getopt`.
      * `cmd_`*subcmd*`(argv,options)`:
        if the command line options are followed by an argument
        whose value is *subcmd*,
        then the method `cmd_`*subcmd*`(argv,options)`
        will be called where `argv` contains the command line arguments
        after *subcmd*.
      * `main(argv,options)`:
        if there are no command line aguments after the options
        or the first argument does not have a corresponding
        `cmd_`*subcmd* method
        then method `main(argv,options)`
        will be called where `argv` contains the command line arguments.
      * `run_context(argv,options,cmd)`:
        a context manager to provide setup or teardown actions
        to occur before and after the command implementation respectively.
        If the implementation is a `cmd_`*subcmd* method
        then this is called with `cmd=`*subcmd*;
        if the implementation is `main`
        then this is called with `cmd=None`.

      To aid recursive use
      it is intended that all the per command state
      is contained in the `options` object
      and therefore that in typical use
      all of `apply_opts`, `cmd_`*subcmd*, `main` and `run_context`
      should be static methods making no reference to `self`.

      Editorial: why not arparse?
      Primarily because when incorrectly invoked
      an argparse command line prints the help/usage messgae
      and aborts the whole programme with `SystemExit`.
  '''

  SUBCOMMAND_METHOD_PREFIX = 'cmd_'

  @classmethod
  def subcommands(cls):
    ''' Return a mapping of subcommand names to class attributes
        for attributes which commence with `cls.SUBCOMMAND_METHOD_PREFIX`
        by default `'cmd_'`.
    '''
    prefix = cls.SUBCOMMAND_METHOD_PREFIX
    return {
        cutprefix(attr, prefix): getattr(cls, attr)
        for attr in dir(cls)
        if attr.startswith(prefix)
    }

  @classmethod
  @cachedmethod
  def usage_text(cls, *, cmd=None, format_mapping=None):
    ''' Compute the "Usage: message for this class
        from the top level `USAGE_FORMAT`
        and the `'Usage:'`-containing docstrings
        from its `cmd_*` methods.

        This is a cached method because it tries to update the
        method docstrings after formatting, which is bad if it
        happens more than once.
    '''
    if cmd is None:
      cmd = cls.__name__
    if format_mapping is None:
      format_mapping = {}
    if cmd is not None or 'cmd' not in format_mapping:
      format_mapping['cmd'] = cls.__name__ if cmd is None else cmd
    usage_format_mapping = dict(getattr(cls, 'USAGE_KEYWORDS', {}))
    usage_format_mapping.update(format_mapping)
    usage_format = getattr(cls, 'USAGE_FORMAT', None)
    if usage_format is None:
      return None
    usage_message = usage_format.format_map(usage_format_mapping)
    subusages = []
    for attr, method in sorted(cls.subcommands().items()):
      with Pfx(attr):
        subusage = cls.subcommand_usage_text(attr)
        if subusage:
          subusages.append(subusage.replace('\n', '\n  '))
    if subusages:
      usage_message = '\n'.join(
          [usage_message, '  Subcommands:'] + [
              '    ' + subusage.replace('\n', '\n    ')
              for subusage in subusages
          ]
      )
    return usage_message

  @classmethod
  def subcommand_usage_text(cls, subcmd, fulldoc=False):
    ''' Return the usage text for a subcommand.

        Parameters:
        * `subcmd`: the subcommand name
        * `fulldoc`: if true (default `False`)
          return the full docstring with the Usage section expanded
          otherwise just return the Usage section.
    '''
    method = cls.subcommands()[subcmd]
    subusage = None
    try:
      classy = issubclass(method, BaseCommand)
    except TypeError:
      classy = False
    if classy:
      subusage = method.usage_text(cmd=subcmd)
    else:
      doc = obj_docstring(method)
      if doc and 'Usage:' in doc:
        pre_usage, post_usage = doc.split('Usage:', 1)
        post_usage_parts = post_usage.split('\n\n', 1)
        post_usage_format = post_usage_parts.pop(0)
        subusage_format = stripped_dedent(post_usage_format)
        if subusage_format:
          mapping = dict(sys.modules[method.__module__].__dict__)
          mapping.update(cmd=subcmd)
          subusage = subusage_format.format_map(mapping)
          if fulldoc:
            subusage = pre_usage + subusage + '\n\n'.join(post_usage_parts)
    return subusage if subusage else None

  @classmethod
  def add_usage_to_docstring(cls):
    ''' Append `cls.usage_text()` to `cls.__doc__`.
    '''
    usage_message = cls.usage_text()
    cls.__doc__ += (
        '\n\nCommand line usage:\n\n    ' +
        usage_message.replace('\n', '\n    ')
    )

  def apply_defaults(self, options):
    ''' Stub `apply_defaults` method.

        Subclasses can override this to set up the initial state of `options`.
    '''

  def run(self, argv=None, options=None, cmd=None):
    ''' Run a command from `argv`.
        Returns the exit status of the command.
        Raises `GetoptError` for unrecognised options.

        Parameters:
        * `argv`:
          optional command line arguments
          including the main command name if `cmd` is not specified.
          The default is `sys.argv`.
          The contents of `argv` are copied,
          permitting desctructive parsing of `argv`.
        * `options`:
          a object for command state and context.
          If not specified a new `SimpleNamespace`
          is allocated for use as `options`,
          and prefilled with `.cmd` set to `cmd`
          and other values as set by `.apply_default(options)`
          if such a method is provided.
        * `cmd`:
          optional command name for context;
          if this is not specified it is taken from `argv.pop(0)`.

        The command line arguments are parsed according to `getopt_spec`.
        If `getopt_spec` is not empty
        then `apply_opts(opts,options)` is called
        to apply the supplied options to the state
        where `opts` is the return from `getopt.getopt(argv,getopt_spec)`.

        After the option parse,
        if the first command line argument *foo*
        has a corresponding method `cmd_`*foo*
        then that argument is removed from the start of `argv`
        and `self.cmd_`*foo*`(argv,options,cmd=`*foo*`)` is called
        and its value returned.
        Otherwise `self.main(argv,options)` is called
        and its value returned.

        If the command implementation requires some setup or teardown
        then this may be provided by the `run_context`
        context manager method,
        called with `cmd=`*subcmd* for subcommands
        and with `cmd=None` for `main`.
    '''
    if argv is None:
      argv = list(sys.argv)
      if cmd is not None:
        # we consume the first argument anyway
        argv.pop(0)
    else:
      argv = list(argv)
    if cmd is None:
      cmd = basename(argv.pop(0))
    loginfo = setup_logging(cmd)
    # post: argv is list of arguments after the command name
    usage = self.usage_text(cmd=cmd)
    if options is None:
      options = NS()
    options.cmd = cmd
    options.usage = usage
    options.loginfo = loginfo
    self.apply_defaults(options)
    # we catch GetoptError from this suite...
    try:
      getopt_spec = getattr(self, 'GETOPT_SPEC', '')
      # we do this regardless in order to honour '--'
      opts, argv = getopt(argv, getopt_spec, '')
      if getopt_spec:
        self.apply_opts(opts, options)

      subcmds = self.subcommands()
      if subcmds:
        # expect a subcommand on the command line
        if not argv:
          raise GetoptError(
              "missing subcommand, expected one of: %s" %
              (', '.join(sorted(subcmds.keys())),)
          )
        subcmd = argv.pop(0)
        try:
          main = getattr(self, self.SUBCOMMAND_METHOD_PREFIX + subcmd)
        except AttributeError:
          raise GetoptError(
              "%s: unrecognised subcommand, expected one of: %r" %
              (subcmd, sorted(subcmds.keys()))
          )
        try:
          main_is_class = issubclass(main, BaseCommand)
        except TypeError:
          main_is_class = False
        if main_is_class:
          cls = main
          main = lambda argv, options: cls().run(
              argv, options=options, cmd=subcmd
          )
<<<<<<< HEAD
        if isinstance(main, BaseCommand):

          def run_main(argv, options):
            ''' Invoke the run method of an instance of the subcommand class.
            '''
            return main().run(argv, options=options, cmd=subcmd)

          main = run_main
        subcmd_context = Pfx(subcmd)
=======
>>>>>>> 9e6c47f8
      else:
        subcmd = cmd
        try:
          main = self.main
        except AttributeError:
<<<<<<< HEAD
          raise GetoptError(
              "no main method and no %s* subcommand methods" %
              (subcmd_prefix,)
          )
        subcmd_context = nullcontext()
=======
          raise GetoptError("no main method and no subcommand methods")
>>>>>>> 9e6c47f8
      upd_context = options.loginfo.upd
      if upd_context is None:
        upd_context = nullcontext()
      with RunState(cmd) as runstate:
        with stackattrs(options, cmd=subcmd, runstate=runstate):
          with upd_context:
            with self.run_context(argv, options):
              with subcmd_context:
                return main(argv, options)
    except GetoptError as e:
      handler = getattr(self, 'getopt_error_handler')
      if handler and handler(cmd, options, e, usage):
        return 2
      raise

  @staticmethod
  def getopt_error_handler(cmd, options, e, usage):
    ''' The `getopt_error_handler` method
        is used to control the handling of `GetoptError`s raised
        during the command line parse
        or during the `main` or `cmd_`*subcmd*` calls.

        The handler is called with these parameters:
        * `cmd`: the command name
        * `options`: the `options` object
        * `e`: the `GetoptError` exception
        * `usage`: the command usage or `None` if this was not provided

        It returns a true value if the exception is considered handled,
        in which case the main `run` method returns 2.
        It returns a false value if the exception is considered unhandled,
        in which case the main `run` method reraises the `GetoptError`.

        This default handler prints an error message to standard error,
        prints the usage message (if specified) to standard error,
        and returns `True` to indicate that the error has been handled.

        To let the exceptions out unhandled
        this can be overridden with a method which just returns `False`
        or even by setting the `getopt_error_handler` attribute to `None`.

        Otherwise,
        the handler may perform any suitable action
        and return `True` to contain the exception
        or `False` to cause the exception to be reraised.
    '''
    print("%s: %s" % (cmd, e), file=sys.stderr)
    if usage:
      print(usage.rstrip(), file=sys.stderr)
    return True

  @staticmethod
  @contextmanager
  def run_context(argv, options):
    ''' Stub context manager which surrounds `main` or `cmd_`*subcmd*.
    '''
    # redundant try/finally to remind subclassers of correct structure
    try:
      yield
    finally:
      pass

  @classmethod
  def cmd_help(cls, argv, options):
    ''' Usage: {cmd} [subcommand-names...]
          Print the help for the named subcommands,
          or for all subcommands if no names are specified.
    '''
    subcmds = cls.subcommands()
    if not argv:
      argv = sorted(subcmds)
    xit = 0
    for subcmd in argv:
      with Pfx(subcmd):
        if subcmd not in subcmds:
          warning("unknown subcommand")
          xit = 1
          continue
        subusage = cls.subcommand_usage_text(subcmd, fulldoc=True)
        if not subusage:
          warning("no help")
          xit = 1
          continue
        print(subcmd + ':')
        print(' ', subusage.replace('\n', '\n    '))
    return xit<|MERGE_RESOLUTION|>--- conflicted
+++ resolved
@@ -331,6 +331,7 @@
               "%s: unrecognised subcommand, expected one of: %r" %
               (subcmd, sorted(subcmds.keys()))
           )
+        subcmd_context = Pfx(subcmd)
         try:
           main_is_class = issubclass(main, BaseCommand)
         except TypeError:
@@ -340,32 +341,13 @@
           main = lambda argv, options: cls().run(
               argv, options=options, cmd=subcmd
           )
-<<<<<<< HEAD
-        if isinstance(main, BaseCommand):
-
-          def run_main(argv, options):
-            ''' Invoke the run method of an instance of the subcommand class.
-            '''
-            return main().run(argv, options=options, cmd=subcmd)
-
-          main = run_main
-        subcmd_context = Pfx(subcmd)
-=======
->>>>>>> 9e6c47f8
       else:
         subcmd = cmd
         try:
           main = self.main
         except AttributeError:
-<<<<<<< HEAD
-          raise GetoptError(
-              "no main method and no %s* subcommand methods" %
-              (subcmd_prefix,)
-          )
+          raise GetoptError("no main method and no subcommand methods")
         subcmd_context = nullcontext()
-=======
-          raise GetoptError("no main method and no subcommand methods")
->>>>>>> 9e6c47f8
       upd_context = options.loginfo.upd
       if upd_context is None:
         upd_context = nullcontext()
