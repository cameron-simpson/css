--- conflicted
+++ resolved
@@ -1275,15 +1275,7 @@
     try:
       run_options = self.options.copy(runstate=runstate, **options_kw)
       with run_options:  # make the default ThreadState
-<<<<<<< HEAD
         with stackattrs(self, options=run_options):
-=======
-        with stackattrs(
-            self,
-            options=run_options,
-            cmd=self._subcmd or self.cmd,
-        ):
->>>>>>> ad1db09a
           with upd:
             with runstate:
               with runstate.catch_signal(
