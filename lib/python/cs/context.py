#!/usr/bin/env python

''' Assorted context managers.
'''

from contextlib import contextmanager
<<<<<<< HEAD
import threading
=======
try:
  from contextlib import nullcontext  # pylint: disable=unused-import
except ImportError:

  @contextmanager
  def nullcontext():
    ''' A simple `nullcontext` for older Pythons
    '''
    yield None
>>>>>>> c2ad6f0c

__version__ = '20200725.1-post'

DISTINFO = {
    'keywords': ["python2", "python3"],
    'classifiers': [
        "Programming Language :: Python",
        "Programming Language :: Python :: 2",
        "Programming Language :: Python :: 3",
    ],
    'install_requires': [],
}

def pushattrs(o, **attr_values):
  ''' The "push" part of `stackattrs`.
      Push `attr_values` onto `o` as attributes,
      return the previous attribute values in a dict.

      This can be useful in hooks/signals/callbacks,
      where you cannot inline a context manager.
  '''
  old_values = {}
  for attr, value in attr_values.items():
    try:
      old_value = getattr(o, attr)
    except AttributeError:
      pass
    else:
      old_values[attr] = old_value
    setattr(o, attr, value)
  return old_values

def popattrs(o, attr_names, old_values):
  ''' The "pop" part of `stackattrs`.
      Restore previous attributes of `o`
      named by `attr_names` with previous state in `old_values`.

      This can be useful in hooks/signals/callbacks,
      where you cannot inline a context manager.
  '''
  for attr in attr_names:
    try:
      old_value = old_values[attr]
    except KeyError:
      try:
        delattr(o, attr)
      except AttributeError:
        pass
    else:
      setattr(o, attr, old_value)

@contextmanager
def stackattrs(o, **attr_values):
  ''' Context manager to push new values for the attributes of `o`
      and to restore them afterward.
      Returns a `dict` containing a mapping of the previous attribute values.
      Attributes not present are not present in the mapping.

      Restoration includes deleting attributes which were not present
      initially.

      This makes it easy to adjust temporarily some shared context object
      without having to pass it through the call stack.

      See `stackkeys` for a flavour of this for mappings.

      Example of fiddling a programme's "verbose" mode:

          >>> class RunModes:
          ...     def __init__(self, verbose=False):
          ...         self.verbose = verbose
          ...
          >>> runmode = RunModes()
          >>> if runmode.verbose:
          ...     print("suppressed message")
          ...
          >>> with stackattrs(runmode, verbose=True):
          ...     if runmode.verbose:
          ...         print("revealed message")
          ...
          revealed message
          >>> if runmode.verbose:
          ...     print("another suppressed message")
          ...

      Example exhibiting restoration of absent attributes:

          >>> class O:
          ...     def __init__(self):
          ...         self.a = 1
          ...
          >>> o = O()
          >>> print(o.a)
          1
          >>> print(o.b)
          Traceback (most recent call last):
            File "<stdin>", line 1, in <module>
          AttributeError: 'O' object has no attribute 'b'
          >>> with stackattrs(o, a=3, b=4):
          ...     print(o.a)
          ...     print(o.b)
          ...     o.b = 5
          ...     print(o.b)
          ...     delattr(o, 'a')
          ...
          3
          4
          5
          >>> print(o.a)
          1
          >>> print(o.b)
          Traceback (most recent call last):
            File "<stdin>", line 1, in <module>
          AttributeError: 'O' object has no attribute 'b'
  '''
  old_values = pushattrs(o, **attr_values)
  try:
    yield old_values
  finally:
    popattrs(o, attr_values.keys(), old_values)

class StackableState(threading.local):
  ''' An object which can be called as a context manager
      to push changes to its attributes.

      Example:

          >>> state = StackableState(a=1, b=2)
          >>> state.a
          1
          >>> state.b
          2
          >>> state
          StackableState(a=1,b=2)
          >>> with state(a=3, x=4):
          ...     print(state)
          ...     print("a", state.a)
          ...     print("b", state.b)
          ...     print("x", state.x)
          ...
          StackableState(a=3,b=2,x=4)
          a 3
          b 2
          x 4
          >>> state.a
          1
          >>> state
          StackableState(a=1,b=2)
  '''

  def __init__(self, **kw):
    super().__init__()
    for k, v in kw.items():
      setattr(self, k, v)

  def __str__(self):
    return "%s(%s)" % (
        type(self).__name__,
        ','.join(["%s=%s" % (k, v) for k, v in sorted(self.__dict__.items())])
    )

  __repr__ = __str__

  @contextmanager
  def __call__(self, **kw):
    ''' Calling an instance is a context manager yielding `self`
        with attributes modified by `kw`.
    '''
    with stackattrs(self, **kw):
      yield self

def pushkeys(d, **key_values):
  ''' The "push" part of `stackkeys`.
      Push `key_values` onto `d` as key values.
      return the previous key values in a dict.

      This can be useful in hooks/signals/callbacks,
      where you cannot inline a context manager.
  '''
  old_values = {}
  for key, value in key_values.items():
    try:
      old_value = d[key]
    except KeyError:
      pass
    else:
      old_values[key] = old_value
    d[key] = value
  return old_values

def popkeys(d, key_names, old_values):
  ''' The "pop" part of `stackkeys`.
      Restore previous key values of `d`
      named by `key_names` with previous state in `old_values`.

      This can be useful in hooks/signals/callbacks,
      where you cannot inline a context manager.
  '''
  for key in key_names:
    try:
      old_value = old_values[key]
    except KeyError:
      try:
        del d[key]
      except KeyError:
        pass
    else:
      d[key] = old_value

@contextmanager
def stackkeys(d, **key_values):
  ''' Context manager to push new values for the key values of `d`
      and to restore them afterward.
      Returns a `dict` containing a mapping of the previous key values.
      Keys not present are not present in the mapping.

      Restoration includes deleting key values which were not present
      initially.

      This makes it easy to adjust temporarily some shared context object
      without having to pass it through the call stack.

      See `stackattrs` for a flavour of this for object attributes.

      Example of making log entries which may reference
      some higher level context log entry:

          >>> import time
          >>> global_context = {
          ...     'parent': None,
          ... }
          >>> def log_entry(desc, **kw):
          ...     print("log_entry: global_context =", repr(global_context))
          ...     entry = dict(global_context)
          ...     entry.update(desc=desc, when=time.time())
          ...     entry.update(kw)
          ...     return entry
          ...
          >>> log_entry("stand alone entry")    #doctest: +ELLIPSIS
          log_entry: global_context = {'parent': None}
          {'parent': None, 'desc': 'stand alone entry', 'when': ...}
          >>> context_entry = log_entry("high level entry")
          log_entry: global_context = {'parent': None}
          >>> context_entry                     #doctest: +ELLIPSIS
          {'parent': None, 'desc': 'high level entry', 'when': ...}
          >>> with stackkeys(global_context, parent=context_entry): #doctest: +ELLIPSIS
          ...     print(repr(log_entry("low level event")))
          ...
          log_entry: global_context = {'parent': {'parent': None, 'desc': 'high level entry', 'when': ...}}
          {'parent': {'parent': None, 'desc': 'high level entry', 'when': ...}, 'desc': 'low level event', 'when': ...}
          >>> log_entry("another standalone entry")    #doctest: +ELLIPSIS
          log_entry: global_context = {'parent': None}
          {'parent': None, 'desc': 'another standalone entry', 'when': ...}
  '''
  old_values = pushkeys(d, **key_values)
  try:
    yield old_values
  finally:
    popkeys(d, key_values.keys(), old_values)

def twostep(cmgr):
  ''' Return a generator which operates the context manager `cmgr`.

      See also the `setup_cmgr(cmgr)` function
      which is a convenience wrapper for this low level generator.

      The purpose of `twostep()` is to split any context manager's operation
      across two steps when the set up and teardown phases must operate
      in different parts of your code.
      A common situation is the `__enter__` and `__exit__` methods
      of another context manager class.

      The first iteration performs the "enter" phase and yields.
      The second iteration performs the "exit" phase and yields.

      Example use in a class:

          class SomeClass:
              def __init__(self, foo)
                  self.foo = foo
                  self._cmgr = None
              def __enter__(self):
                  self._cmgr = next(stackattrs(o, setting=foo))
              def __exit__(self, *_):
                  next(self._cmgr)
                  self._cmgr = None
  '''
  with cmgr:
    yield cmgr
  yield cmgr

def setup_cmgr(cmgr):
  ''' Run the set up phase of the context manager `cmgr`
      and return a callable which runs the tear down phase.

      This is a convenience wrapper for the lower level `twostep()` function
      which produces a two iteration generator from a context manager.

      The purpose of `setup_cmgr()` is to split any context manager's operation
      across two steps when the set up and teardown phases must operate
      in different parts of your code.
      A common situation is the `__enter__` and `__exit__` methods
      of another context manager class.

      The call to `setup_cmgr()` performs the "enter" phase
      and returns the tear down callable.
      Calling that performs the tear down phase.

      Example use in a class:

          class SomeClass:
              def __init__(self, foo)
                  self.foo = foo
                  self._teardown = None
              def __enter__(self):
                  self._teardown = setup_cmgr(stackattrs(o, setting=foo))
              def __exit__(self, *_):
                  self._teardown()
                  self._teardown = None
  '''
  cmgr_twostep = twostep(cmgr)
  next(cmgr_twostep)
  return lambda: next(cmgr_twostep)<|MERGE_RESOLUTION|>--- conflicted
+++ resolved
@@ -4,9 +4,7 @@
 '''
 
 from contextlib import contextmanager
-<<<<<<< HEAD
 import threading
-=======
 try:
   from contextlib import nullcontext  # pylint: disable=unused-import
 except ImportError:
@@ -16,7 +14,6 @@
     ''' A simple `nullcontext` for older Pythons
     '''
     yield None
->>>>>>> c2ad6f0c
 
 __version__ = '20200725.1-post'
 
