--- conflicted
+++ resolved
@@ -594,7 +594,6 @@
       except StopIteration:
         pass
 
-<<<<<<< HEAD
 def withif(obj):
   ''' Return a context manager for `obj`.
       If `obj` has an `__enter__` attribute, return `obj`
@@ -608,7 +607,7 @@
   if hasattr(obj, '__enter__'):
     return obj
   return nullcontext()
-=======
+
 @contextmanager
 def reconfigure_file(f, **kw):
   ''' Context manager flavour of `TextIOBase.reconfigure`.
@@ -618,5 +617,4 @@
     f.reconfigure(**kw)
     yield
   finally:
-    f.reconfigure(**old)
->>>>>>> 453f7287
+    f.reconfigure(**old)