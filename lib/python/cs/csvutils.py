--- conflicted
+++ resolved
@@ -29,13 +29,8 @@
 from io import BytesIO
 import sys
 from threading import Thread
-<<<<<<< HEAD
-from cs.logutils import Pfx, warning
-=======
-from cs.debug import trace
 from cs.logutils import warning
 from cs.pfx import Pfx
->>>>>>> 7e47a194
 
 if sys.hexversion >= 0x03000000:
   # python 3 onwards
