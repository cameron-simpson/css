--- conflicted
+++ resolved
@@ -8,12 +8,9 @@
 import sys
 import re
 import string
-<<<<<<< HEAD
 import unittest
 from itertools import product
-=======
 from cs.logutils import Pfx
->>>>>>> e9bf29fd
 
 def re_alt(res, name=None):
   return '(' + '|'.join(res) + ')'
@@ -68,14 +65,14 @@
   strings = []
   for M in re_CURLY_SIMPLE.finditer(s):
     strings.append(s[sofar:M.start()])
-    key = M.group('braced')
-    with Pfx(M.group()):
-      try:
-        repl = str(mapfn(M.group('braced')))
-      except Exception, e:
-        if not safe:
+    foo = M.group('braced')
+    try:
+      repl = str(mapfn(foo))
+    except Exception, e:
+      if not safe:
+        with Pfx(foo):
           raise
-        repl = M.group()
+      repl = M.group()
     strings.append(repl)
     sofar = M.end()
 
