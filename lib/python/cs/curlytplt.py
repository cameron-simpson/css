--- conflicted
+++ resolved
@@ -8,10 +8,7 @@
 import sys
 import re
 import string
-<<<<<<< HEAD
-=======
 import unittest
->>>>>>> 943d0edd
 from itertools import product
 from cs.logutils import Pfx
 
@@ -221,42 +218,6 @@
       raise KeyError(str(e))
     return value
 
-<<<<<<< HEAD
 if __name__ == '__main__':
   import cs.curlytplt_tests
-  cs.curlytplt_tests.selftest(sys.argv)
-=======
-class TestAll(unittest.TestCase):
-
-  @staticmethod
-  def _mapfn(x):
-    return { 'foo': [1,2],
-             'bah': [3,4],
-             'zit': ['one'],
-             'zot': []
-           }[x]
-
-  def test01curly(self):
-    self.assertEquals(curly_substitute( 'text', TestAll._mapfn ), 'text')
-    self.assertEquals(curly_substitute( 'a {foo} b', TestAll._mapfn ), 'a [1, 2] b')
-    self.assertEquals(curly_substitute( 'a {bah} b', TestAll._mapfn ), 'a [3, 4] b')
-    self.assertEquals(curly_substitute( 'a {foo}x{bah} b', TestAll._mapfn ), 'a [1, 2]x[3, 4] b')
-    self.assertRaises(KeyError, curly_substitute, 'a {ZZZ} b', TestAll._mapfn)
-    self.assertEquals(curly_substitute( 'a {ZZZ} b', TestAll._mapfn, safe=True), 'a {ZZZ} b')
-
-  def test01curlycurly(self):
-    self.assertEquals(curly_substitute( 'text', TestAll._mapfn, permute=True ), 'text')
-    self.assertEquals(curly_substitute( 'a {foo} b', TestAll._mapfn, permute=True ), 'a [1, 2] b')
-    self.assertEquals(curly_substitute( 'a {{foo}} b', TestAll._mapfn, permute=True ), 'a 1 ba 2 b')
-    self.assertEquals(curly_substitute( 'a {bah} b', TestAll._mapfn, permute=True ), 'a [3, 4] b')
-    self.assertEquals(curly_substitute( 'a {foo}x{bah} b', TestAll._mapfn, permute=True ), 'a [1, 2]x[3, 4] b')
-    self.assertEquals(curly_substitute( 'a {{foo}}x{{bah}} b', TestAll._mapfn, permute=True ), 'a 1x3 ba 1x4 ba 2x3 ba 2x4 b')
-    self.assertEquals(curly_substitute( 'a {{foo}}x{{zit}}x{{bah}} b', TestAll._mapfn, permute=True ), 'a 1xonex3 ba 1xonex4 ba 2xonex3 ba 2xonex4 b')
-    self.assertRaises(KeyError, curly_substitute, 'a {ZZZ} b', TestAll._mapfn, permute=True)
-    self.assertRaises(KeyError, curly_substitute, 'a {{ZZZ}} b', TestAll._mapfn, permute=True)
-    self.assertEquals(curly_substitute( 'a {ZZZ} b', TestAll._mapfn, permute=True, safe=True), 'a {ZZZ} b')
-    self.assertEquals(curly_substitute( 'a {{ZZZ}} b', TestAll._mapfn, permute=True, safe=True), 'a {{ZZZ}} b')
-
-if __name__ == '__main__':
-  unittest.main()
->>>>>>> 943d0edd
+  cs.curlytplt_tests.selftest(sys.argv)