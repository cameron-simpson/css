#!/usr/bin/python
#
# Classes used for representing relational db things, such as tables and rows.
#

from __future__ import print_function
from collections import namedtuple
from threading import RLock
from cs.py.func import prop
from cs.seq import the
from cs.threads import locked
from cs.logutils import X, debug, info, warning, error, Pfx

class TableSpace(object):

  def __init__(self, table_class=None, lock=None, db_name=None):
    if table_class is None:
      table_class = Table
    if lock is None:
      lock = RLock()
    self.db_name = db_name
    self._tables = {}
    self.table_class = table_class
    self._lock = lock

  def __getattr__(self, attr):
    if not attr.startswith('_'):
      if attr.endswith('s'):
        if '_' not in attr:
          # *s ==> iterable of * (obtained from *_by_id)
          nickname = attr[:-1]
          if nickname in self.table_by_nickname:
            # require the matching table load
            getattr(self, 'load_%ss' % (nickname,))()
            by_id = getattr(self, nickname + '_by_id')
            return lambda: by_id.values()
        # read_*s ==> iterator of rows from table "*"
        if attr.startswith('read_'):
          nickname = attr[5:-1]
          return self.table_by_nickname[nickname].read_rows
      if attr.startswith('load_') and attr.endswith('s'):
        nickname = attr[5:-1]
        if nickname in self.table_by_nickname:
          loaded_attr = '_loaded_table_' + nickname
          loaded = getattr(self, loaded_attr, False)
          if loaded:
            return lambda: None
          else:
            load_funcname = '_load_table_' + nickname + 's'
            ##@locked
            def loadfunc():
              if not getattr(self, loaded_attr, False):
                XP("load %ss (%s)...", nickname, self.table_by_nickname[nickname].qualname)
                getattr(self, load_funcname)()
                setattr(self, loaded_attr, True)
            return loadfunc
      if attr.startswith('select_by_'):
        criterion_words = attr[10:].split('_')
        class_name = 'SelectBy' + '_'.join(word.title() for word in criterion_words)
        return partial(globals()[class_name], self)
      if attr.endswith('_table'):
        # *_table ==> table "*"
        nickname = attr[:-6]
        if nickname in self.table_by_nickname:
          return self.table_by_nickname[nickname]
    raise AttributeError("%s.__getattr__: nothing named %r" % (type(self).__name__, attr,))

  @locked
  def table(self, name):
    ''' Return the Table named `name`.
    '''
    T = self._tables.get(name)
    if T is None:
      T = self._tables[name] = self.table_class(self, name)
    return T

class Table(object):
  ''' Base class for table data.
  '''

  def __init__(self, db, table_name, lock=None, row_class=None, column_names=None, id_column=None):
    if lock is None:
      lock = db._lock
    self.db = db
    self.table_name = table_name
    self.column_names = column_names
    self.id_column = id_column
    self.row_tuple = namedtuple('%s_Row' % (table_name,), column_names)
    self.row_class = row_class
    self._lock = lock

  def __str__(self):
    return "%s:name=%s" % (self.__class__.__name__, self.table_name)

  def __repr__(self):
    return "%s[%s]" % (self, ','.join(self._column_names))

  @prop
  def qual_name(self):
    db_name = self.db.db_name
    return '.'.join( (db_name, self.table_name) )

  @prop
  def conn(self):
    return self.db.conn

  def select(self, where=None, *where_argv):
    ''' Select raw SQL data from the table.
        It is generally better to use read_rows instead, which returns typed rows.
    '''
    sql = 'select %s from %s' % (','.join(self.column_names), self.table_name)
    sqlargs = []
    if where:
      sql += ' where ' + where
      sqlargs.append(where_argv)
    elif where_argv:
      raise ValueError("empty where (%r) but where_argv=%r" % (where, where_argv))
    with Pfx("SQL %r: %r", sql, sqlargs):
      return self.conn.cursor().execute(sql, *sqlargs)

  def read_rows(self, where=None, *where_argv):
    ''' Return row objects.
        This is a generator consuming a SELECT result and must
        therefore be consumed before another query may be performed.
    '''
    row_class = self.row_class
    for row in self.select(where, *where_argv):
      yield row_class(self, row)

  def insert(self, column_names, valueses):
    sql = 'insert into %s(%s) values ' % (self.table_name, ','.join(column_names))
    sqlargs = []
    tuple_param = '(%s)' % ( ','.join( '?' for _ in column_names ), )
    tuple_params = []
    for values in valueses:
      tuple_params.append(tuple_param)
      sqlargs.extend(values)
    sql += ', '.join(tuple_params)
    C = self.conn.cursor()
    with Pfx("SQL %r: %r", sql, sqlargs):
      C.execute(sql, sqlargs)
    self.conn.commit()
    C.close()

  def update_columns(self, update_columns, update_argv, where, *where_argv):
    sql = 'update %s set %s where %s' \
          % (self.table_name,
             ','.join("%s=?" % (column_name,) for column_name in update_columns),
             where)
    sqlargs = list(update_argv) + list(where_argv)
    C = self.conn.cursor()
    info("SQL: %s %r", sql, sqlargs)
    with Pfx("SQL %r: %r", sql, sqlargs):
      C.execute(sql, sqlargs)
    self.conn.commit()
    C.close()

  def delete(self, where, *where_argv):
    sql = 'delete from %s where %s' % (self.table_name, where)
    sqlargs = where_argv
    C = self.conn.cursor()
    info("SQL: %s %r", sql, sqlargs)
    with Pfx("SQL %r: %r", sql, sqlargs):
      C.execute(sql, sqlargs)
    self.conn.commit()
    C.close()

  def __getitem__(self, id_value):
    ''' Fetch the row or rows indicated by `id_value`.
        If `id_value` is None or a string or is not slicelike or
        is not iterable return the sole matching row or raise
        IndexError.
        Otherwise return an iterable of row values as from read_rows.
    '''
    condition = where_index(self.id_column, id_value)
    rows = self.read_rows(condition.where, *condition.params)
    if condition.is_scalar:
      return the(rows)
    return rows

  def edit_column_by_ids(column_name, ids=None):
    if ids is None:
      where = None
    else:
      where = '%s in (%s)' % (column_name, ','.join("%d" % i for i in ids))
    return self.edit_column(column_name, where)

  def edit_column(column_name, where=None):
    with Pfx("edit_column(%s, %r)", column_name, where):
      id_column = self.id_column
      edit_lines = []
      for row in self.select(where=where):
        edit_line = "%d:%s" % (row[id_column], row[column_name])
        edit_lines.append(edit_line)
      changes = edit_strings(sorted(edit_lines,
                                    key=lambda _: _.split(':', 1)[1]),
                             errors=lambda msg: warning(msg + ', discarded')
                            )
      for old_string, new_string in changes:
        with Pfx("%s => %s", old_string, new_string):
          old_id, old_name = old_string.split(':', 1)
          new_id, new_name = new_string.split(':', 1)
          if old_id != new_id:
            error("id mismatch (%s != %s), discarding change")
          else:
            self[int(new_id)] = new_name
            info("updated")

class Row(object):

  def __init__(self, table, values, lock=None):
    if lock is None:
      lock = table._lock
    self._table = table
    self._row = table.row_tuple(*values)
    self._lock = lock

  def __str__(self):
<<<<<<< HEAD
    return "%s:%s" % (self._table.table_name, self._row)
  __repr__ = __str__
=======
    return str(self._row)

  def __repr__(self):
    return "<%s %r>" % (self.__class__.__name__, self._row)

  def __iter__(self):
    return iter(self._row)

  def __len__(self):
    return len(self._row)

  def keys(self):
    return self.column_names

  def values(self):
    return self._row

  def items(self):
    return zip(self.column_names, self.values())
>>>>>>> 00b435ae

  @prop
  def db(self):
    return self._table.db

  @prop
  def column_names(self):
    return self._table.column_names

  @prop
  def id_value(self):
    return getattr(self._row, self._table.id_column)

  def __getitem__(self, key):
    if isinstance(key, int):
      # do I really want to support numeric access to columns?
      return self._row[key]
    try:
      return getattr(self._row, key)
    except AttributeError as e:
      raise KeyError("_row has not attribute %r: %s" % (key, e))

  def __getattr__(self, attr):
    if not attr.startswith('_') and attr in self.column_names:
      return getattr(self._row, attr)
    raise AttributeError("%s: no attr %r" % (self.__class__, attr,))

  def __setattr__(self, attr, value):
    if not attr.startswith('_') and attr in self.column_names:
      self._table.update_columns((attr,), (value,), '%s = ?' % (self._table.id_column,), self.id_value)
      self._row = self._row._replace(**{attr: value})
    else:
      self.__dict__[attr] = value

_IdRelation = namedtuple('IdRelation',
                         'id_column relation left_column left right_column right')

class IdRelation(_IdRelation):
  ''' Manage a relationship between 2 Tables based on their id_columns.
  '''

  def left_to_right(self, left_ids):
    ''' Fetch right rows given a pythonic index into left.
    '''
    condition = where_index(self.left_column, left_ids)
    rel_rows = self.relation.read_rows(condition.where, *condition.params)
    right_ids = set( [ rel[self.right_column] for rel in rel_rows ] )
    return self.right[right_ids]

  def right_to_left(self, right_ids):
    ''' Fetch left rows given a pythonic index into right.
    '''
    condition = where_index(self.right_column, right_ids)
    rel_rows = self.relation.read_rows(condition.where, *condition.params)
    left_ids = set( [ rel[self.left_column] for rel in rel_rows ] )
    return self.left[left_ids]

  def add(self, left_id, right_id):
    self.relation.insert( (self.left_column, self.right_column),
                          [ (left_id, right_id) ] )

  def remove(self, left_id, right_id):
    self.relation.delete(
      '%s = ? and %s = ?' % (self.left_column, self.right_column),
      left_id, right_id)

  def remove_left(self, left_ids):
    ''' Remove all relation rows with the specified left_column values.
    '''
    condition = where_index(self.left_column, left_ids)
    return self.left.delete(condition.where, *condition.params)

  def remove_right(self, right_ids):
    ''' Remove all relation rows with the specified right_column values.
    '''
    condition = where_index(self.right_column, right_ids)
    return self.right.delete(condition.where, *condition.params)

where_index_result = namedtuple(
                        'where_index_result',
                        'is_scalar where params')
def where_index(column, index):
  ''' Return a where clause and any associated parameters for a single column index such as may be accepted by __getitem__.
      Handles integers, strings, slicelike objects and bounded iterables.
      Returns a namedtuple with fields (is_scalar, where, params).
  '''
  try:
    start = index.start
    stop = index.stop
    step = index.step
  except AttributeError:
    # not a slice or slicelike object
    if index is None:
      return where_index_result(True, 'ISNULL(`%s`)' % (column,), ())
    elif isinstance(index, str):
      # strings are scalars
      return where_index_result(True, '`%s` = ?' % (column,), (index,))
    # see if we have an iterable
    try:
      id_values = iter(index)
    except TypeError:
      # not an iterable therefore a scalar
      return where_index_result(True, '`%s` = ?' % (column,), (index,))
  else:
    # a slice
    if stop is None:
      # unbounded slice
      if step is None:
        step = 1
      if step > 0:
        where = '`%s` >= %d' % (column, start)
      else:
        where = '`%s` <= %d' % (column, start)
        step = -step
      if step != 1:
        where += ( ' AND MOD(`%s`, %d) == MOD(%d, %d)'
                 % (column, step, start, step)
                 )
      return where_index_result(False, where, ())
    # convert the slice into a range
    id_values = range(start, stop, step)
  # convert most iterables to a tuple
  if not isinstance(id_values, (list, tuple)):
    id_values = tuple(id_values)
  if len(id_values) == 0:
    where = '1=2'
  elif len(id_values) == 1:
    where = '`%s` = ?' % (column,)
  else:
    where = '`%s` IN (%s)' % (column, ', '.join(['?' for _ in id_values]),)
  return where_index_result(False, where, id_values)

def _exercise_where_index():
  for index in ( None, 0, 1,
                 (1,2,3), [1,3,2],
                 slice(0, 8, 2), slice(8, 0, -2),
                 slice(0, None), slice(0, None, 2),
                 slice(8, None, -2)
               ):
    print(repr(index), '=>', where_index('foo', index))<|MERGE_RESOLUTION|>--- conflicted
+++ resolved
@@ -216,14 +216,8 @@
     self._lock = lock
 
   def __str__(self):
-<<<<<<< HEAD
     return "%s:%s" % (self._table.table_name, self._row)
   __repr__ = __str__
-=======
-    return str(self._row)
-
-  def __repr__(self):
-    return "<%s %r>" % (self.__class__.__name__, self._row)
 
   def __iter__(self):
     return iter(self._row)
@@ -239,7 +233,6 @@
 
   def items(self):
     return zip(self.column_names, self.values())
->>>>>>> 00b435ae
 
   @prop
   def db(self):
