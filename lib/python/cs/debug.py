--- conflicted
+++ resolved
@@ -776,11 +776,7 @@
       for spec in debug_spec:
         with Pfx(spec):
           if is_dotted_identifier(spec):
-<<<<<<< HEAD
-            module_names.sppend(spec)
-=======
             module_names.append(spec)
->>>>>>> 2d91882d
           elif ':' in spec:
             # module:funcname
             module_name, func_name = spec.split(':', 1)
