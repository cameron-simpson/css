--- conflicted
+++ resolved
@@ -17,24 +17,20 @@
     'install_requires': ['cs.py3', 'cs.py.stack', 'cs.logutils', 'cs.obj', 'cs.seq', 'cs.timeutils'],
 }
 
-from contextlib import contextmanager
 from cmd import Cmd
 import inspect
 import logging
+import os
+from subprocess import Popen, PIPE
 import sys
 import threading
 import time
 import traceback
-<<<<<<< HEAD
-from cs.py3 import Queue, Queue_Empty, exec_code
+import cs.logutils
+from cs.logutils import debug, error, warning, setup_logging, D, ifdebug
+from cs.obj import O, Proxy
+from cs.pfx import Pfx
 from cs.py.func import funccite
-from cs.py.stack import caller
-=======
->>>>>>> 7af9fcd5
-import cs.logutils
-from cs.logutils import infer_logging_level, debug, error, warning, setup_logging, D, ifdebug
-from cs.obj import O, Proxy
-from cs.pfx import Pfx, PrePfx
 from cs.py.stack import caller
 from cs.py3 import Queue, Queue_Empty, exec_code
 from cs.seq import seq
@@ -251,17 +247,17 @@
   def _timed_acquire(self, Q, filename, lineno):
     ''' Block waiting for lock acquisition.
         Report slow acquisition.
-	This would be inline above except that Python 2 Locks do
-	not have a timeout parameter, hence this thread.
-	This probably scales VERY badly if there is a lot of Lock
-	contention.
+        This would be inline above except that Python 2 Locks do
+        not have a timeout parameter, hence this thread.
+        This probably scales VERY badly if there is a lot of Lock
+        contention.
     '''
     slow = self.slow
     sofar = 0
     slowness = 0
     while True:
       try:
-        taken = Q.get(True, 1)
+        Q.get(True, 1)
       except Queue_Empty:
         sofar += 1
         slowness += 1
@@ -337,7 +333,6 @@
 def trace(func):
   ''' Decorator to report the call and return of a function.
   '''
-  from cs.py.func import funccite
   def subfunc(*a, **kw):
     X("CALL %s(a=%r,kw=%r)...", funccite(func), a, kw)
     try:
