--- conflicted
+++ resolved
@@ -772,9 +772,7 @@
           kw[param_name] = param_default()
     return func(*a, **kw)
 
-<<<<<<< HEAD
-  defaulted_func = func.__name__
-=======
+  defaulted_func.__name__ = func.__name__
   # TODO: get the indent from some aspect of stripped_dedent
   defaulted_func.__doc__ = '\n      '.join(
       [
@@ -787,7 +785,6 @@
           ],
       ]
   )
->>>>>>> 636d0422
   return defaulted_func
 
 def _teststuff():
