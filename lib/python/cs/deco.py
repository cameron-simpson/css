--- conflicted
+++ resolved
@@ -804,10 +804,6 @@
   )
   sig0 = signature(func)
   sig = sig0
-<<<<<<< HEAD
-  new_params = []
-=======
->>>>>>> 2d91882d
   modified_params = []
   for param in sig0.parameters.values():
     modified_param = None
@@ -820,14 +816,10 @@
           annotation=typing.Optional[param.annotation],
           default=None if param_default is param.empty else param_default,
       )
-<<<<<<< HEAD
-      sig = sig.replace(parameters=[modified_param])
-=======
     if modified_param is None:
       modified_param = param.replace()
     modified_params.append(modified_param)
   sig = sig.replace(parameters=modified_params)
->>>>>>> 2d91882d
   defaulted_func.__signature__ = sig
   return defaulted_func
 
