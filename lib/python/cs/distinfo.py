--- conflicted
+++ resolved
@@ -32,11 +32,7 @@
 from subprocess import run, DEVNULL
 import sys
 from types import SimpleNamespace
-<<<<<<< HEAD
 from typing import Iterable, List, Tuple
-=======
-from typing import Any
->>>>>>> 0c5acf49
 
 from icontract import ensure
 import tomli_w
