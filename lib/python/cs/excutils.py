#!/usr/bin/python -tt
#
# Convenience facilities for exceptions.
#       - Cameron Simpson <cs@cskk.id.au>
#

r'''
Convenience facilities for managing exceptions.
'''

import sys
import traceback
from cs.deco import decorator
<<<<<<< HEAD
=======
from cs.logutils import error, exception, warning
>>>>>>> b34c85ad
from cs.py.func import funcname

__version__ = '20221207-post'

DISTINFO = {
    'description':
    "Convenience facilities for managing exceptions.",
    'keywords': ["python2", "python3"],
    'classifiers': [
        "Programming Language :: Python",
        "Programming Language :: Python :: 2",
        "Programming Language :: Python :: 3",
    ],
    'install_requires': ['cs.deco', 'cs.gimmicks', 'cs.py.func'],
}

if sys.hexversion >= 0x03000000:
  exec("def raise_from(src_exc, dst_exc): raise dst_exc from src_exc")  # pylint: disable=exec-used
else:
  exec("def raise_from(src_exc, dst_exc): raise dst_exc")  # pylint: disable=exec-used

def return_exc_info(func, *args, **kwargs):
  ''' Run the supplied function and arguments.
      Return `(func_return, None)`
      in the case of successful operation
      and `(None, exc_info)` in the case of an exception.

      `exc_info` is a 3-tuple of `(exc_type, exc_value, exc_traceback)`
      as returned by `sys.exc_info()`.
      If you need to protect a whole suite and would rather not move it
      into its own function, consider the NoExceptions context manager.
  '''
  # pylint: disable=broad-except
  try:
    result = func(*args, **kwargs)
  except Exception:
    return None, tuple(sys.exc_info())
  return result, None

def returns_exc_info(func):
  ''' Decorator function to wrap functions whose exceptions should be caught,
      such as inside event loops or worker threads.

      It causes a function to return `(func_return, None)`
      in the case of successful operation
      and `(None, exc_info)` in the case of an exception.

      `exc_info` is a 3-tuple of `(exc_type, exc_value, exc_traceback)`
      as returned by `sys.exc_info()`.
  '''

  def returns_exc_info_wrapper(*args, **kwargs):
    return return_exc_info(func, *args, **kwargs)

  return returns_exc_info_wrapper

def noexc(func):
  ''' Decorator to wrap a function which should never raise an exception.
      Instead, any raised exception is attempted to be logged.

      A significant side effect is of course that if the function raises an
      exception it now returns `None`.
      My primary use case is actually to wrap logging functions,
      which I have had abort otherwise sensible code.
  '''

  def noexc_wrapper(*args, **kwargs):
<<<<<<< HEAD
    from cs.gimmicks import exception
    from cs.x import X
=======
    # pylint: disable=broad-except
>>>>>>> b34c85ad
    try:
      return func(*args, **kwargs)
    except Exception:
      try:
        exception(
            "exception calling %s(%s, **(%s))", func.__name__, args, kwargs
        )
      except Exception as e:
        try:
          from cs.x import X  # pylint: disable=import-outside-toplevel
          X(
              "exception calling %s(%s, **(%s)): %s", func.__name__, args,
              kwargs, e
          )
        except Exception:
          pass
    return None

  noexc_wrapper.__name__ = 'noexc(%s)' % (func.__name__,)
  return noexc_wrapper

def noexc_gen(func):
  ''' Decorator to wrap a generator which should never raise an exception.
      Instead, any raised exception is attempted to be logged and iteration ends.

      My primary use case is wrapping generators chained in a pipeline,
      as in cs.later.Later.pipeline.
  '''
  from cs.x import X  # pylint: disable=import-outside-toplevel

  def noexc_gen_wrapper(*args, **kwargs):
    # pylint: disable=broad-except
    try:
      it = iter(func(*args, **kwargs))
    except Exception as e0:
      try:
        exception(
            "exception calling %s(*%s, **(%s)): %s", func.__name__, args,
            kwargs, e0
        )
      except Exception as e2:
        try:
          X(
              "exception calling %s(*%s, **(%s)): %s", func.__name__, args,
              kwargs, e2
          )
        except Exception:
          pass
      return
    while True:
      try:
        item = next(it)
      except StopIteration:
        raise
      except Exception as e:
        try:
          exception(
              "exception calling next(%s(*%s, **(%s))): %s", func.__name__,
              args, kwargs, e
          )
        except Exception:
          try:
            X(
                "exception calling next(%s(*%s, **(%s))): %s", func.__name__,
                args, kwargs, e
            )
          except Exception:
            pass
        return
      else:
        yield item

  noexc_gen_wrapper.__name__ = 'noexc_gen(%s)' % (func.__name__,)
  return noexc_gen_wrapper

@decorator
def transmute(func, exc_from, exc_to=None):
  ''' Decorator to transmute an inner exception to another exception type.

      The motivating use case is properties in a class with a
      `__getattr__` method;
      if some inner operation of the property function raises `AttributeError`
      then the property is bypassed in favour of `__getattr__`.
      Confusion ensues.

      In principle this can be an issue with any exception raised
      from "deeper" in the call chain, which can be mistaken for a
      "shallow" exception raised by the function itself.
  '''
  if exc_to is None:
    exc_to = RuntimeError

  def transmute_transmutor_wrapper(*a, **kw):
    try:
      return func(*a, **kw)
    except exc_from as src_exc:
      # pylint: disable=unidiomatic-typecheck
      dst_exc = (
          exc_to(src_exc) if type(exc_to) is type else exc_to(
              "inner %s:%s transmuted to %s" %
              (type(src_exc), src_exc, exc_to)
          )
      )
      # TODO: raise from for py3
      raise_from(src_exc, dst_exc)  # pylint: disable=undefined-variable
      raise RuntimeError("NOTREACHED")  # pylint: disable=raise-missing-from

  return transmute_transmutor_wrapper

def unattributable(func):
  ''' Decorator to transmute `AttributeError` into a `RuntimeError`.
  '''
  return transmute(func, AttributeError, RuntimeError)

def safe_property(func):
  ''' Substitute for @property which lets AttributeErrors escape as RuntimeErrors.
  '''
  return property(unattributable(func))

def unimplemented(func):
  ''' Decorator for stub methods that must be implemented by a stub class.
  '''

  def unimplemented_wrapper(self, *a, **kw):
    raise NotImplementedError(
        "%s.%s(*%s, **%s)" % (type(self), func.__name__, a, kw)
    )

  return unimplemented_wrapper

class NoExceptions(object):
  ''' A context manager to catch _all_ exceptions and log them.

      Arguably this should be a bare try...except but that's syntacticly
      noisy and separates the catch from the top.
      For simple function calls `return_exc_info()` is probably better.
  '''

  def __init__(self, handler):
    ''' Initialise the `NoExceptions` context manager.

        The `handler` is a callable which
        expects `(exc_type,exc_value,traceback)`
        and returns `True` or `False`
        for the `__exit__` method of the manager.
        If `handler` is `None`, the `__exit__` method
        always returns `True`, suppressing any exception.
    '''
    self.handler = handler

  def __enter__(self):
    pass

  def __exit__(self, exc_type, exc_value, tb):
    if exc_type is not None:
      if self.handler is not None:
        return self.handler(exc_type, exc_value, tb)
      # report handled exception
      warning("IGNORE  " + str(exc_type) + ": " + str(exc_value))
      for line in traceback.format_tb(tb):
        warning("IGNORE> " + line[:-1])
    return True

def LogExceptions(conceal=False):
  ''' Wrapper for `NoExceptions` which reports exceptions and optionally
      suppresses them.
  '''

  def handler(exc_type, exc_value, _):
    exception("EXCEPTION: <%s> %s", exc_type, exc_value)
    return conceal

  return NoExceptions(handler)

def logexc(func):
  ''' Decorator to log exceptions and reraise.
  '''

  def logexc_wrapper(*a, **kw):
    with LogExceptions():
      return func(*a, **kw)

  try:
    name = func.__name__
  except AttributeError:
    name = str(func)
  logexc_wrapper.__name__ = 'logexc(%s)' % (name,)
  return logexc_wrapper

def logexc_gen(genfunc):
  ''' Decorator to log exceptions and reraise for generators.
  '''

  def logexc_gen_wrapper(*a, **kw):
    with LogExceptions():
      it = genfunc(*a, **kw)
      while True:
        try:
          item = next(it)
        except StopIteration:
          return
        yield item

  logexc_gen_wrapper.__name__ = 'logexc_gen(%s)' % (genfunc.__name__,)
  return logexc_gen_wrapper

@decorator
def exc_fold(func, exc_types=None, exc_return=False):
  ''' Decorator to catch specific exception types and return a defined default value.
  '''

  def wrapped(*a, **kw):
    try:
      return func(*a, **kw)
    except exc_types as e:
      from cs.gimmicks import error
      return exc_return

  wrapped.__name__ = (
      "@exc_fold[%r=>%r]%s" % (exc_types, exc_return, funcname(func))
  )
  doc = getattr(func, '__doc__', '')
  if doc:
    wrapped.__doc__ = wrapped.__name__ + '\n' + doc
  return wrapped

if __name__ == '__main__':
  import cs.excutils_tests
  cs.excutils_tests.selftest(sys.argv)<|MERGE_RESOLUTION|>--- conflicted
+++ resolved
@@ -11,10 +11,6 @@
 import sys
 import traceback
 from cs.deco import decorator
-<<<<<<< HEAD
-=======
-from cs.logutils import error, exception, warning
->>>>>>> b34c85ad
 from cs.py.func import funcname
 
 __version__ = '20221207-post'
@@ -82,12 +78,9 @@
   '''
 
   def noexc_wrapper(*args, **kwargs):
-<<<<<<< HEAD
-    from cs.gimmicks import exception
-    from cs.x import X
-=======
+    from cs.gimmicks import exception  # pylint: disable=import-outside-toplevel
+    from cs.x import X  # pylint: disable=import-outside-toplevel
     # pylint: disable=broad-except
->>>>>>> b34c85ad
     try:
       return func(*args, **kwargs)
     except Exception:
@@ -97,7 +90,6 @@
         )
       except Exception as e:
         try:
-          from cs.x import X  # pylint: disable=import-outside-toplevel
           X(
               "exception calling %s(%s, **(%s)): %s", func.__name__, args,
               kwargs, e
@@ -124,6 +116,7 @@
       it = iter(func(*args, **kwargs))
     except Exception as e0:
       try:
+        from cs.gimmicks import exception  # pylint: disable=import-outside-toplevel
         exception(
             "exception calling %s(*%s, **(%s)): %s", func.__name__, args,
             kwargs, e0
@@ -144,6 +137,7 @@
         raise
       except Exception as e:
         try:
+          from cs.gimmicks import exception  # pylint: disable=import-outside-toplevel
           exception(
               "exception calling next(%s(*%s, **(%s))): %s", func.__name__,
               args, kwargs, e
@@ -191,7 +185,6 @@
               (type(src_exc), src_exc, exc_to)
           )
       )
-      # TODO: raise from for py3
       raise_from(src_exc, dst_exc)  # pylint: disable=undefined-variable
       raise RuntimeError("NOTREACHED")  # pylint: disable=raise-missing-from
 
@@ -246,6 +239,7 @@
       if self.handler is not None:
         return self.handler(exc_type, exc_value, tb)
       # report handled exception
+      from cs.gimmicks import warning  # pylint: disable=import-outside-toplevel
       warning("IGNORE  " + str(exc_type) + ": " + str(exc_value))
       for line in traceback.format_tb(tb):
         warning("IGNORE> " + line[:-1])
@@ -257,6 +251,7 @@
   '''
 
   def handler(exc_type, exc_value, _):
+    from cs.gimmicks import exception  # pylint: disable=import-outside-toplevel
     exception("EXCEPTION: <%s> %s", exc_type, exc_value)
     return conceal
 
@@ -302,8 +297,7 @@
   def wrapped(*a, **kw):
     try:
       return func(*a, **kw)
-    except exc_types as e:
-      from cs.gimmicks import error
+    except exc_types:
       return exc_return
 
   wrapped.__name__ = (
