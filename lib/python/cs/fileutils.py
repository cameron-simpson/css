--- conflicted
+++ resolved
@@ -1714,24 +1714,10 @@
       with open(filename, 'ab' if exists_ok else 'xb'):
         pass
     yield T
-<<<<<<< HEAD
-    mtime = pfx_call(os.stat, T.name).st_mtime
-    try:
-      pfx_call(shutil.copystat, filename, T.name)
-    except FileNotFoundError:
-      pass
-    except OSError as e:
-      warning(
-          "defaut modes not copied from from placeholder %r: %s", filename, e
-      )
-    else:
-      # we made the attributes like the original, now bump the mtime
-=======
     # if the caller removed the temp file
     # do not create/replace the target
     if existspath(T.name):
       mtime = pfx_call(os.stat, T.name).st_mtime
->>>>>>> 05a8ddac
       try:
         pfx_call(shutil.copystat, filename, T.name)
       except FileNotFoundError:
