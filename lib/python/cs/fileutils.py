#!/usr/bin/python
#
# Assorted convenience functions for files and filenames/pathnames.
#       - Cameron Simpson <cs@zip.com.au>
#

from __future__ import with_statement, print_function
import errno
from functools import partial
import os
import os.path
import errno
import sys
from collections import namedtuple
from contextlib import contextmanager
import shutil
from tempfile import NamedTemporaryFile
import time
import unittest
from cs.env import envsub

def saferename(oldpath, newpath):
  ''' Rename a path using os.rename(), but raise an exception if the target
      path already exists. Slightly racey.
  '''
  try:
    os.lstat(newpath)
    raise OSError(errno.EEXIST)
  except OSError as e:
    if e.errno != errno.ENOENT:
      raise
    os.rename(oldpath, newpath)

def trysaferename(oldpath, newpath):
  ''' A saferename() that returns True on success, False on failure.
  '''
  try:
    saferename(oldpath, newpath)
  except OSError:
    return False
  except:
    raise
  return True

def compare(f1, f2, mode="rb"):
  ''' Compare the contents of two file-like objects `f1` and `f2` for equality.
      If `f1` or `f2` is a string, open the named file using `mode`
      (default: "rb").
  '''
  if type(f1) is str:
    with open(f1, mode) as f1fp:
      return compare(f1fp, f2, mode)
  if type(f2) is str:
    with open (f2, mode) as f2fp:
      return compare(f1, f2fp, mode)
  return f1.read() == f2.read()

def rewrite(filepath, data,
            backup_ext=None,
            do_rename=False,
            do_diff=None,
            empty_ok=False,
            overwrite_anyway=False):
  ''' Rewrite the file `filepath` with data from the file object `data`.
      If not `empty_ok` (default False), raise ValueError if the new data are
      empty.
      If not `overwrite_anyway` (default False), do not overwrite or backup
      if the new data matches the old data.
      If `backup_ext` is a nonempty string, take a backup of the original at
      filepath + backup_ext.
      If `do_diff` is not None, call `do_diff(filepath, tempfile)`.
      If `do_rename` (default False), rename the temp file to
      `filepath` after copying the permission bits.
      Otherwise (default), copy the tempfile to `filepath`.
  '''
  with NamedTemporaryFile() as T:
    T.write(data.read())
    T.flush()
    if not empty_ok:
      st = os.stat(T.name)
      if st.st_size == 0:
        raise ValueError("no data in temp file")
    if do_diff or not overwrite_anyway:
      # need to compare data
      if compare(T.name, filepath):
        # data the same, do nothing
        return
      if do_diff:
        # call the supplied differ
        do_diff(filepath, T.name)
    if do_rename:
      # rename new file into old path
      # tries to preserve perms, but does nothing for other metadata
      copymode(filepath, T.name)
      if backup_ext:
        os.link(filepath, filepath + backup_ext)
      os.rename(T.name, filepath)
    else:
      # overwrite old file - preserves perms, ownership, hard links
      if backup_ext:
        shutil.copy2(filepath, filepath + backup_ext)
      shutil.copyfile(T.name, filepath)

def abspath_from_file(path, from_file):
  ''' Return the absolute path if `path` with respect to `from_file`,
      as one might do for an include file.
  '''
  if not os.path.isabs(path):
    if not os.path.isabs(from_file):
      from_file = os.path.abspath(from_file)
    path = os.path.join(os.path.dirname(from_file), path)
  return path

_FileState = namedtuple('FileState', 'mtime size dev ino')
def FileState(path, do_lstat=False):
  ''' Return a signature object for a file state derived from os.stat
      (or os.lstat if `do_lstat` is true).
      This returns an object with mtime, size, dev and ino properties
      and can be compared for equality with other signatures.
  '''
  s = os.lstat(path) if do_lstat else os.stat(path)
  return _FileState(s.st_mtime, s.st_size, s.st_dev, s.st_ino)

def watch_file(path, old_state, reload_file, missing_ok=False):
  ''' Watch a file for modification by polling its state as obtained by FileState().
      Call reload_file(path) if the state changes.
      Return (new_state, reload_file(path)) if the file was modified and was
      unchanged (stable state) beofre and after the reload_file().
      Otherwise return (None, None).
      This may raise an OSError if the `path` cannot be os.stat()ed
      and of course for any exceptions that occur calling `reload_file`.
      If `missing_ok` is true then a failure to os.stat() which
      raises OSError with ENOENT will just return (None, None).
  '''
  try:
<<<<<<< HEAD
    new_state = FileState(path)
  except OSError, e:
=======
    s = os.stat(path)
  except OSError as e:
>>>>>>> 4d1aa4d0
    if e.errno == errno.ENOENT:
      if missing_ok:
        return None, None
    raise
  if old_state is None or old_state != new_state:
    R = reload_file(path)
    try:
<<<<<<< HEAD
      new_new_state = FileState(path)
    except OSError, e:
=======
      s = os.stat(path)
    except OSError as e:
>>>>>>> 4d1aa4d0
      if e.errno == errno.ENOENT:
        if missing_ok:
          return None, None
      raise
    # make sure file was unchanged
    if new_new_state == new_state:
      return new_state, R
  return None, None

def watched_file_property(func, prop_name=None, unset_object=None, poll_rate=1):
  ''' A property whose value reloads if a file changes.
      `func` accepts the file path and returns the new value.
      The property {prop_name}_lock controls access to the property.
      The properties {prop_name}_mtime, {prop_name}_path track the
      associated file state.
      The property {prop_name}_lastpoll track the last poll time.
  '''
  if prop_name is None:
    prop_name = '_' + func.func_name
  lock_name = prop_name + '_lock'
  filestate_name = prop_name + '_filestate'
  path_name = prop_name + '_path'
  lastpoll_name = prop_name + '_lastpoll'
  def getprop(self):
    ''' Try to reload property value from file if the propety value
        is stale and the file has been modified since the last reload.
    '''
    with getattr(self, lock_name):
      now = time.time()
      then = getattr(self, lastpoll_name, None)
      if then is None or then + poll_rate <= now:
        setattr(self, lastpoll_name, now)
        old_filestate = getattr(self, filestate_name, None)
        try:
          new_filestate, value = watch_file(getattr(self, path_name),
                                        old_filestate,
                                        partial(func, self),
                                        missing_ok=True)
        except NameError:
          raise
        except AttributeError:
          raise
        except Exception as e:
          value = getattr(self, prop_name, unset_object)
          if value is unset_object:
            raise
          import cs.logutils
          cs.logutils.exception("exception during watch_file")
        else:
          if new_filestate:
            setattr(self, prop_name, value)
            setattr(self, filestate_name, new_filestate)
          else:
            value = getattr(self, prop_name)
      else:
        value = getattr(self, prop_name)
    return value
  return property(getprop)

@contextmanager
def lockfile(path, ext='.lock', block=False, poll_interval=0.1):
  ''' A context manager which takes and holds a lock file.
      `path`: the base associated with the lock file.
      `ext`: the extension to the base used to construct the lock file name.
             Default: ".lock"
      `block`: if true and the lock file is already present, block until
               it is free. This operated by polling every `poll_interval`
               seconds, default 0.1s.
      `poll_interval`: polling frequency in blocking mode.
  '''
  lockpath = path + ext
  while True:
    try:
      lockfd = os.open(lockpath, os.O_CREAT|os.O_EXCL|os.O_RDWR, 0)
    except OSError as e:
      if e.errno == errno.EEXIST:
        if block:
          sleep(poll_interval)
          continue
      raise
    else:
      break
  os.close(lockfd)
  yield lockpath
  os.remove(lockpath)

DEFAULT_SHORTEN_PREFIXES = ( ('$HOME/', '~/'), )

def shortpath(path, environ=None, prefixes=None):
  ''' Return `path` with the first matching leading prefix replaced.
      `environ`: environment mapping if not os.environ
      `prefixes`: iterable of (prefix, subst) to consider for replacement;
                  each `prefix` is subject to environment variable
                  substitution before consideration
                  The default considers "$HOME/" for replacement by "~/".
  '''
  if prefixes is None:
    prefixes = DEFAULT_SHORTEN_PREFIXES
  for prefix, subst in prefixes:
    prefix = envsub(prefix, environ)
    if path.startswith(prefix):
      return subst + path[len(prefix):]
  return path

class Pathname(str):
  ''' Subclass of str presenting convenience properties useful for
      fomat strings related to file paths.
  '''

  _default_prefixes = ( ('$HOME/', '~/'), )

  def __format__(self, fmt_spec):
    ''' Calling format(<Pathname>, fmt_spec) treat `fmt_spec` as a new style
        formatting string with a single positional parameter of `self`.
    '''
    if fmt_spec == '':
      return str(self)
    return fmt_spec.format(self)

  @property
  def dirname(self):
    return Pathname(os.path.dirname(self))

  @property
  def basename(self):
    return Pathname(os.path.basename(self))

  @property
  def abs(self):
    return Pathname(os.path.abspath(self))

  @property
  def isabs(self):
    return os.path.isabs(self)

  @property
  def short(self):
    return self.shorten()

  def shorten(self, environ=None, prefixes=None):
    return shortpath(self, environ=environ, prefixes=prefixes)

if __name__ == '__main__':
  import cs.fileutils_tests
  cs.fileutils_tests.selftest(sys.argv)<|MERGE_RESOLUTION|>--- conflicted
+++ resolved
@@ -133,13 +133,8 @@
       raises OSError with ENOENT will just return (None, None).
   '''
   try:
-<<<<<<< HEAD
     new_state = FileState(path)
-  except OSError, e:
-=======
-    s = os.stat(path)
   except OSError as e:
->>>>>>> 4d1aa4d0
     if e.errno == errno.ENOENT:
       if missing_ok:
         return None, None
@@ -147,13 +142,8 @@
   if old_state is None or old_state != new_state:
     R = reload_file(path)
     try:
-<<<<<<< HEAD
       new_new_state = FileState(path)
-    except OSError, e:
-=======
-      s = os.stat(path)
     except OSError as e:
->>>>>>> 4d1aa4d0
       if e.errno == errno.ENOENT:
         if missing_ok:
           return None, None
