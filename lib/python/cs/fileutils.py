--- conflicted
+++ resolved
@@ -63,26 +63,6 @@
 DEFAULT_READSIZE = 131072
 DEFAULT_TAIL_PAUSE = 0.25
 
-<<<<<<< HEAD
-if pread is None:
-  # implement our own pread
-  # NB: not thread safe!
-  def pread(fd, size, offset):
-    offset0 = os.lseek(fd, 0, SEEK_CUR)
-    os.lseek(fd, offset, SEEK_SET)
-    chunks = []
-    while size > 0:
-      data = os.read(fd, size)
-      if not data:
-        break
-      chunks.append(data)
-      size -= len(data)
-    os.lseek(fd, offset0, SEEK_SET)
-    data = b''.join(chunks)
-    return data
-
-=======
->>>>>>> 05ba3dc9
 def seekable(fp):
   ''' Try to test if a filelike object is seekable.
       First try the .seekable method from IOBase, otherwise try
