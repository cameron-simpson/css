#!/usr/bin/python
#
# Assorted convenience functions for files and filenames/pathnames.
#       - Cameron Simpson <cs@cskk.id.au>
#

from __future__ import with_statement, print_function, absolute_import

DISTINFO = {
    'description': "convenience functions and classes for files and filenames/pathnames",
    'keywords': ["python2", "python3"],
    'classifiers': [
        "Programming Language :: Python",
        "Programming Language :: Python :: 2",
        "Programming Language :: Python :: 3",
        ],
<<<<<<< working copy
    'requires': ['cs.env', 'cs.lex', 'cs.logutils', 'cs.range', 'cs.threads', 'cs.py3'],
=======
    'requires': ['cs.asynchron', 'cs.debug', 'cs.deco', 'cs.env', 'cs.logutils', 'cs.queues', 'cs.range', 'cs.threads', 'cs.timeutils', 'cs.py3'],
>>>>>>> merge rev
}

from functools import partial
from os import SEEK_CUR, SEEK_END, SEEK_SET
from os.path import basename, dirname, isdir, isabs as isabspath, \
                    abspath, join as joinpath
import errno
import sys
from contextlib import contextmanager
import datetime
import os
import shutil
import stat
from tempfile import TemporaryFile, NamedTemporaryFile, mkstemp
from threading import Lock, RLock
import time
<<<<<<< HEAD
<<<<<<< working copy
import unittest
=======
from cs.deco import cached
>>>>>>> merge rev
=======
from cs.deco import cached, decorator
>>>>>>> efe04eff
from cs.env import envsub
from cs.filestate import FileState
from cs.lex import as_lines
<<<<<<< working copy
from cs.logutils import exception, error, warning, debug, Pfx, D, X
=======
from cs.logutils import exception, error, warning, debug
from cs.pfx import Pfx
from cs.py3 import ustr, bytes
>>>>>>> merge rev
from cs.range import Range
<<<<<<< HEAD
<<<<<<< working copy
from cs.threads import locked, locked_property
from cs.py3 import ustr, bytes
=======
=======
from cs.timeutils import TimeoutError
>>>>>>> efe04eff
from cs.threads import locked
from cs.x import X
>>>>>>> merge rev

DEFAULT_POLL_INTERVAL = 1.0
DEFAULT_READSIZE = 8192
DEFAULT_TAIL_PAUSE = 0.25

try:
  from os import pread
except ImportError:
  # implement our own pread
  # NB: not thread safe!
  def pread(fd, size, offset):
    offset0 = os.lseek(fd, 0, SEEK_CUR)
    os.lseek(fd, offset, SEEK_SET)
    chunks = []
    while size > 0:
      data = os.read(fd, size)
      if len(data) == 0:
        break
      chunks.append(data)
      size -= len(data)
    os.lseek(fd, offset0, SEEK_SET)
    data = b''.join(chunks)
    return data

def fdreader(fd, readsize=None):
  ''' Generator yielding data chunks from a file descriptor until EOF.
  '''
  if readsize is None:
    readsize = 1024
  while True:
    bs = os.read(fd, readsize)
    if not bs:
      break
    yield bs

def seekable(fp):
  ''' Try to test if a filelike object is seekable.
      First try the .seekable method from IOBase, otherwise try
      getting a file descriptor from fp.fileno and stat()ing that,
      otherwise return False.
  '''
  try:
    test = fp.seekable
  except AttributeError:
    try:
      getfd = fp.fileno
    except AttributeError:
      return False
    test = lambda: stat.S_ISREG(os.fstat(getfd()).st_mode)
  return test()

def saferename(oldpath, newpath):
  ''' Rename a path using os.rename(), but raise an exception if the target
      path already exists. Slightly racey.
  '''
  try:
    os.lstat(newpath)
    raise OSError(errno.EEXIST)
  except OSError as e:
    if e.errno != errno.ENOENT:
      raise
    os.rename(oldpath, newpath)

def trysaferename(oldpath, newpath):
  ''' A saferename() that returns True on success, False on failure.
  '''
  try:
    saferename(oldpath, newpath)
  except OSError:
    return False
  except Exception:
    raise
  return True

def compare(f1, f2, mode="rb"):
  ''' Compare the contents of two file-like objects `f1` and `f2` for equality.
      If `f1` or `f2` is a string, open the named file using `mode`
      (default: "rb").
  '''
  if type(f1) is str:
    with open(f1, mode) as f1fp:
      return compare(f1fp, f2, mode)
  if type(f2) is str:
    with open (f2, mode) as f2fp:
      return compare(f1, f2fp, mode)
  return f1.read() == f2.read()

def rewrite(filepath, data,
            mode='w',
            backup_ext=None,
            do_rename=False,
            do_diff=None,
            empty_ok=False,
            overwrite_anyway=False):
  ''' Rewrite the file `filepath` with data from the file object `data`.
      If not `empty_ok` (default False), raise ValueError if the new data are
      empty.
      If not `overwrite_anyway` (default False), do not overwrite or backup
      if the new data matches the old data.
      If `backup_ext` is a nonempty string, take a backup of the original at
      filepath + backup_ext.
      If `do_diff` is not None, call `do_diff(filepath, tempfile)`.
      If `do_rename` (default False), rename the temp file to
      `filepath` after copying the permission bits.
      Otherwise (default), copy the tempfile to `filepath`.
  '''
  with NamedTemporaryFile(mode=mode) as T:
    T.write(data.read())
    T.flush()
    if not empty_ok:
      st = os.stat(T.name)
      if st.st_size == 0:
        raise ValueError("no data in temp file")
    if do_diff or not overwrite_anyway:
      # need to compare data
      if compare(T.name, filepath):
        # data the same, do nothing
        return
      if do_diff:
        # call the supplied differ
        do_diff(filepath, T.name)
    if do_rename:
      # rename new file into old path
      # tries to preserve perms, but does nothing for other metadata
      shutil.copymode(filepath, T.name)
      if backup_ext:
        os.link(filepath, filepath + backup_ext)
      os.rename(T.name, filepath)
    else:
      # overwrite old file - preserves perms, ownership, hard links
      if backup_ext:
        shutil.copy2(filepath, filepath + backup_ext)
      shutil.copyfile(T.name, filepath)

@contextmanager
def rewrite_cmgr(pathname,
            mode='w',
            backup_ext=None,
            keep_backup=False,
            do_rename=False,
            do_diff=None,
            empty_ok=False,
            overwrite_anyway=False):
  ''' Rewrite a file, presented as a context manager.
      `mode`: file write mode, defaulting to "w" for text.
      `backup_ext`: backup extension. None means no backup.
            An empty string generates an extension based on the current time.
      `keep_backup`: keep the backup file even if everything works.
      `do_rename`: rename the temporary file to the original to update.
      `do_diff`: call do_diff(pathname, tempfile) before commiting.
      `empty_ok`: do not consider empty output an error.
      `overwrite_anyway`: do not update the original if the new data are identical.
  '''
  if backup_ext is None:
    backuppath = None
  else:
    if len(backup_ext) == 0:
      backup_ext = '.bak-%s' % (datetime.datetime.now().isoformat(),)
    backuppath = pathname + backup_ext
  dirpath = dirname(pathname)

  T = NamedTemporaryFile(mode=mode, dir=dirpath, delete=False)
  # hand control to caller
  try:
    yield T
    T.flush()
    if not empty_ok and os.fstat(T.fileno()).st_size == 0:
      raise ValueError("empty file")
  except Exception as e:
    # failure from caller or flush or sanity check, clean up
    try:
      os.unlink(T.name)
    except OSError as e2:
      if e2.errno != errno.ENOENT:
        warning("%s: unlink: %s", T.name, e2)
    raise e

  # success
  if not overwrite_anyway and compare(pathname, T.name):
    # file unchanged, remove temporary
    os.unlink(T.name)
    return

  if do_rename:
    if backuppath is not None:
      os.rename(pathname, backuppath)
    os.rename(T.name, pathname)
  else:
    if backuppath is not None:
      shutil.copy2(pathname, backuppath)
    shutil.copyfile(T.name, pathname)
  if backuppath and not keep_backup:
    os.remove(backuppath)

def abspath_from_file(path, from_file):
  ''' Return the absolute path of `path` with respect to `from_file`,
      as one might do for an include file.
  '''
  if not isabspath(path):
    if not isabspath(from_file):
      from_file = abspath(from_file)
    path = joinpath(dirname(from_file), path)
  return path

def poll_file(path, old_state, reload_file, missing_ok=False):
  ''' Watch a file for modification by polling its state as obtained by FileState().
      Call reload_file(path) if the state changes.
      Return (new_state, reload_file(path)) if the file was modified and was
      unchanged (stable state) beofre and after the reload_file().
      Otherwise return (None, None).
      This may raise an OSError if the `path` cannot be os.stat()ed
      and of course for any exceptions that occur calling `reload_file`.
      If `missing_ok` is true then a failure to os.stat() which
      raises OSError with ENOENT will just return (None, None).
  '''
  try:
    new_state = FileState(path)
  except OSError as e:
    if e.errno == errno.ENOENT:
      if missing_ok:
        return None, None
    raise
  if old_state is None or old_state != new_state:
    # first stat or changed stat
    R = reload_file(path)
    try:
      new_new_state = FileState(path)
    except OSError as e:
      if e.errno == errno.ENOENT:
        if missing_ok:
          return None, None
      raise
    # make sure file was unchanged
    if new_new_state == new_state:
      return new_state, R
  return None, None

@decorator
def file_based(func, attr_name=None, filename=None, poll_delay=None, sig_func=None, **dkw):
  ''' A decorator which caches a value obtained from a file.
      In addition to all the keyword arguments for @cs.deco.cached,
      this decorator also accepts the following argument:
      `filename`: the filename to monitor. Default from the
        ._{attr_name}__filename attribute. This value will be passed
        to the method as the `filename` keyword parameter.
      If the `poll_delay` is not specified is defaults to `DEFAULT_POLL_INTERVAL`.
      If the `sig_func` is not specified it defaults to
        cs.filestate.FileState({filename}).
      If the decorated function raises OSError with errno == ENOENT,
      this returns None. Other exceptions are reraised.
  '''
  if attr_name is None:
    attr_name = func.__name__
  filename_attr = '_' + attr_name + '__filename'
  filename0 = filename
  if poll_delay is None:
    poll_delay = DEFAULT_POLL_INTERVAL
  sig_func = dkw.pop('sig_func', None)
  if sig_func is None:
    def sig_func(self):
      filename = filename0
      if filename is None:
        filename = getattr(self, filename_attr)
      return FileState(filename, missing_ok=True)
  def wrap0(self, *a, **kw):
    filename = kw.pop('filename', None)
    if filename is None:
      if filename0 is None:
        filename = getattr(self, filename_attr)
      else:
        filename = filename0
    kw['filename'] = filename
    try:
      return func(self, *a, **kw)
    except OSError as e:
      if e.errno == errno.ENOENT:
        return None
      raise
  dkw['attr_name'] = attr_name
  dkw['poll_delay'] = poll_delay
  dkw['sig_func'] = sig_func
  return cached(wrap0, **dkw)

@decorator
def file_property(func, **dkw):
  ''' A property whose value reloads if a file changes.
  '''
  return property(file_based(func, **dkw))

def files_property(func):
  ''' A property whose value reloads if any of a list of files changes.
      This is just the default mode for make_files_property().
      `func` accepts the file path and returns the new value.
      The underlying attribute name is '_' + func.__name__,
      the default from make_files_property().
      The attribute {attr_name}_lock controls access to the property.
      The attributes {attr_name}_filestates and {attr_name}_paths track the
      associated file states.
      The attribute {attr_name}_lastpoll tracks the last poll time.

      The decorated function is passed the current list of files
      and returns the new list of files and the associated value.
      One example use would be a configuration file with recurive
      include operations; the inner function would parse the first
      file in the list, and the parse would accumulate this filename
      and those of any included files so that they can be monitored,
      triggering a fresh parse if one changes. Example:

        class C(object):
          def __init__(self):
            self._foo_path = '.foorc'
          @files_property
          def foo(self,paths):
            new_paths, result = parse(paths[0])
            return new_paths, result

      The load function is called on the first access and on every
      access thereafter where an associated file's FileState() has
      changed and the time since the last successful load exceeds
      the poll_rate (1s). An attempt at avoiding races is made by
      ignoring reloads that raise exceptions and ignoring reloads
      where files that were stat()ed during the change check have
      changed state after the load.
  '''
  return make_files_property()(func)

def make_files_property(attr_name=None, unset_object=None, poll_rate=DEFAULT_POLL_INTERVAL):
  ''' Construct a decorator that watches multiple associated files.
      `attr_name`: the underlying attribute, default: '_' + func.__name__
      `unset_object`: the sentinel value for "uninitialised", default: None
      `poll_rate`: how often in seconds to poll the file for changes, default: 1
      The attribute {attr_name}_lock controls access to the property.
      The attributes {attr_name}_filestates and {attr_name}_paths track the
      associated files' state.
      The attribute {attr_name}_lastpoll tracks the last poll time.

      The decorated function is passed the current list of files
      and returns the new list of files and the associated value.
      One example use would be a configuration file with recurive
      include operations; the inner function would parse the first
      file in the list, and the parse would accumulate this filename
      and those of any included files so that they can be monitored,
      triggering a fresh parse if one changes. Example:

        class C(object):
          def __init__(self):
            self._foo_path = '.foorc'
          @files_property
          def foo(self,paths):
            new_paths, result = parse(paths[0])
            return new_paths, result

      The load function is called on the first access and on every
      access thereafter where an associated file's FileState() has
      changed and the time since the last successful load exceeds
      the poll_rate (default 1s). An attempt at avoiding races is made by
      ignoring reloads that raise exceptions and ignoring reloads
      where files that were stat()ed during the change check have
      changed state after the load.
  '''
  def made_files_property(func):
    if attr_name is None:
      attr_value = '_' + func.__name__
    else:
      attr_value = attr_name
    attr_lock = attr_value + '_lock'
    attr_filestates = attr_value + '_filestates'
    attr_paths = attr_value + '_paths'
    attr_lastpoll = attr_value + '_lastpoll'
    def getprop(self):
      ''' Try to reload the property value from the file if the property value
          is stale and the file has been modified since the last reload.
      '''
      with getattr(self, attr_lock):
        now = time.time()
        then = getattr(self, attr_lastpoll, None)
        if then is None or then + poll_rate <= now:
          setattr(self, attr_lastpoll, now)
          old_paths = getattr(self, attr_paths)
          old_filestates = getattr(self, attr_filestates, None)
          preload_filestate_map = {}
          if old_filestates is None:
            changed = True
          else:
            changed = False
	    # Instead of breaking out of the loop below on the first change
	    # found we actually stat every file path because we want to
            # maximise the coverage of the stability check after the load.
            for path, old_filestate in zip(old_paths, old_filestates):
              try:
                new_filestate = FileState(path)
              except OSError as e:
                changed = True
              else:
                preload_filestate_map[path] = new_filestate
                if old_filestate != new_filestate:
                  changed = True
          if changed:
            try:
              new_paths, new_value = func(self, old_paths)
              new_filestates = [ FileState(new_path) for new_path in new_paths ]
            except NameError:
              raise
            except AttributeError:
              raise
            except Exception as e:
              new_value = getattr(self, attr_value, unset_object)
              if new_value is unset_object:
                raise
              debug("exception reloading .%s, keeping cached value: %s", attr_value, e)
            else:
              # examine new filestates in case they changed during load
              # _if_ we knew about them from the earlier load
              stable = True
              for path, new_filestate in zip(new_paths, new_filestates):
                if path in preload_filestate_map:
                  if preload_filestate_map[path] != new_filestate:
                    stable = False
                    break
              if stable:
                setattr(self, attr_value, new_value)
                setattr(self, attr_paths, new_paths)
                setattr(self, attr_filestates, new_filestates)
      return getattr(self, attr_value, unset_object)
    return property(getprop)
  return made_files_property

def makelockfile(path, ext=None, poll_interval=None, timeout=None):
  ''' Create a lockfile and return its path.
      The file can be removed with os.remove.
      This is the core functionality supporting the lockfile()
      context manager.
      `path`: the base associated with the lock file, often the
              filesystem object whose access is being managed.
      `ext`: the extension to the base used to construct the lock file name.
             Default: ".lock"
      `timeout`: maximum time to wait before failing,
                 default None (wait forever).
      `poll_interval`: polling frequency when timeout is not 0.
  '''
  if poll_interval is None:
    poll_interval = DEFAULT_POLL_INTERVAL
  if ext is None:
    ext = '.lock'
  if timeout is not None and timeout < 0:
    raise ValueError("timeout should be None or >= 0, not %r" % (timeout,))
  start = None
  lockpath = path + ext
  while True:
    try:
      lockfd = os.open(lockpath, os.O_CREAT|os.O_EXCL|os.O_RDWR, 0)
    except OSError as e:
      if e.errno != errno.EEXIST:
        raise
      if timeout is not None and timeout <= 0:
        # immediate failure
        raise TimeoutError("cs.fileutils.lockfile: pid %d timed out on lockfile %r"
                           % (os.getpid(), lockpath),
                           timeout)
      now = time.time()
      # post: timeout is None or timeout > 0
      if start is None:
        # first try - set up counters
        start = now
        complaint_last = start
        complaint_interval = 2 * max(DEFAULT_POLL_INTERVAL, poll_interval)
      else:
        if now - complaint_last >= complaint_interval:
          from cs.logutils import warning
          warning("cs.fileutils.lockfile: pid %d waited %ds for %r",
                  os.getpid(), now - start, lockpath)
          complaint_last = now
          complaint_interval *= 2
      # post: start is set
      if timeout is None:
        sleep_for = poll_interval
      else:
        sleep_for = min(poll_interval, start + timeout - now)
      # test for timeout
      if sleep_for <= 0:
        raise TimeoutError("cs.fileutils.lockfile: pid %d timed out on lockfile %r"
                           % (os.getpid(), lockpath),
                           timeout)
      time.sleep(sleep_for)
      continue
    else:
      break
  os.close(lockfd)
  return lockpath

@contextmanager
def lockfile(path, ext=None, poll_interval=None, timeout=None):
  ''' A context manager which takes and holds a lock file.
      `path`: the base associated with the lock file.
      `ext`: the extension to the base used to construct the lock file name.
             Default: ".lock"
      `timeout`: maximum time to wait before failing,
                 default None (wait forever).
      `poll_interval`: polling frequency when timeout is not 0.
  '''
  lockpath = makelockfile(path, ext=ext, poll_interval=poll_interval, timeout=timeout)
  yield lockpath
  os.remove(lockpath)

def max_suffix(dirpath, pfx):
  ''' Compute the highest existing numeric suffix for names starting with the prefix `pfx`.
      This is generally used as a starting point for picking a new numeric suffix.
  '''
  pfx=ustr(pfx)
  maxn=None
  pfxlen=len(pfx)
  for e in os.listdir(dirpath):
    e = ustr(e)
    if len(e) <= pfxlen or not e.startswith(pfx):
      continue
    tail = e[pfxlen:]
    if tail.isdigit():
      n=int(tail)
      if maxn is None:
        maxn=n
      elif maxn < n:
        maxn=n
  return maxn

def mkdirn(path, sep=''):
  ''' Create a new directory named path+sep+n, where `n` exceeds any name already present.
      `path`: the basic directory path.
      `sep`: a separator between `path` and n. Default: ""
  '''
  with Pfx("mkdirn(path=%r, sep=%r)", path, sep):
    if os.sep in sep:
      raise ValueError(
              "sep contains os.sep (%r)"
              % (os.sep,))
    opath = path
    if len(path) == 0:
      path = '.' + os.sep

    if path.endswith(os.sep):
      if sep:
        raise ValueError(
                "mkdirn(path=%r, sep=%r): using non-empty sep with a trailing %r seems nonsensical"
                % (path, sep, os.sep))
      dirpath = path[:-len(os.sep)]
      pfx = ''
    else:
      dirpath = dirname(path)
      if len(dirpath) == 0:
        dirpath='.'
      pfx = basename(path)+sep

    if not isdir(dirpath):
      error("parent not a directory: %r", dirpath)
      return None

    # do a quick scan of the directory to find
    # if any names of the desired form already exist
    # in order to start after them
    maxn = max_suffix(dirpath, pfx)
    if maxn is None:
      newn = 0
    else:
      newn = maxn

    while True:
      newn += 1
      newpath = path + sep + str(newn)
      try:
        os.mkdir(newpath)
      except OSError as e:
        if e.errno == errno.EEXIST:
          # taken, try new value
          continue
        error("mkdir(%s): %s", newpath, e)
        return None
      if len(opath) == 0:
        newpath = basename(newpath)
      return newpath

def tmpdir():
  ''' Return the pathname of the default temporary directory for scratch data,
      $TMPDIR or '/tmp'.
  '''
  tmpdir = os.environ.get('TMPDIR')
  if tmpdir is None:
    tmpdir = '/tmp'
  return tmpdir

def tmpdirn(tmp=None):
  ''' Make a new temporary directory with a numeric suffix.
  '''
  if tmp is None: tmp=tmpdir()
  return mkdirn(joinpath(tmp, basename(sys.argv[0])))

DEFAULT_SHORTEN_PREFIXES = ( ('$HOME/', '~/'), )

def shortpath(path, environ=None, prefixes=None):
  ''' Return `path` with the first matching leading prefix replaced.
      `environ`: environment mapping if not os.environ
      `prefixes`: iterable of (prefix, subst) to consider for replacement;
                  each `prefix` is subject to environment variable
                  substitution before consideration
                  The default considers "$HOME/" for replacement by "~/".
  '''
  if prefixes is None:
    prefixes = DEFAULT_SHORTEN_PREFIXES
  for prefix, subst in prefixes:
    prefix = envsub(prefix, environ)
    if path.startswith(prefix):
      return subst + path[len(prefix):]
  return path

def longpath(path, environ=None, prefixes=None):
  ''' Return `path` with prefixes and environment variables substituted.
      The converse of shortpath().
  '''
  if prefixes is None:
    prefixes = DEFAULT_SHORTEN_PREFIXES
  for prefix, subst in prefixes:
    if path.startswith(subst):
      path = prefix + path[len(subst):]
      break
  path = envsub(path, environ)
  return path

class Pathname(str):
  ''' Subclass of str presenting convenience properties useful for
      format strings related to file paths.
  '''

  _default_prefixes = ( ('$HOME/', '~/'), )

  def __format__(self, fmt_spec):
    ''' Calling format(<Pathname>, fmt_spec) treat `fmt_spec` as a new style
        formatting string with a single positional parameter of `self`.
    '''
    if fmt_spec == '':
      return str(self)
    return fmt_spec.format(self)

  @property
  def dirname(self):
    return Pathname(dirname(self))

  @property
  def basename(self):
    return Pathname(basename(self))

  @property
  def abs(self):
    return Pathname(abspath(self))

  @property
  def isabs(self):
    return isabspath(self)

  @property
  def short(self):
    return self.shorten()

  def shorten(self, environ=None, prefixes=None):
    return shortpath(self, environ=environ, prefixes=prefixes)

class ReadMixin(object):
  ''' Useful read methods to accodmodate modes not necessarily available in a class.
  '''

  def read_n(self, n):
    ''' Read `n` bytes of data and return them.
        Unlike traditional file.read(), RawIOBase.read() may return short
        data, thus this workalike, which may only return short data if it
        hits EOF.
    '''
    if n < 1:
      raise ValueError("n two low, expected >=1, got %r" % (n,))
    data = bytearray(n)
    nread = self.readinto(data)
    return memoryview(data)[:nread] if nread != n else data

  def read_natural(self, n, rsize=None):
    ''' A generator that yields data from the file in its natural blocking if possible.
        `n`: the maximum number of bytes to read.
        `rsize`: read size hint if relevant.
        WARNING: this function may move the current file offset.
        This function should be overridden by classes with natural
        direct and efficient data streams. Example override cases
        include a BackedFile which has natural blocks from the front
        and back files and a CornuCopyBuffer which has natural
        blocks from its source iterator.
    '''
    return file_data(self, n, rsize=None)

  def read(self, n):
    ''' Do a single potentially short read.
    '''
    for bs in self.file_data(n):
      return bs

  @locked
  def readinto(self, barray):
    ''' Read data into a bytearray.
        Uses read_natural to obtain data in as efficient a fashion as possible.
    '''
    X("readinto(barray=%s:len=%d)", id(barray), len(barray))
    needed = len(barray)
    boff = 0
    for bs in self.read_natural(needed):
      bs_len = len(bs)
      X("readinfo: got %d bytes from read_natural(needed=%d)", bs_len, needed)
      assert bs_len <= needed
      boff2 = boff + bs_len
      barray[boff:boff2] = bs
      boff = boff2
      needed -= bs_len
    X("readinto: final boff=%d", boff)
    return boff

class BackedFile(ReadMixin):
  ''' A RawIOBase duck type that uses a backing file for initial data and writes new data to a front scratch file.
  '''

  def __init__(self, back_file, dirpath=None):
    ''' Initialise the BackedFile using `back_file` for the backing data.
    '''
    self._offset = 0
    self._dirpath = dirpath
    self._lock = RLock()
    self.back_file = back_file
    self.front_file = TemporaryFile(dir=dirpath, buffering=0)
    self.front_range = Range()
    self.read_only = False

  def __len__(self):
    back_file = self.back_file
    try:
      back_len = len(back_file)
    except TypeError:
      back_pos = back_file.tell()
      X("BackedFile.__len__: tell=%d", back_pos)
      back_len = back_file.seek(0, 2)
      X("BackedFile.__len__: seek(0,2)=%d", back_len)
      back_file.seek(back_pos, 0)
      X("BackedFile.__len__: after seek(%d,0), tell=%d", back_pos, back_file.tell())
    return max(self.front_range.end, back_len)

  @locked
  def switch_back_file(self, new_back_file):
    ''' Switch out one back file for another. Return the old back file.
    '''
    old_back_file = self.back_file
    self.back_file = new_back_file
    return old_back_file

  def __enter__(self):
    ''' BackedFile instances offer a context manager that take the lock, allowing synchronous use of the file without implementing a suite of special methods like pread/pwrite.
    '''
    self._lock.acquire()

  def __exit__(self, *e):
    self._lock.release()

  def close(self):
    ''' Close the BackedFile.
        Flush contents. Close the front_file if necessary.
    '''
    self.front_file.close()
    self.front_file = None

  def tell(self):
    ''' Report the current file pointer offset.
    '''
    return self._offset

  @locked
  def seek(self, pos, whence=SEEK_SET):
    ''' Adjust the current file pointer offset.
    '''
    if whence == SEEK_SET:
      self._offset = pos
    elif whence == SEEK_CUR:
      self._offset += pos
    elif whence == SEEK_END:
      endpos = self._back_file.seek(0, SEEK_END)
      if self.front_range is not None:
        endpos = max(len(self.back_file), self.front_range.end())
      self._offset = endpos
    else:
      raise ValueError("unsupported whence value %r" % (whence,))

  def file_data(self, n, rsize=None):
    ''' Return "natural" file data.
        This is used to support readinto efficiently.
    '''
    X("file_data: n=%d", n)
    if n < 1:
      return
    start = self._offset
    end = start + n
    back_file = self.back_file
    front_file = self.front_file
    X("front_range=%s", self.front_range)
    SLICES = list(self.front_range.slices(start, end))
    X("front_range slices=%r", SLICES)
    for in_front, span in SLICES:
      X("offset=%d, in_front=%s, span=%s", self._offset, in_front, span)
      assert span.start == self._offset
      assert span.end <= end
      size = span.size
      src_file = front_file if in_front else back_file
      X("seek %d", self._offset)
      src_file.seek(self._offset)
      try:
        rn = src_file.read_natural
      except AttributeError:
        while size > 0:
          X("read %d ...", size)
          bs = src_file.read(size)
          bs_len = len(bs)
          assert bs_len <= size
          if bs:
            X("bs = %r...", bs[:16])
            self._offset += bs_len
            yield bs
          else:
            X("EMPTY READ, leave loop")
            break
          size -= bs_len
          X("offset => %d", self._offset)
          assert self._offset <= end
      else:
        for bs in rn(size, rsize=rsize):
          self._offset += bs_len
          yield bs
          assert self._offset <= end
      if self._offset < span.end:
        # short data, infer EOF, exit loop
        break
      raise RuntimeError("BANG")
    X("EXIT file_data")

  @locked
  def write(self, b):
    ''' Write data to the front_file.
    '''
    if self.read_only:
      raise RuntimeError("write to read-only BackedFile")
    front_file = self.front_file
    start = self._offset
    front_file.seek(start)
    written = front_file.write(b)
    if written is None:
      warning("front_file.write() returned None, assuming %d bytes written, data=%r", len(b), b)
      written = len(b)
    self.front_range.add_span(start, start+written)
    return written

class BackedFile_TestMethods(object):
  ''' Mixin for testing subclasses of BackedFile.
  '''

  def _eq(self, a, b, opdesc):
    ''' Convenience wrapper for assertEqual.
    '''
    ##if a == b:
    ##  print("OK: %s: %r == %r" % (opdesc, a, b), file=sys.stderr)
    self.assertEqual(a, b, "%s: got %r, expected %r" % (opdesc, a, b))

  def test_BackedFile(self):
    from random import randint
    backing_text = self.backing_text
    bfp = self.backed_fp
    # test reading whole file
    bfp.seek(0)
    bfp_text = bfp.read_n(len(bfp))
    self._eq(backing_text, bfp_text, "backing_text vs bfp_text")
    # test reading first 512 bytes only
    bfp.seek(0)
    bfp_leading_text = bfp.read_n(512)
    self._eq(backing_text[:512], bfp_leading_text, "leading 512 bytes of backing_text vs bfp_leading_text")
    # test writing some data and reading it back
    random_chunk = bytes( randint(0,255) for x in range(256) )
    bfp.seek(512)
    bfp.write(random_chunk)
    # check that the front file has a single span of the right dimensions
    ffp = bfp.front_file
    fr = bfp.front_range
    self.assertIsNotNone(ffp)
    self.assertIsNotNone(fr)
    self.assertEqual(len(fr._spans), 1, "fr._spans = %r" % (fr._spans,))
    self.assertEqual(fr._spans[0].start, 512)
    self.assertEqual(fr._spans[0].end, 768)
    # read the random data back from the front file
    ffp.seek(512)
    front_chunk = ffp.read(256)
    self.assertEqual(random_chunk, front_chunk)
    # read the random data back from the BackedFile
    bfp.seek(512)
    bfp_chunk = bfp.read_n(256)
    self.assertEqual(bfp_chunk, random_chunk)
    # read a chunk that overlaps the old data and the new data
    bfp.seek(256)
    overlap_chunk = bfp.read_n(512)
    self.assertEqual(len(overlap_chunk), 512, "overlap_chunk not 512 bytes: %r" % (overlap_chunk,))
    self.assertEqual(overlap_chunk, backing_text[256:512] + random_chunk)

class Tee(object):
  ''' An object with .write, .flush and .close methods which copies data to multiple output files.
  '''

  def __init__(self, *fps):
    ''' Initialise the Tee; any arguments are taken to be output file objects.
    '''
    self._fps = list(fps)

  def add(self, output):
    self._fps.append(output)

  def write(self, data):
    for fp in self._fps:
      fp.write(data)

  def flush(self):
    for fp in self._fps:
      fp.flush()

  def close(self):
    for fp in self._fps:
      fp.close()
    self._fps = None

@contextmanager
def tee(fp, fp2):
  ''' Context manager duplicating .write and .flush from fp to fp2.
  '''
  def _write(*a, **kw):
    fp2.write(*a, **kw)
    return old_write(*a, **kw)
  def _flush(*a, **kw):
    fp2.flush(*a, **kw)
    return old_flush(*a, **kw)
  old_write = getattr(fp, 'write')
  old_flush = getattr(fp, 'flush')
  fp.write = _write
  fp.flush = _flush
  yield
  fp.write = old_write
  fp.flush = old_flush

class NullFile(object):
  ''' Writable file that discards its input.
      Note that this is _not_ an open of os.devnull; is just discards writes and is not the underlying file descriptor.
  '''

  def __init__(self):
    self.offset = 0

  def write(self, data):
    dlen = len(data)
    self.offset += dlen
    return dlen

  def flush(self):
    pass

def file_data(fp, nbytes, rsize=None):
  ''' Read `nbytes` of data from `fp` and yield the chunks as read.
      If `nbytes` is None, copy until EOF.
      `rsize`: read size, default DEFAULT_READSIZE.
  '''
  if rsize is None:
    rsize = DEFAULT_READSIZE
  ##prefix = "file_data(fp, nbytes=%d)" % (nbytes,)
  copied = 0
  while nbytes is None or nbytes > 0:
    to_read = rsize if nbytes is None else min(nbytes, rsize)
    data = fp.read(to_read)
    if not data:
      if nbytes is not None:
        if copied > 0:
          # no warning of nothing copied - that is immediate end of file - valid
          warning("early EOF: only %d bytes read, %d still to go",
                  copied, nbytes)
      break
    yield data
    copied += len(data)
    nbytes -= len(data)

def copy_data(fpin, fpout, nbytes, rsize=None):
  ''' Copy `nbytes` of data from `fpin` to `fpout`, return the number of bytes copied.
      If `nbytes` is None, copy until EOF.
      `rsize`: read size, default DEFAULT_READSIZE.
  '''
  copied = 0
  for chunk in file_data(fpin, nbytes, rsize):
    fpout.write(chunk)
    copied += len(chunk)
  return copied

def read_data(fp, nbytes, rsize=None):
  ''' Read `nbytes` of data from `fp`, return the data.
      If `nbytes` is None, copy until EOF.
      `rsize`: read size, default DEFAULT_READSIZE.
  '''
  bss = list(file_data(fp, nbytes, rsize))
  if len(bss) == 0:
    return b''
  elif len(bss) == 1:
    return bss[0]
  else:
    return b''.join(bss)

def read_from(fp, rsize=None, tail_mode=False, tail_delay=None):
  ''' Generator to present text or data from an open file until EOF.
      `rsize`: read size, default: DEFAULT_READSIZE
      `tail_mode`: yield an empty chunk at EOF, allowing resumption
        of the file grows
  '''
  if rsize is None:
    rsize = DEFAULT_READSIZE
  if tail_delay is None:
    tail_delay = DEFAULT_TAIL_PAUSE
  elif not tail_mode:
    raise ValueError("tail_mode=%r but tail_delay=%r" % (tail_mode, tail_delay))
  while True:
    chunk = fp.read(rsize)
    if len(chunk) == 0:
      if tail_mode:
        yield chunk
        time.sleep(tail_delay)
      else:
        break
    else:
      yield chunk

def lines_of(fp, partials=None):
  ''' Generator yielding lines from a file until EOF.
      Intended for file-like objects that lack a line iteration API.
  '''
  if partials is None:
    partials = []
  return as_lines(read_from(fp), partials)

class RWFileBlockCache(object):
  ''' A scratch file for storing data.
  '''

  def __init__(self, pathname=None, dirpath=None, suffix=None, lock=None):
    ''' Initialise the file.
        `pathname`: path of file. If None, create a new file with
          tempfile.mkstemp using dir=`dirpath` and unlink that file once
          opened.
        `dirpath`: location for the file if made by mkstemp as above.
        `lock`: an object to use as a mutex, allowing sharing with
          some outer system. A Lock will be allocated if omitted.
    '''
    opathname = pathname
    X("dirpath=%r,suffix=%r", dirpath, suffix)
    if pathname is None:
      tmpfd, pathname = mkstemp(dir=dirpath, suffix=None)
    self.rfd = os.open(pathname, os.O_RDONLY)
    self.wfd = os.open(pathname, os.O_WRONLY)
    if opathname is None:
      os.remove(pathname)
      os.close(tmpfd)
      self.pathname = None
    else:
      self.pathname = pathname
    if lock is None:
      lock = Lock()
    self._lock = lock

  def close(self):
    ''' Close the file descriptors.
    '''
    os.close(self.wfd)
    self.wfd = None
    os.close(self.rfd)
    self.rfd = None

  @property
  def closed(self):
    return self.wfd is None

  def put(self, data):
    ''' Store `data`, return offset.
    '''
    assert len(data) > 0
    wfd = self.wfd
    with self._lock:
      offset = os.lseek(wfd, 0, 1)
      length = os.write(wfd, data)
    assert length == len(data)
    return offset

  def get(self, offset, length):
    ''' Get data from `offset` of length `length`.
    '''
    assert length > 0
    rfd = self.rfd
    with self._lock:
      os.lseek(rfd, offset, 0)
      data = os.read(rfd, length)
    assert len(data) == length
    return data

if __name__ == '__main__':
  import cs.fileutils_tests
  cs.fileutils_tests.selftest(sys.argv)<|MERGE_RESOLUTION|>--- conflicted
+++ resolved
@@ -14,58 +14,33 @@
         "Programming Language :: Python :: 2",
         "Programming Language :: Python :: 3",
         ],
-<<<<<<< working copy
-    'requires': ['cs.env', 'cs.lex', 'cs.logutils', 'cs.range', 'cs.threads', 'cs.py3'],
-=======
     'requires': ['cs.asynchron', 'cs.debug', 'cs.deco', 'cs.env', 'cs.logutils', 'cs.queues', 'cs.range', 'cs.threads', 'cs.timeutils', 'cs.py3'],
->>>>>>> merge rev
 }
 
-from functools import partial
+from contextlib import contextmanager
+import datetime
+import errno
+import os
 from os import SEEK_CUR, SEEK_END, SEEK_SET
 from os.path import basename, dirname, isdir, isabs as isabspath, \
                     abspath, join as joinpath
-import errno
-import sys
-from contextlib import contextmanager
-import datetime
-import os
 import shutil
 import stat
+import sys
 from tempfile import TemporaryFile, NamedTemporaryFile, mkstemp
 from threading import Lock, RLock
 import time
-<<<<<<< HEAD
-<<<<<<< working copy
-import unittest
-=======
-from cs.deco import cached
->>>>>>> merge rev
-=======
 from cs.deco import cached, decorator
->>>>>>> efe04eff
 from cs.env import envsub
 from cs.filestate import FileState
 from cs.lex import as_lines
-<<<<<<< working copy
-from cs.logutils import exception, error, warning, debug, Pfx, D, X
-=======
-from cs.logutils import exception, error, warning, debug
+from cs.logutils import error, warning, debug
 from cs.pfx import Pfx
 from cs.py3 import ustr, bytes
->>>>>>> merge rev
 from cs.range import Range
-<<<<<<< HEAD
-<<<<<<< working copy
-from cs.threads import locked, locked_property
-from cs.py3 import ustr, bytes
-=======
-=======
+from cs.threads import locked
 from cs.timeutils import TimeoutError
->>>>>>> efe04eff
-from cs.threads import locked
 from cs.x import X
->>>>>>> merge rev
 
 DEFAULT_POLL_INTERVAL = 1.0
 DEFAULT_READSIZE = 8192
