#!/usr/bin/env python3

''' Simple filesystem based file tagging
    and the associated `fstags` command line script.

    Why `fstags`?
    By storing the tags in a separate file we:
    * can store tags without modifying a file
    * do no need to know the file's format,
      whether that supports metadata or not
    * can process tags on any kind of file
    * because tags are inherited from parent directories,
      tags can be automatically acquired merely by arranging your file tree

    Tags are stored in the file `.fstags` in each directory;
    there is a line for each entry in the directory with tags
    consisting of the directory entry name and the associated tags.

    Tags may be "bare", or have a value.
    If there is a value it is expressed with an equals (`'='`)
    followed by the JSON encoding of the value.

    The tags for a file are the union of its direct tags
    and all relevant ancestor tags,
    with priority given to tags closer to the file.

    For example, a media file for a television episode with the pathname
    `/path/to/series-name/season-02/episode-name--s02e03--something.mp4`
    might obtain the tags:

        series.title="Series Full Name"
        season=2
        sf
        episode=3
        episode.title="Full Episode Title"

    from the following `.fstags` entries:
    * tag file `/path/to/.fstags`:
      `series-name sf series.title="Series Full Name"`
    * tag file `/path/to/series-name/.fstags`:
      `season-02 season=2`
    * tag file `/path/to/series-name/season-02/.fstags`:
      `episode-name--s02e03--something.mp4 episode=3 episode.title="Full Episode Title"`
'''

from collections import defaultdict, namedtuple
from configparser import ConfigParser
import errno
from getopt import getopt, GetoptError
import json
import os
from os.path import (
    abspath, basename, dirname, exists as existspath, expanduser, isdir as
    isdirpath, join as joinpath, realpath, relpath, samefile
)
from pathlib import PurePath
import re
import shutil
import sys
import threading
from threading import Lock, RLock
from icontract import require
from cs.cmdutils import BaseCommand
from cs.deco import fmtdoc
from cs.edit import edit_strings
from cs.lex import get_nonwhite
from cs.logutils import setup_logging, error, warning, info, trace
from cs.mappings import StackableValues
from cs.pfx import Pfx, pfx_method
from cs.resources import MultiOpenMixin
from cs.tagset import TagSet, Tag, TagChoice
from cs.threads import locked, locked_property
from cs.upd import Upd

__version__ = '20200210'

DISTINFO = {
    'keywords': ["python3"],
    'classifiers': [
        "Programming Language :: Python",
        "Programming Language :: Python :: 3",
    ],
    'entry_points': {
        'console_scripts': ['fstags = cs.fstags:main'],
    },
    'install_requires': [
        'cs.cmdutils', 'cs.deco', 'cs.edit', 'cs.lex', 'cs.logutils',
        'cs.mappings', 'cs.pfx', 'cs.resources', 'cs.tagset', 'cs.threads',
        'cs.upd', 'icontract'
    ],
}

TAGSFILE = '.fstags'
RCFILE = '~/.fstagsrc'

XATTR_B = (
    b'user.cs.fstags'
    if hasattr(os, 'getxattr') and hasattr(os, 'setxattr') else None
)

FIND_OUTPUT_FORMAT_DEFAULT = '{filepath}'
LS_OUTPUT_FORMAT_DEFAULT = '{filepath_encoded} {tags}'

def main(argv=None):
  ''' Command line mode.
  '''
  if argv is None:
    argv = sys.argv
  return FSTagsCommand().run(argv)

class _State(threading.local, StackableValues):
  ''' Per-thread default context stack.
  '''

  _Ss = []  # global stack of fallback Store values

  def __init__(self, **kw):
    threading.local.__init__(self)
    StackableValues.__init__(self, **kw)

state = _State(verbose=False)

def verbose(msg, *a):
  ''' Emit message if in verbose mode.
  '''
  if state.verbose:
    trace(msg, *a)

class FSTagsCommand(BaseCommand):
  ''' `fstags` main command line class.
  '''

  GETOPT_SPEC = ''
  USAGE_FORMAT = '''Usage:
    {cmd} autotag paths...
        Tag paths based on rules from the rc file.
    {cmd} cp [-fnv] srcpath dstpath
    {cmd} cp [-fnv] srcpaths... dstdirpath
        Copy files and their tags into targetdir.
        -f  Force: remove destination if it exists.
        -n  No remove: fail if the destination exists.
        -v  Verbose: show copied files.
    {cmd} scrub paths...
        Remove all tags for missing paths.
        If a path is a directory, scrub the immediate paths in the directory.
    {cmd} find [--for-rsync] path {{tag[=value]|-tag}}...
        List files from path matching all the constraints.
        -d          treat directories like files (do no recurse).
        --direct    Use direct tags instead of all tags.
        --for-rsync Instead of listing matching paths, emit a
                    sequence of rsync(1) patterns suitable for use with
                    --include-from in order to do a selective rsync of the
                    matched paths.
        -o output_format
                    Use output_format as a Python format string to lay out
                    the listing.
                    Default: ''' + FIND_OUTPUT_FORMAT_DEFAULT.replace(
      '{', '{{'
  ).replace('}', '}}') + '''
    {cmd} json_import --prefix=tag_prefix {{-|path}} {{-|tags.json}}
        Apply JSON data to path.
        A path named "-" indicates that paths should be read from
        the standard input.
        The JSON tag data come from the file "tags.json"; the name
        "-" indicates that the JSON data should be read from the
        standard input.
    {cmd} ln [-fnv] srcpath dstpath
    {cmd} ln [-fnv] srcpaths... dstdirpath
        Link files and their tags into targetdir.
        -f  Force: remove destination if it exists.
        -n  No remove: fail if the destination exists.
        -v  Verbose: show linked files.
    {cmd} ls [--direct] [-o output_format] [paths...]
        List files from paths and their tags.
        --direct    List direct tags instead of all tags.
        -o output_format
                    Use output_format as a Python format string to lay out
                    the listing.
                    Default: ''' + LS_OUTPUT_FORMAT_DEFAULT.replace(
      '{', '{{'
  ).replace(
      '}', '}}'
  ) + '''
    {cmd} mv [-fnv] srcpath dstpath
    {cmd} mv [-fnv] srcpaths... dstdirpath
        Move files and their tags into targetdir.
        -f  Force: remove destination if it exists.
        -n  No remove: fail if the destination exists.
        -v  Verbose: show moved files.
    {cmd} tag {{-|path}} {{tag[=value]|-tag}}...
        Associate tags with a path.
        With the form "-tag", remove the tag from the immediate tags.
        A path named "-" indicates that paths should be read from the
        standard input.
    {cmd} tagpaths {{tag[=value]|-tag}} {{-|paths...}}
        Associate a tag with multiple paths.
        With the form "-tag", remove the tag from the immediate tags.
        A single path named "-" indicates that paths should be read
        from the standard input.
    {cmd} test [--direct] path {{tag[=value]|-tag}}...
        Test whether the path matches all the constraints.
        --direct    Use direct tags instead of all tags.
    {cmd} xattr_import {{-|paths...}}
        Import tag information from extended attributes.
    {cmd} xattr_export {{-|paths...}}
        Update extended attributes from tags.
  '''

  def apply_defaults(self, options):
    ''' Set up the default values in `options`.
    '''
    setup_logging(options.cmd)
    options.fstags = FSTags()

  @staticmethod
  def parse_tag_choices(argv):
    ''' Parse a list of tag specifications of the form:
        * `-`*tag_name*: a negative requirement for *tag_name*
        * *tag_name*[`=`*value*]: a positive requirement for a *tag_name*
          with optional *value*.
        Return a list of `(arg,choice,Tag)` for each `arg` in `argv`.
    '''
    choices = []
    for arg in argv:
      with Pfx(arg):
        choice, offset = TagChoice.parse(arg)
        if offset < len(arg):
          raise ValueError("unparsed: %r" % (arg[offset:],))
        choices.append(choice)
    return choices

  @staticmethod
  def cmd_autotag(argv, options, *, cmd):
    ''' Tag paths based on rules from the rc file.
    '''
    fstags = options.fstags
    if not argv:
      argv = ['.']
    filename_rules = fstags.config.filename_rules
    with state.stack(verbose=True):
      with fstags:
        with Upd(sys.stderr) as U:
          for top_path in argv:
            for isdir, path in rpaths(top_path, yield_dirs=True):
              U.out(path)
              with Pfx(path):
                tagged_path = fstags[path]
                direct_tags = tagged_path.direct_tags
                all_tags = tagged_path.merged_tags()
                for autotag in tagged_path.infer_from_basename(filename_rules):
                  U.out(path + ' ' + str(autotag))
                  if autotag not in all_tags:
<<<<<<< HEAD
                    tagged_path.direct_tags.add(autotag, verbose=state.verbose)
                if not isdir:
                  try:
                    S = os.stat(filepath)
                  except OSError:
                    pass
                  else:
                    tagged_path.direct_tags.add('filesize', S.st_size)
=======
                    with U.without():
                      direct_tags.add(autotag, verbose=state.verbose)
                # update the
                all_tags = tagged_path.merged_tags()
                cascaded = set()
                for cascade_rule in fstags.config.cascade_rules:
                  if cascade_rule.target in direct_tags:
                    continue
                  if cascade_rule.target in cascaded:
                    continue
                  tag = cascade_rule.infer_tag(all_tags)
                  if tag is None:
                    continue
                  if tag not in all_tags:
                    with U.without():
                      direct_tags.add(tag)
>>>>>>> 09a4ea47

  @staticmethod
  def cmd_edit(argv, options, *, cmd):
    ''' Edit filenames and tags in a directory.
    '''
    fstags = options.fstags
    xit = 0
    if not argv:
      path = '.'
    else:
      path = argv.pop(0)
      if argv:
        raise GetoptError("extra arguments after path: %r" % (argv,))
    with Pfx(path):
      if not isdirpath(path):
        error("not a directory")
        return 1
    with state.stack(verbose=True):
      with fstags:
        if not fstags.edit_dirpath(path):
          xit = 1
    return xit

  @classmethod
  def cmd_find(cls, argv, options, *, cmd):
    ''' Find paths matching tag criteria.
    '''
    fstags = options.fstags
    badopts = False
    use_direct_tags = False
    as_rsync_includes = False
    output_format = FIND_OUTPUT_FORMAT_DEFAULT
    options, argv = getopt(argv, 'o:', longopts=['direct', 'for-rsync'])
    for option, value in options:
      with Pfx(option):
        if option == '--direct':
          use_direct_tags = True
        elif option == '--for-rsync':
          as_rsync_includes = True
        elif option == '-o':
          output_format = value
        else:
          raise RuntimeError("unsupported option")
    if not argv:
      warning("missing path")
      badopts = True
    else:
      path = argv.pop(0)
      if not argv:
        warning("missing tag criteria")
        badopts = True
      else:
        try:
          tag_choices = cls.parse_tag_choices(argv)
        except ValueError as e:
          warning("bad tag specifications: %s", e)
          badopts = True
    if badopts:
      raise GetoptError("bad arguments")
    U = Upd(sys.stderr)if sys.stderr.isatty()else None
    filepaths = fstags.find(
        realpath(path), tag_choices, use_direct_tags=use_direct_tags, U=U
    )
    if as_rsync_includes:
      for include in rsync_patterns(filepaths, path):
        print(include)
    else:
      for filepath in filepaths:
        if U:
          oldU=U.out('')
        print(
            output_format.format(
                **fstags[filepath].format_kwargs(direct=use_direct_tags)
            )
        )
        if U:
          U.out(oldU)

  @classmethod
  def cmd_json_import(cls, argv, options, *, cmd):
    ''' Import tags for `path` from `tags.json`.
    '''
    fstags = options.fstags
    tag_prefix = None
    badopts = False
    options, argv = getopt(argv, '', longopts=['prefix='])
    for option, value in options:
      with Pfx(option):
        if option == '--prefix':
          tag_prefix = value
        else:
          raise RuntimeError("unsupported option")
    if tag_prefix is None:
      warning("missing require --prefix")
      badopts = True
    if not argv:
      warning("missing path")
      badopts = True
    else:
      path = argv.pop(0)
    if not argv:
      warning("missing tags.json")
      badopts = True
    else:
      json_path = argv.pop(0)
    if path == '-' and json_path == '-':
      warning('path and tags.pjson may not both be "-"')
      badopts = True
    if badopts:
      raise GetoptError("bad arguments")
    if path == '-':
      paths = [line.rstrip('\n') for line in sys.stdin]
    else:
      paths = [path]
    if json_path == '-':
      with Pfx("json.load(sys.stdin)"):
        data = json.load(sys.stdin)
    else:
      with Pfx("open(%r)", json_path):
        with open(json_path) as f:
          with Pfx("json.load"):
            data = json.load(f)
    if not isinstance(data, dict):
      error("JSON data do not specify a dict: %s", type(dict))
      return 1
    with state.stack(verbose=True):
      with fstags:
        for path in paths:
          with Pfx(path):
            tagged_path = fstags[path]
            for key, value in data.items():
              tag_name = '.'.join((tag_prefix, key)) if tag_prefix else key
              tagged_path.direct_tags.add(Tag(tag_name, value))
    return 0

  @staticmethod
  def cmd_ls(argv, options, *, cmd):
    ''' List paths and their tags.
    '''
    fstags = options.fstags
    directories_like_files = False
    use_direct_tags = False
    output_format = LS_OUTPUT_FORMAT_DEFAULT
    options, argv = getopt(argv, 'do:', longopts=['direct'])
    for option, value in options:
      with Pfx(option):
        if option == '-d':
          directories_like_files = True
        elif option == '--direct':
          use_direct_tags = True
        elif option == '-o':
          output_format = value
        else:
          raise RuntimeError("unsupported option")
    paths = argv or ['.']
    for path in paths:
      with Pfx(path):
        fullpath = realpath(path)
        for filepath in ((fullpath,)
                         if directories_like_files else rfilepaths(fullpath)):
          print(
              output_format.format(
                  **fstags[filepath].format_kwargs(direct=use_direct_tags)
              )
          )

  def cmd_cp(self, argv, options, *, cmd):
    ''' POSIX cp equivalent, but copying the tags.
    '''
    return self._cmd_mvcpln(options.fstags.copy, argv, options)

  def cmd_ln(self, argv, options, *, cmd):
    ''' POSIX ln equivalent, but copying the tags.
    '''
    return self._cmd_mvcpln(options.fstags.link, argv, options)

  def cmd_mv(self, argv, options, *, cmd):
    ''' POSIX mv equivalent, but copying the tags.
    '''
    return self._cmd_mvcpln(options.fstags.move, argv, options)

  @staticmethod
  def _cmd_mvcpln(attach, argv, options):
    ''' Move/copy/link paths and their tags into a destination.
    '''
    xit = 0
    fstags = options.fstags
    cmd_force = False
    cmd_verbose = False
    subopts, argv = getopt(argv, 'fnv')
    for subopt, value in subopts:
      if subopt == '-f':
        cmd_force = True
      elif subopt == '-n':
        cmd_force = False
      elif subopt == '-v':
        cmd_verbose = True
      else:
        raise RuntimeError("unhandled subopt: %r" % (subopt,))
    if len(argv) < 2:
      raise GetoptError("missing paths or targetdir")
    endpath = argv[-1]
    if isdirpath(endpath):
      with state.stack(verbose=True):
        with fstags:
          dirpath = argv.pop()
          for srcpath in argv:
            dstpath = joinpath(dirpath, basename(srcpath))
            try:
              attach(srcpath, dstpath, force=cmd_force)
            except (ValueError, OSError) as e:
              print(e, file=sys.stderr)
              xit = 1
            else:
              if cmd_verbose:
                print(srcpath, '->', dstpath)
    else:
      if len(argv) != 2:
        raise GetoptError(
            "expected exactly 2 arguments if the last is not a directory, got: %r"
            % (argv,)
        )
      with state.stack(verbose=True):
        with fstags:
          srcpath, dstpath = argv
          try:
            attach(srcpath, dstpath, force=cmd_force)
          except (ValueError, OSError) as e:
            print(e, file=sys.stderr)
            xit = 1
          else:
            if cmd_verbose:
              print(srcpath, '->', dstpath)
    return xit

  @classmethod
  def cmd_scrub(cls, argv, options, *, cmd):
    ''' Scrub paths.
    '''
    fstags = options.fstags
    if not argv:
      raise GetoptError("missing paths")
    with state.stack(verbose=True):
      with fstags:
        for path in argv:
          fstags.scrub(path)

  @classmethod
  def cmd_tag(cls, argv, options, *, cmd):
    ''' Tag a path with multiple tags.
    '''
    badopts = False
    fstags = options.fstags
    if not argv:
      raise GetoptError("missing path")
    path = argv.pop(0)
    if not argv:
      raise GetoptError("missing tags")
    try:
      tag_choices = cls.parse_tag_choices(argv)
    except ValueError as e:
      warning("bad tag specifications: %s", e)
      badopts = True
    if badopts:
      raise GetoptError("bad arguments")
    if path == '-':
      paths = [line.rstrip('\n') for line in sys.stdin]
    else:
      paths = [path]
    with state.stack(verbose=True):
      fstags.apply_tag_choices(tag_choices, paths)

  @classmethod
  def cmd_tagpaths(cls, argv, options, *, cmd):
    ''' Tag multiple paths with a single tag.
    '''
    badopts = False
    fstags = options.fstags
    if not argv:
      raise GetoptError("missing tag choice")
    tag_choice = argv.pop(0)
    try:
      tag_choices = cls.parse_tag_choices([tag_choice])
    except ValueError as e:
      warning("bad tag specifications: %s", e)
      badopts = True
    if not argv:
      warning("missing paths")
      badopts = True
    if badopts:
      raise GetoptError("bad arguments")
    if len(argv) == 1 and argv[0] == '-':
      paths = [line.rstrip('\n') for line in sys.stdin]
    else:
      paths = argv
    with state.stack(verbose=True):
      fstags.apply_tag_choices(tag_choices, paths)

  @classmethod
  def cmd_test(cls, argv, options, *, cmd):
    ''' Find paths matching tag criteria.
    '''
    fstags = options.fstags
    badopts = False
    use_direct_tags = False
    options, argv = getopt(argv, '', longopts=['direct'])
    for option, _ in options:
      with Pfx(option):
        if option == '--direct':
          use_direct_tags = True
        else:
          raise RuntimeError("unsupported option")
    if not argv:
      warning("missing path")
      badopts = True
    else:
      path = argv.pop(0)
      if not argv:
        warning("missing tag criteria")
        badopts = True
      else:
        try:
          tag_choices = cls.parse_tag_choices(argv)
        except ValueError as e:
          warning("bad tag specifications: %s", e)
          badopts = True
    if badopts:
      raise GetoptError("bad arguments")
    return (
        0 if fstags.test(path, tag_choices, use_direct_tags=use_direct_tags)
        else 1
    )

  @classmethod
  def cmd_xattr_export(cls, argv, options, *, cmd):
    ''' Update extended attributes from fstags.
    '''
    fstags = options.fstags
    if not argv:
      raise GetoptError("missing paths")
    if len(argv) == 1 and argv[0] == '-':
      paths = [line.rstrip('\n') for line in sys.stdin]
    else:
      paths = argv
    fstags.export_xattrs(paths)

  @classmethod
  def cmd_xattr_import(cls, argv, options, *, cmd):
    ''' Update fstags from extended attributes.
    '''
    fstags = options.fstags
    if not argv:
      raise GetoptError("missing paths")
    if len(argv) == 1 and argv[0] == '-':
      paths = [line.rstrip('\n') for line in sys.stdin]
    else:
      paths = argv
    with state.stack(verbose=True):
      fstags.import_xattrs(paths)

class FSTags(MultiOpenMixin):
  ''' A class to examine filesystem tags.
  '''

  def __init__(self, tagsfile=None, use_xattrs=None):
    MultiOpenMixin.__init__(self)
    if tagsfile is None:
      tagsfile = TAGSFILE
    if use_xattrs is None:
      use_xattrs = XATTR_B is not None
    self.use_xattrs = use_xattrs
    self.config = FSTagsConfig()
    self.config.tagsfile = tagsfile
    self._tagfiles = {}  # cache of per directory `TagFile`s
    self._tagged_paths = {}  # cache of per abspath `TaggedPath`
    self._lock = RLock()

  def startup(self):
    ''' Stub for startup.
    '''

  def shutdown(self):
    ''' Save any modified tag files on shutdown.
    '''
    for tagfile in self._tagfiles.values():
      try:
        tagfile.save()
      except FileNotFoundError as e:
        error("%s.save: %s", tagfile, e)

  @property
  def tagsfile(self):
    ''' The tag file basename.
    '''
    return self.config.tagsfile

  def __str__(self):
    return "%s(tagsfile=%r)" % (type(self).__name__, self.tagsfile)

  @locked
  def __getitem__(self, path):
    ''' Return the `TaggedPath` for `path`.
    '''
    path = abspath(path)
    tagged_path = self._tagged_paths.get(path)
    if tagged_path is None:
      tagged_path = self._tagged_paths[path] = TaggedPath(path, self)
    return tagged_path

  @locked
  def dir_tagfile(self, dirpath):
    ''' Return the `TagFile` associated with `dirpath`.
    '''
    tagfilepath = joinpath(dirpath, self.tagsfile)
    tagfile = self._tagfiles.get(tagfilepath)
    if tagfile is None:
      tagfile = self._tagfiles[tagfilepath] = TagFile(
          str(tagfilepath), fstags=self
      )
    return tagfile

  def path_tagfiles(self, filepath):
    ''' Return a list of `TagFileEntry`s
        for the `TagFile`s affecting `filepath`
        in order from the root to `dirname(filepath)`
        where `name` is the key within `TagFile`.
    '''
    with Pfx("path_tagfiles(%r)", filepath):
      absfilepath = PurePath(abspath(filepath))
      root, *subparts = absfilepath.parts
      if not subparts:
        raise ValueError("root=%r and no subparts" % (root,))
      tagfiles = []
      current = root
      while subparts:
        next_part = subparts.pop(0)
        tagfiles.append(TagFileEntry(self.dir_tagfile(current), next_part))
        current = joinpath(current, next_part)
      return tagfiles

  def apply_tag_choices(self, tag_choices, paths):
    ''' Apply the `tag_choices` to `paths`.

        Parameters:
        * `tag_choices`:
          an iterable of `Tag` or `(spec,choice,Tag)`;
          the former is equivalent to `(None,True,Tag)`.
          Each item applies or removes a `Tag`
          from each path's direct tags.
        * `paths`:
          an iterable of filesystem paths.
    '''
    tag_choices = [
        TagChoice(str(tag_choice), True, tag_choice)
        if isinstance(tag_choice, Tag) else tag_choice
        for tag_choice in tag_choices
    ]
    with self:
      for path in paths:
        with Pfx(path):
          tagged_path = self[path]
          for spec, choice, tag in tag_choices:
            with Pfx(spec):
              if choice:
                # add tag
                tagged_path.add(tag)
              else:
                # delete tag
                tagged_path.discard(tag)

  def export_xattrs(self, paths):
    ''' Import the extended attributes of `paths`
        and use them to update the fstags.
    '''
    with self:
      for path in paths:
        with Pfx(path):
          self[path].export_xattrs()

  def import_xattrs(self, paths):
    ''' Update the extended attributes of `paths`
        from their fstags.
    '''
    with self:
      for path in paths:
        with Pfx(path):
          self[path].import_xattrs()

  def find(self, path, tag_choices, use_direct_tags=False, U=None):
    ''' Walk the file tree from `path`
        searching for files matching the supplied `tag_choices`.
        Yield the matching file paths.

        Parameters:
        * `path`: the top of the file tree to walk
        * `tag_choices`: an iterable of `TagChoice`s
        * `use_direct_tags`: test the direct_tags if true,
          otherwise the all_tags.
          Default: `False`
    '''
    for _, filepath in rpaths(path, yield_dirs=use_direct_tags, U=U):
      if self.test(filepath, tag_choices, use_direct_tags=use_direct_tags):
        yield filepath

  def test(self, path, tag_choices, use_direct_tags=False):
    ''' Test a path against `tag_choices`.

        Parameters:
        * `path`: path to test
        * `tag_choices`: an iterable of `TagChoice`s
        * `use_direct_tags`: test the direct_tags if true,
          otherwise the all_tags.
          Default: `False`
    '''
    tagged_path = self[path]
    tags = (
        tagged_path.direct_tags if use_direct_tags else tagged_path.all_tags
    )
    ok = True
    for _, choice, tag in tag_choices:
      if choice:
        # tag_choice not present or not with same nonNone value
        if tag not in tags:
          ok = False
          break
      else:
        if tag in tags:
          ok = False
          break
    return ok

  def edit_dirpath(self, dirpath):
    ''' Edit the filenames and tags in a directory.
    '''
    ok = True
    tagfile = self.dir_tagfile(dirpath)
    tagsets = tagfile.tagsets
    names = set(
        name for name in os.listdir(dirpath)
        if (name and name not in ('.', '..') and not name.startswith('.'))
    )
    lines = [tagfile.tags_line(name, tagfile[name]) for name in sorted(names)]
    changed = edit_strings(lines)
    for old_line, new_line in changed:
      old_name, _ = tagfile.parse_tags_line(old_line)
      new_name, new_tags = tagfile.parse_tags_line(new_line)
      with Pfx(old_name):
        if old_name != new_name:
          if new_name in tagsets:
            warning("new name %r already exists", new_name)
            ok = False
            continue
          del tagsets[old_name]
          old_path = joinpath(dirpath, old_name)
          if existspath(old_path):
            new_path = joinpath(dirpath, new_name)
            if not existspath(new_path):
              with Pfx("rename => %r", new_path):
                try:
                  os.rename(old_path, new_path)
                except OSError as e:
                  warning("%s", e)
                  ok = False
                  continue
                info("renamed")
        tagsets[new_name] = new_tags
    tagfile.save()
    return ok

  def scrub(self, path):
    ''' Scrub tags for names which do not exist in the filesystem.
    '''
    with Pfx("scrub %r", path):
      if isdirpath(path):
        tagfile = self.dir_tagfile(path)
        tagsets = tagfile.tagsets
        modified = False
        for name in sorted(tagsets.keys()):
          with Pfx(name):
            subpath = joinpath(path, name)
            if not existspath(subpath):
              verbose("does not exist, delete")
              del tagsets[name]
              modified = True
        if modified:
          tagfile.save()
      elif not existspath(path):
        dirpath = dirname(path)
        base = basename(path)
        tagfile = self.dir_tagfile(dirpath)
        tagsets = tagfile.tagsets
        if base in tagsets:
          verbose("%r: does not exist, deleted", base)
          del tagsets[base]
          tagfile.save()

  @pfx_method
  def copy(self, srcpath, dstpath, force=False):
    ''' Copy `srcpath` to `dstpath`.
    '''
    return self.attach_path(shutil.copy2, srcpath, dstpath, force=force)

  @pfx_method
  def link(self, srcpath, dstpath, force=False):
    ''' Link `srcpath` to `dstpath`.
    '''
    return self.attach_path(os.link, srcpath, dstpath, force=force)

  @pfx_method
  def move(self, srcpath, dstpath, force=False):
    ''' Move `srcpath` to `dstpath`.
    '''
    return self.attach_path(shutil.move, srcpath, dstpath, force=force)

  def attach_path(self, attach, srcpath, dstpath, *, force=False):
    ''' Attach `srcpath` to `dstpath` using the `attach` callable.

        Parameters:
        * `attach`: callable accepting `attach(srcpath,dstpath)`
          to do the desired attachment,
          such as a copy, link or move
        * `srcpath`: the source filesystem object
        * `dstpath`: the destination filesystem object
        * `force`: default `False`.
          If true and the destination exists
          try to remove it before calling `attach`.
          Otherwise if the destination exists
          raise a `ValueError`.
    '''
    with Pfx("%r => %r", srcpath, dstpath):
      if not existspath(srcpath):
        raise ValueError("source does not exist")
      src_taggedpath = self[srcpath]
      dst_taggedpath = self[dstpath]
      if existspath(dstpath):
        if samefile(srcpath, dstpath):
          raise ValueError("these are the same file")
        if force:
          warning("removing existing dstpath: %r", dstpath)
          with Pfx("os.remove(%r)", dstpath):
            os.remove(dstpath)
        else:
          raise ValueError("destination already exists")
      result = attach(srcpath, dstpath)
      old_modified = dst_taggedpath.modified
      for tag in src_taggedpath.direct_tags:
        dst_taggedpath.direct_tags.add(tag)
      try:
        dst_taggedpath.save()
      except OSError as e:
        if e.errno == errno.EACCES:
          warning("save tags: %s", e)
          dst_taggedpath.modified = old_modified
        else:
          raise
      return result

class HasFSTagsMixin:
  ''' Mixin providing a `.fstags` property.
  '''

  _default_fstags = None

  @property
  def fstags(self):
    ''' Return the `.fstags` property,
        default a shared default `FSTags` instance.
    '''
    _fstags = getattr(self, '_fstags')
    if _fstags is None:
      _fstags = self._default_fstags
      if _fstags is None:
        _fstags = self._default_fstags = FSTags()
    return _fstags

  @fstags.setter
  def fstags(self, new_fstags):
    ''' Set the `.fstags` property.
    '''
    self._fstags = new_fstags

class TagFile(HasFSTagsMixin):
  ''' A reference to a specific file containing tags.

      This manages a mapping of `name` => `TagSet`,
      itself a mapping of tag name => tag value.
  '''

  @require(lambda filepath: isinstance(filepath, str))
  def __init__(self, filepath, *, fstags=None):
    if fstags is not None:
      self.fstags = fstags
    self.filepath = filepath
    self.dirpath = dirname(filepath)
    self._lock = Lock()

  def __repr__(self):
    return "%s(%r)" % (type(self).__name__, self.filepath)

  def __getitem__(self, name):
    ''' Return the `TagSet` associated with `name`.
    '''
    return self.tagsets[name]

  @staticmethod
  def encode_name(name):
    ''' Encode `name`.

        If the `name` is not empty and does not start with a double quote
        and contains no whitespace,
        return it as-is
        otherwise JSON encode the name.
    '''
    if name and not name.startswith('"'):
      _, offset = get_nonwhite(name)
      if offset == len(name):
        return name
    return json.dumps(name)

  @staticmethod
  def decode_name(s, offset=0):
    ''' Decode the *name* from the string `s` at `offset` (default `0`).
    '''
    if s.startswith('"'):
      name, suboffset = Tag.JSON_DECODER.raw_decode(s[offset:])
      offset += suboffset
    else:
      name, offset = get_nonwhite(s, offset)
    return name, offset

  def parse_tags_line(self, line):
    ''' Parse a "name tags..." line as from a `.fstags` file,
        return `(name,TagSet)`.
    '''
    name, offset = self.decode_name(line)
    if offset < len(line) and not line[offset].isspace():
      _, offset2 = get_nonwhite(line, offset)
      name = line[:offset2]
      warning(
          "offset %d: expected whitespace, adjusted name to %r", offset, name
      )
      offset = offset2
    if offset < len(line) and not line[offset].isspace():
      warning("offset %d: expected whitespace", offset)
    tags = TagSet.from_line(line, offset)
    return name, tags

  def load_tagsets(self, filepath):
    ''' Load `filepath` and return
        a mapping of `name`=>`tag_name`=>`value`.
    '''
    with Pfx("loadtags(%r)", filepath):
      tagsets = defaultdict(TagSet)
      try:
        with open(filepath) as f:
          with state.stack(verbose=False):
            for lineno, line in enumerate(f, 1):
              with Pfx(lineno):
                line = line.strip()
                if not line or line.startswith('#'):
                  continue
                name, tags = self.parse_tags_line(line)
                tagsets[name] = tags
      except OSError as e:
        if e.errno != errno.ENOENT:
          raise
      return tagsets

  @classmethod
  def tags_line(cls, name, tagmap):
    ''' Transcribe a `name` and its `tagmap` for use as a `.fstags` file line.
    '''
    fields = [cls.encode_name(name)]
    for tag in tagmap:
      fields.append(str(tag))
    return ' '.join(fields)

  @classmethod
  def save_tagsets(cls, filepath, tagsets):
    ''' Save a tagmap to `filepath`.
    '''
    with Pfx("savetags(%r)", filepath):
      trace("SAVE %r", filepath)
      name_tags = sorted(tagsets.items())
      with open(filepath, 'w') as f:
        for name, tags in name_tags:
          if not tags:
            continue
          f.write(cls.tags_line(name, tags))
          f.write('\n')
      for _, tags in name_tags:
        tags.modified = False

  @locked
  def save(self):
    ''' Save the tag map to the tag file.
    '''
    if getattr(self, '_tagsets', None) is None:
      # TagSets never loaded
      return
    if not any(map(lambda tagset: tagset.modified, self._tagsets.values())):
      # no modified TagSets
      return
    self.save_tagsets(self.filepath, self.tagsets)

  @locked_property
  def tagsets(self):
    ''' The tag map from the tag file,
        a mapping of name=>`TagSet`.
    '''
    return self.load_tagsets(self.filepath)

  @property
  def names(self):
    ''' The names from this `TagFile`.
    '''
    return list(self.tagsets.keys())

  @require(lambda name: isinstance(name, str))
  def add(self, name, tag, value=None):
    ''' Add a tag to the tags for `name`.
    '''
    return self[name].add(tag, value, verbose=state.verbose)

  def discard(self, name, tag_name, value=None):
    ''' Discard the tag matching `(tag_name,value)`.
        Return a `Tag` with the old value,
        or `None` if there was no matching tag.
    '''
    return self[name].discard(tag_name, value, verbose=state.verbose)

TagFileEntry = namedtuple('TagFileEntry', 'tagfile name')

class TaggedPath(HasFSTagsMixin):
  ''' Class to manipulate the tags for a specific path.
  '''

  def __init__(self, filepath, fstags=None):
    if fstags is None:
      fstags = self.fstags
    else:
      self.fstags = fstags
    self.filepath = PurePath(filepath)
    self._tagfile_entries = fstags.path_tagfiles(filepath)
    self._lock = Lock()

  def __repr__(self):
    return "%s(%s)" % (type(self).__name__, self.filepath)

  def __str__(self):
    return TagFile.encode_name(str(self.filepath)) + ' ' + str(self.all_tags)

  def __contains__(self, tag):
    ''' Test for the presence of `tag` in the `all_tags`.
    '''
    return tag in self.all_tags

  def format_kwargs(self, *, direct=False):
    ''' Format arguments suitable for `str.format`.
    '''
    filepath = str(self.filepath)
    format_tags = TagSet(defaults=defaultdict(str))
    format_tags.update(self.direct_tags if direct else self.all_tags)
    kwargs = dict(
        basename=basename(filepath),
        filepath=filepath,
        filepath_encoded=TagFile.encode_name(filepath),
        tags=format_tags,
    )
    return kwargs

  @property
  def basename(self):
    ''' The name of the final path component.
    '''
    return self._tagfile_entries[-1].name

  @property
  def direct_tagfile(self):
    ''' The `TagFile` for the final path component.
    '''
    return self._tagfile_entries[-1].tagfile

  @property
  def direct_tags(self):
    ''' The direct `TagSet` for the file.
    '''
    return self.direct_tagfile.tagsets[self.basename]

  @property
  def modified(self):
    ''' The modification state of the `TagSet`.
    '''
    return self.direct_tags.modified

  @modified.setter
  def modified(self, new_modified):
    ''' The modification state of the `TagSet`.
    '''
    self.direct_tags.modified = new_modified

  def save(self):
    ''' Update the associated `TagFile`.
    '''
    self.direct_tagfile.save()

  def merged_tags(self):
    ''' Return the cumulative tags for this path as a `TagSet`
        by merging the tags from the root to the path.
    '''
    tags = TagSet()
    with state.stack(verbose=False):
      for tagfile, name in self._tagfile_entries:
        for tag in tagfile[name]:
          tags.add(tag)
    return tags

  @locked_property
  def all_tags(self):
    ''' Cached cumulative tags for this path as a `TagSet`
        by merging the tags from the root to the path.

        Note that subsequent changes to some path component's `direct_tags`
        will not affect this `TagSet`.
    '''
    return self.merged_tags()

  def add(self, tag, value=None):
    ''' Add the `tag`=`value` to the direct tags.

        If `tag` is not a `str` and `value` is omitted or `None`
        then `tag` should be an object with `.name` and `.value` attributes,
        such as a `Tag`.
    '''
    self.direct_tagfile.add(self.basename, tag, value)

  def discard(self, tag, value=None):
    ''' Discard the `tag`=`value` from the direct tags.

        If `tag` is not a `str` and `value` is omitted or `None`
        then `tag` should be an object with `.name` and `.value` attributes,
        such as a `Tag`.
    '''
    self.direct_tagfile.discard(self.basename, tag, value)

  def pop(self, tag_name):
    ''' Remove the tag named `tag_name` from the direct tags.
        Raises `KeyError` if `tag_name` is not present in the direct tags.
    '''
    self.direct_tags.pop(tag_name)

  def infer_from_basename(self, rules=None):
    ''' Apply `rules` to the basename of this `TaggedPath`,
        return a `TagSet` of inferred `Tag`s.

        Tag values from earlier rules override values from later rules.
    '''
    if rules is None:
      rules = self.fstags.config.filename_rules
    name = self.basename
    tagset = TagSet()
    with state.stack(verbose=False):
      for rule in rules:
        for tag in rule.infer_tags(name):
          if tag.name not in tagset:
            tagset.add(tag)
    return tagset

  @fmtdoc
  def get_xattr_tagset(self, xattr_name=None):
    ''' Return a new `TagSet`
        from the extended attribute `xattr_name` of `self.filepath`.
        The default `xattr_name` is `XATTR_B` (`{XATTR_B!r}`).
    '''
    if xattr_name is None:
      xattr_name = XATTR_B
    xattr_s = get_xattr_value(self.filepath, xattr_name)
    if xattr_s is None:
      return TagSet()
    return TagSet.from_line(xattr_s)

  def import_xattrs(self):
    ''' Update the direct tags from the file's extended attributes.
    '''
    filepath = self.filepath
    xa_tags = self.get_xattr_tagset()
    # import tags from other xattrs if not present
    for xattr_name, tag_name in self.fstags.config['xattr'].items():
      if tag_name not in xa_tags:
        tag_value = get_xattr_value(filepath, xattr_name)
        if tag_value is not None:
          xa_tags.add(tag_name, tag_value)
    # merge with the direct tags
    # if missing from the all_tags
    # TODO: common merge_tags method
    all_tags = self.all_tags
    direct_tags = self.direct_tags
    for tag in xa_tags:
      if tag not in all_tags:
        direct_tags.add(tag)

  def export_xattrs(self):
    ''' Update the extended attributes of the file.
    '''
    filepath = self.filepath
    all_tags = self.all_tags
    direct_tags = self.direct_tags
    update_xattr_value(filepath, XATTR_B, str(direct_tags))
    # export tags to other xattrs
    for xattr_name, tag_name in self.fstags.config['xattr'].items():
      tag_value = all_tags.get(tag_name)
      update_xattr_value(
          filepath, xattr_name, None if tag_value is None else str(tag_value)
      )

class CascadeRule:
  ''' A cascade rule of possible source tag names to provide a target tag.
  '''

  def __init__(self, target, cascade):
    self.target = target
    self.cascade = cascade

  def __str__(self):
    return "%s(%s<=%r)" % (type(self).__name__, self.target, self.cascade)

  def infer_tag(self, tagset):
    ''' Apply the rule to the `TagSet` `tagset`.
        Return a new `Tag(self.target,value)`
        for the first cascade `value` found in `tagset`,
        or `None` if there is no match.
    '''
    for tag_name in self.cascade:
      if tag_name in tagset:
        return Tag(self.target, tagset[tag_name])
    return None

class RegexpTagRule:
  ''' A regular expression based `Tag` rule.
  '''

  def __init__(self, regexp):
    self.regexp_src = regexp
    self.regexp = re.compile(regexp)

  def __str__(self):
    return "%s(%r)" % (type(self).__name__, self.regexp_src)

  def infer_tags(self, s):
    ''' Apply the rule to the string `s`, return a list of `Tag`s.
    '''
    tags = []
    m = self.regexp.search(s)
    if m:
      for tag_name, value in m.groupdict().items():
        if value is not None:
          # TODO: honour the JSON decode strings
          try:
            value = int(value)
          except ValueError:
            pass
          tags.append(Tag(tag_name, value))
    return tags

def rpaths(path, *, yield_dirs=False, name_selector=None, U=None):
  ''' Recurse over `path`, yielding `(is_dir,subpath)`
      for all selected subpaths.
  '''
  if name_selector is None:
    name_selector = lambda name: name and not name.startswith('.')
  pending = [path]
  while pending:
    dirpath = pending.pop(0)
    U and U.out(dirpath)
    with Pfx(dirpath):
      with Pfx("scandir"):
        try:
          dirents = sorted(os.scandir(dirpath), key=lambda entry: entry.name)
        except NotADirectoryError:
          yield False, dirpath
          continue
        except (FileNotFoundError, PermissionError) as e:
          warning("%s", e)
          continue
      for entry in dirents:
        name = entry.name
        with Pfx(name):
          if not name_selector(name):
            continue
          entrypath = entry.path
          if entry.is_dir(follow_symlinks=False):
            if yield_dirs:
              yield True, entrypath
            pending.append(entrypath)
          else:
            yield False, entrypath

def rfilepaths(path, name_selector=None, U=None):
  ''' Generator yielding pathnames of files found under `path`.
  '''
  return (
      subpath for is_dir, subpath in
      rpaths(path, yield_dirs=False, name_selector=name_selector, U=U)
      if not is_dir
  )

def rsync_patterns(paths, top_path):
  ''' Return a list of rsync include lines
      suitable for use with the `--include-from` option.
  '''
  patterns = []
  include_dirs = set()
  for path in paths:
    path = relpath(path, top_path)
    ancestors = []
    dirpath = dirname(path)
    while dirpath:
      if dirpath in include_dirs:
        break
      ancestors.append(dirpath)
      dirpath = dirname(dirpath)
    for dirpath in reversed(ancestors):
      patterns.append('+ /' + dirpath)
      include_dirs.add(dirpath)
    patterns.append('+ /' + path)
  patterns.append('- *')
  return patterns

class FSTagsConfig:
  ''' A configuration for fstags.
  '''

  @fmtdoc
  def __init__(self, rcfilepath=None):
    ''' Initialise the config.

        Parameters:
        * `rcfilepath`: the path to the confguration file
          If `None`, default to `'{RCFILE}'` (from `RCFILE`).
    '''
    if rcfilepath is None:
      rcfilepath = expanduser(RCFILE)
    self.filepath = rcfilepath

  @pfx_method
  def __getattr__(self, attr):
    if attr == 'config':
      self.config = self.load_config(self.filepath)
      return self.config
    if attr == 'filename_rules':
      self.filename_rules = self.filename_rules_from_config(self.config)
      return self.filename_rules
    if attr == 'cascade_rules':
      self.cascade_rules = self.cascade_rules_from_config(self.config)
      return self.cascade_rules
    raise AttributeError(attr)

  def __getitem__(self, section):
    return self.config[section]

  @staticmethod
  def load_config(rcfilepath):
    ''' Read an rc file, return a ConfigParser instance.
    '''
    with Pfx(rcfilepath):
      config = ConfigParser()
      config.add_section('autotag')
      config.add_section('general')
      config.add_section('xattr')
      config['general']['tagsfile'] = TAGSFILE
      try:
        config.read(rcfilepath)
      except OSError as e:
        if e.errno != errno.ENOENT:
          raise
      return config

  @staticmethod
  def filename_rules_from_config(config):
    ''' Return a list of the `[filename_autotag]` tag rules from the config.
    '''
    rules = []
    for rule_name, pattern in config['filename_autotag'].items():
      with Pfx("%s = %s", rule_name, pattern):
        if pattern.startswith('/') and pattern.endswith('/'):
          rules.append(RegexpTagRule(pattern[1:-1]))
        else:
          warning("invalid autotag rule")
    return rules

  @staticmethod
  def cascade_rules_from_config(config):
    ''' Return a list of the `[cascade]` tag rules from the config.
    '''
    rules = []
    for target, cascade in config['cascade'].items():
      with Pfx("%s = %s", target, cascade):
        rules.append(CascadeRule(target, cascade.split()))
    return rules

  @property
  @fmtdoc
  def tagsfile(self):
    ''' The tags filename, default `{TAGSFILE!r}`.
    '''
    return self.config.get('general', 'tagsfile') or TAGSFILE

  @tagsfile.setter
  def tagsfile(self, tagsfile):
    ''' Set the tags filename.
    '''
    self.config['general']['tagsfile'] = tagsfile

FSTagsCommand.add_usage_to_docstring()

def get_xattr_value(filepath, xattr_name):
  ''' Read the extended attribute `xattr_name` of `filepath`.
      Return the extended attribute value as a string,
      or `None` if the attribute does not exist.

      Parameters:
      * `filepath`: the filesystem path to update
      * `xattr_name`: the extended attribute to obtain
        if this is a `str`, the attribute is the UTF-8 encoding of that name.
  '''
  if isinstance(xattr_name, str):
    xattr_name_b = xattr_name.encode()
  else:
    xattr_name_b = xattr_name
  with Pfx("get_xattr_value(%r,%r)", filepath, xattr_name_b):
    try:
      old_xattr_value_b = os.getxattr(filepath, xattr_name_b)
    except OSError as e:
      if e.errno not in (errno.ENOTSUP, errno.ENOENT, errno.ENODATA):
        raise
      old_xattr_value_b = None
  if old_xattr_value_b is None:
    old_xattr_value = None
  else:
    old_xattr_value = old_xattr_value_b.decode(errors='replace')
  return old_xattr_value

def update_xattr_value(filepath, xattr_name, new_xattr_value):
  ''' Update the extended attributes of `filepath`
      with `new_xattr_value` for `xattr_name`.
      Return the previous value, or `None` if the attribute was missing.

      We avoid calling `os.setxattr` if the value will not change.

      Parameters:
      * `filepath`: the filesystem path to update
      * `xattr_name`: the extended attribute to update;
        if this is a `str`, the attribute is the UTF-8 encoding of that name.
      * `new_xattr_value`: the new extended attribute value, a `str`
        which should be the transcription of `TagSet`
        i.e. `str(tagset)`
  '''
  if isinstance(xattr_name, str):
    xattr_name_b = xattr_name.encode()
  else:
    xattr_name_b = xattr_name
  with Pfx("update_xattr_value(%r, %s) <= %s", filepath, xattr_name,
           new_xattr_value):
    old_xattr_value = get_xattr_value(filepath, xattr_name)
    if new_xattr_value is None:
      # remove old xattr if present
      if old_xattr_value is not None:
        try:
          os.removexattr(filepath, xattr_name_b)
        except OSError as e:
          if e.errno not in (errno.ENOTSUP, errno.ENOENT):
            raise
    elif old_xattr_value is None or old_xattr_value != new_xattr_value:
      # set new value
      new_xattr_value_b = new_xattr_value.encode(errors='xmlcharrefreplace')
      with Pfx("setxattr(%r,%r,%r)", filepath, xattr_name_b,
               new_xattr_value_b):
        try:
          os.setxattr(
              filepath, xattr_name_b, new_xattr_value_b, (
                  os.XATTR_CREATE
                  if old_xattr_value is None else os.XATTR_REPLACE
              )
          )
        except OSError as e:
          if e.errno not in (errno.ENOTSUP, errno.ENOENT):
            raise
    return old_xattr_value

if __name__ == '__main__':
  sys.argv[0] = basename(sys.argv[0])
  sys.exit(main(sys.argv))<|MERGE_RESOLUTION|>--- conflicted
+++ resolved
@@ -250,18 +250,14 @@
                 for autotag in tagged_path.infer_from_basename(filename_rules):
                   U.out(path + ' ' + str(autotag))
                   if autotag not in all_tags:
-<<<<<<< HEAD
-                    tagged_path.direct_tags.add(autotag, verbose=state.verbose)
+                    direct_tags.add(autotag, verbose=state.verbose)
                 if not isdir:
                   try:
                     S = os.stat(filepath)
                   except OSError:
                     pass
                   else:
-                    tagged_path.direct_tags.add('filesize', S.st_size)
-=======
-                    with U.without():
-                      direct_tags.add(autotag, verbose=state.verbose)
+                    direct_tags.add('filesize', S.st_size)
                 # update the
                 all_tags = tagged_path.merged_tags()
                 cascaded = set()
@@ -274,9 +270,7 @@
                   if tag is None:
                     continue
                   if tag not in all_tags:
-                    with U.without():
-                      direct_tags.add(tag)
->>>>>>> 09a4ea47
+                    direct_tags.add(tag)
 
   @staticmethod
   def cmd_edit(argv, options, *, cmd):
