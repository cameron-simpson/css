--- conflicted
+++ resolved
@@ -1591,12 +1591,8 @@
   ''' Class to manipulate the tags for a specific path.
   '''
 
-<<<<<<< HEAD
-  def __init__(self, fspath, *, fstags=None, _id=None, _ontology=None):
-=======
   @uses_fstags
   def __init__(self, fspath, *, fstags: FSTags, _id=None, _ontology=None):
->>>>>>> 3b202ac1
     if _ontology is None:
       _ontology = fstags.ontology_for(fspath)
     self.__dict__.update(
