#!/usr/bin/env python3

''' Simple filesystem based file tagging
    and the associated `fstags` command line script.

    Many basic tasks can be performed with the `fstags` command line utility,
    documented under the `FSTagsCommand` class below.

    Why `fstags`?
    By storing the tags in a separate file we:
    * can store tags without modifying a file
    * do not need to know the file's format,
      or even whether that format supports metadata
    * can process tags on any kind of file
    * because tags are inherited from parent directories,
      tags can be automatically acquired merely by arranging your file tree

    Tags are stored in the file `.fstags` in each directory;
    there is a line for each entry in the directory with tags
    consisting of the directory entry name and the associated tags.

    Tags may be "bare", or have a value.
    If there is a value it is expressed with an equals (`'='`)
    followed by the JSON encoding of the value.

    The tags for a file are the union of its direct tags
    and all relevant ancestor tags,
    with priority given to tags closer to the file.

    For example, a media file for a television episode with the pathname
    `/path/to/series-name/season-02/episode-name--s02e03--something.mp4`
    might have the tags:

        series_title="Series Full Name"
        season=2
        sf
        episode=3
        episode_title="Full Episode Title"

    obtained from the following `.fstags` entries:
    * tag file `/path/to/.fstags`:

        series-name sf series_title="Series Full Name"

    * tag file `/path/to/series-name/.fstags`:

      season-02 season=2

    * tag file `/path/to/series-name/season-02/.fstags`:

      episode-name--s02e03--something.mp4 episode=3 episode_title="Full Episode Title"

    ## `fstags` Examples ##

    ### Backing up a media tree too big for the removable drives ###

    Walk the media tree for files tagged for backup to `archive2`:

        fstags find /path/to/media backup=archive2

    Walk the media tree for files not assigned to a backup archive:

        fstags find /path/to/media -backup

    Backup the `archive2` files using `rsync`:

        fstags find --for-rsync /path/to/media backup=archive2 \\
        | rsync -ia --include-from=- /path/to/media /path/to/backup_archive2

'''

from collections import defaultdict, namedtuple
from configparser import ConfigParser
import csv
import errno
from getopt import getopt, GetoptError
import json
import os
from os.path import (
    abspath, basename, dirname, exists as existspath, expanduser, isdir as
    isdirpath, isfile as isfilepath, join as joinpath, realpath, relpath,
    samefile, splitext
)
from pathlib import PurePath
import shutil
import sys
import threading
from threading import Lock, RLock
from icontract import require
from cs.cmdutils import BaseCommand
from cs.context import stackattrs
from cs.deco import fmtdoc
from cs.edit import edit_strings
from cs.fileutils import crop_name, findup, shortpath
from cs.lex import (
    get_nonwhite, get_ini_clause_entryname, FormatableMixin,
    FormatAsError
)
from cs.logutils import error, warning, ifverbose
from cs.obj import SingletonMixin
<<<<<<< HEAD
from cs.pfx import Pfx, pfx_method
=======
from cs.pfx import Pfx, pfx, pfx_method, XP
>>>>>>> d2854fe9
from cs.resources import MultiOpenMixin
from cs.tagset import (
    TagSet, Tag, TagChoice, TagsOntology, TaggedEntity, TagsCommandMixin,
    RegexpTagRule
)
from cs.threads import locked, locked_property
from cs.upd import Upd, print

__version__ = '20200717.1-post'

DISTINFO = {
    'keywords': ["python3"],
    'classifiers': [
        "Programming Language :: Python",
        "Programming Language :: Python :: 3",
    ],
    'entry_points': {
        'console_scripts': ['fstags = cs.fstags:main'],
    },
    'install_requires': [
        'cs.cmdutils', 'cs.context', 'cs.deco', 'cs.edit', 'cs.fileutils',
        'cs.lex', 'cs.logutils', 'cs.obj>=20200716', 'cs.pfx', 'cs.resources',
        'cs.tagset', 'cs.threads', 'cs.upd', 'icontract'
    ],
}

TAGSFILE = '.fstags'
RCFILE = '~/.fstagsrc'

XATTR_B = (
    b'user.cs.fstags'
    if hasattr(os, 'getxattr') and hasattr(os, 'setxattr') else None
)

FIND_OUTPUT_FORMAT_DEFAULT = '{filepath.pathname}'
LS_OUTPUT_FORMAT_DEFAULT = '{filepath.encoded} {tags}'

def main(argv=None):
  ''' Command line mode.
  '''
  return FSTagsCommand().run(argv)

class _State(threading.local):
  ''' Per-thread default context stack.
  '''

  def __init__(self, **kw):
    threading.local.__init__(self)
    for k, v in kw.items():
      setattr(self, k, v)

state = _State(verbose=False)

def verbose(msg, *a):
  ''' Emit message if in verbose mode.
  '''
  ifverbose(state.verbose, msg, *a)

class FSTagsCommand(BaseCommand, TagsCommandMixin):
  ''' `fstags` main command line utility.
  '''

  def apply_defaults(self, options):
    ''' Set up the default values in `options`.
    '''
    options.fstags = FSTags()

  @staticmethod
  def cmd_autotag(argv, options):
    ''' Usage: {cmd} paths...
          Tag paths based on rules from the rc file.
    '''
    fstags = options.fstags
    if not argv:
      argv = ['.']
    filename_rules = fstags.config.filename_rules
    with stackattrs(state, verbose=True):
      with fstags:
        with Upd(sys.stderr) as U:
          for top_path in argv:
            for isdir, path in rpaths(top_path, yield_dirs=True):
              spath = shortpath(path)
              U.out(spath)
              with Pfx(shortpath(path)):
                ont = fstags.ontology(path)
                tagged_path = fstags[path]
                direct_tags = tagged_path.direct_tags
                all_tags = tagged_path.merged_tags()
                for autotag in tagged_path.infer_from_basename(filename_rules):
                  U.out(spath + ' ' + str(autotag))
                  if ont:
                    autotag = ont.convert_tag(autotag)
                  if autotag not in all_tags:
                    direct_tags.add(autotag, verbose=state.verbose)
                if not isdir:
                  try:
                    S = os.stat(path)
                  except OSError:
                    pass
                  else:
                    direct_tags.add('filesize', S.st_size)
                # update the
                all_tags = tagged_path.merged_tags()
                for tag in fstags.cascade_tags(all_tags):
                  if tag.name not in direct_tags:
                    direct_tags.add(tag)

  @staticmethod
  def cmd_edit(argv, options):
    ''' Usage: {cmd} [-d] [path]
          Edit the direct tagsets of path, default: '.'
          If path is a directory, provide the tags of its entries.
          Otherwise edit just the tags for path.
          -d          Treat directories like files: edit just its tags.
    '''
    fstags = options.fstags
    directories_like_files = False
    xit = 0
    options, argv = getopt(argv, 'd')
    for option, _ in options:
      with Pfx(option):
        if option == '-d':
          directories_like_files = True
    if not argv:
      path = '.'
    else:
      path = argv.pop(0)
      if argv:
        raise GetoptError("extra arguments after path: %r" % (argv,))
    with stackattrs(state, verbose=True):
      with fstags:
        with Pfx(path):
          if directories_like_files or not isdirpath(path):
            tags = fstags[path].direct_tags
            tags.edit(verbose=state.verbose)
          elif not fstags.edit_dirpath(path):
            xit = 1
    return xit

  @classmethod
  def cmd_export(cls, argv, options):
    ''' Usage: {cmd} [-a] [--direct] path {{tag[=value]|-tag}}...
          Export tags for files from path matching all the constraints.
          -a        Export all paths, not just those with tags.
          --direct  Export the direct tags instead of the computed tags.
          The output is in the same CSV format as that from "sqltags export",
          with the following columns:
          * unixtime: the file's st_mtime from os.stat.
          * id: empty
          * name: the file path
          * tags: the file's direct or indirect tags
    '''
    fstags = options.fstags
    badopts = False
    all_paths = False
    use_direct_tags = False
    options, argv = getopt(argv, 'a', longopts=['direct'])
    for option, value in options:
      with Pfx(option):
        if option == '-a':
          all_paths = True
        elif option == '--direct':
          use_direct_tags = True
        else:
          raise RuntimeError("unimplemented option")
    if not argv:
      warning("missing path")
      badopts = True
    else:
      path = argv.pop(0)
      try:
        tag_choices = cls.parse_tagset_criteria(argv)
      except ValueError as e:
        warning("bad tag specifications: %s", e)
        badopts = True
    if badopts:
      raise GetoptError("bad arguments")
    xit = 0
    csvw = csv.writer(sys.stdout)
    for filepath in fstags.find(realpath(path), tag_choices,
                                use_direct_tags=use_direct_tags):
      te = fstags[filepath].as_TaggedEntity(indirect=not use_direct_tags)
      if all_paths or te.tags:
        csvw.writerow(te.csvrow)
    return xit

  @classmethod
  def cmd_find(cls, argv, options):
    ''' Usage: {cmd} [--direct] [--for-rsync] [-o output_format] path {{tag[=value]|-tag}}...
          List files from path matching all the constraints.
          --direct    Use direct tags instead of all tags.
          --for-rsync Instead of listing matching paths, emit a
                      sequence of rsync(1) patterns suitable for use with
                      --include-from in order to do a selective rsync of the
                      matched paths.
          -o output_format
                      Use output_format as a Python format string to lay out
                      the listing.
                      Default: {FIND_OUTPUT_FORMAT_DEFAULT}
    '''
    fstags = options.fstags
    badopts = False
    use_direct_tags = False
    as_rsync_includes = False
    output_format = FIND_OUTPUT_FORMAT_DEFAULT
    options, argv = getopt(argv, 'o:', longopts=['direct', 'for-rsync'])
    for option, value in options:
      with Pfx(option):
        if option == '--direct':
          use_direct_tags = True
        elif option == '--for-rsync':
          as_rsync_includes = True
        elif option == '-o':
          output_format = fstags.resolve_format_string(value)
        else:
          raise RuntimeError("unsupported option")
    if not argv:
      warning("missing path")
      badopts = True
    else:
      path = argv.pop(0)
      if not argv:
        warning("missing tag criteria")
        badopts = True
      else:
        try:
          tag_choices = cls.parse_tagset_criteria(argv)
        except ValueError as e:
          warning("bad tag specifications: %s", e)
          badopts = True
    if badopts:
      raise GetoptError("bad arguments")
    xit = 0
    U = Upd(sys.stderr) if sys.stderr.isatty() else None
    filepaths = fstags.find(
        realpath(path), tag_choices, use_direct_tags=use_direct_tags, U=U
    )
    if as_rsync_includes:
      for include in rsync_patterns(filepaths, path):
        print(include)
    else:
      for filepath in filepaths:
        if U:
          oldU = U.out('')
        try:
          output = fstags[filepath].format_as(
              output_format, error_sep='\n  ', direct=use_direct_tags
          )
        except FormatAsError as e:
          error(str(e))
          xit = 1
          continue
        print(output)
        if U:
          U.out(oldU)
    return xit

  @staticmethod
  def cmd_import(argv, options):
    ''' Usage: {cmd} {{-|srcpath}}...
          Import CSV data in the format emitted by "export".
          Each argument is a file path or "-", indicating standard input.
    '''
    fstags = options.fstags
    badopts = False
    if not argv:
      warning("missing srcpaths")
      badopts = True
    if badopts:
      raise GetoptError("bad arguments")
    for srcpath in argv:
      if srcpath == '-':
        with Pfx("stdin"):
          fstags.import_csv_file(sys.stdin)
      else:
        with Pfx(srcpath):
          with open(srcpath) as f:
            fstags.import_csv_file(f)

  def import_csv_file(self, f, *, convert_name=None):
    ''' Import CSV data from the file `f`.

        Parameters:
        * `f`: the source CSV file
        * `convert_name`: a callable to convert each input name
          into a file path; the default is to use the input name directly
    '''
    csvr = csv.reader(f)
    for csvrow in csvr:
      with Pfx(csvr.line_num):
        te = TaggedEntity.from_csvrow(csvrow)
        if convert_name:
          with Pfx("convert_name(%r)", te.name):
            path = convert_name(te.name)
        else:
          path = te.name
        self.add_tagged_entity(te, path=path)

  def add_tagged_entity(self, te, path=None):
    ''' Import a `TaggedEntity` as `path` (default `te.name`).
    '''
    TaggedPath.from_TaggedEntity(te, fstags=self, path=path)

  @classmethod
  def cmd_json_import(cls, argv, options):
    ''' Usage: json_import --prefix=tag_prefix {{-|path}} {{-|tags.json}}
          Apply JSON data to path.
          A path named "-" indicates that paths should be read from
          the standard input.
          The JSON tag data come from the file "tags.json"; the name
          "-" indicates that the JSON data should be read from the
          standard input.
    '''
    fstags = options.fstags
    tag_prefix = None
    path = None
    json_path = None
    badopts = False
    options, argv = getopt(argv, '', longopts=['prefix='])
    for option, value in options:
      with Pfx(option):
        if option == '--prefix':
          tag_prefix = value
        else:
          raise RuntimeError("unimplemented option")
    if tag_prefix is None:
      warning("missing required --prefix option")
      badopts = True
    if not argv:
      warning("missing path")
      badopts = True
    else:
      path = argv.pop(0)
    if not argv:
      warning("missing tags.json")
      badopts = True
    else:
      json_path = argv.pop(0)
    if path == '-' and json_path == '-':
      warning('path and tags.pjson may not both be "-"')
      badopts = True
    if badopts:
      raise GetoptError("bad arguments")
    if path == '-':
      paths = [line.rstrip('\n') for line in sys.stdin]
    else:
      paths = [path]
    if json_path == '-':
      with Pfx("json.load(sys.stdin)"):
        data = json.load(sys.stdin)
    else:
      with Pfx("open(%r)", json_path):
        with open(json_path) as f:
          with Pfx("json.load"):
            data = json.load(f)
    if not isinstance(data, dict):
      error("JSON data do not specify a dict: %s", type(dict))
      return 1
    with stackattrs(state, verbose=True):
      with fstags:
        for path in paths:
          with Pfx(path):
            ont = fstags.ontology(path)
            tagged_path = fstags[path]
            for key, value in data.items():
              tag_name = '.'.join((tag_prefix, key)) if tag_prefix else key
              tagged_path.direct_tags.add(
                  Tag(tag_name, value, ontology=ont), verbose=verbose
              )
    return 0

  @staticmethod
  def cmd_ls(argv, options):
    ''' Usage: {cmd} [-d] [--direct] [-o output_format] [paths...]
        List files from paths and their tags.
        -d          Treat directories like files, do not recurse.
        --direct    List direct tags instead of all tags.
        -o output_format
                    Use output_format as a Python format string to lay out
                    the listing.
                    Default: {LS_OUTPUT_FORMAT_DEFAULT}
    '''
    fstags = options.fstags
    directories_like_files = False
    use_direct_tags = False
    output_format = LS_OUTPUT_FORMAT_DEFAULT
    options, argv = getopt(argv, 'do:', longopts=['direct'])
    for option, value in options:
      with Pfx(option):
        if option == '-d':
          directories_like_files = True
        elif option == '--direct':
          use_direct_tags = True
        elif option == '-o':
          output_format = fstags.resolve_format_string(value)
        else:
          raise RuntimeError("unsupported option")
    xit = 0
    paths = argv or ['.']
    for path in paths:
      fullpath = realpath(path)
      for filepath in ((fullpath,)
                       if directories_like_files else rfilepaths(fullpath)):
        with Pfx(filepath):
          try:
            listing = fstags[filepath].format_as(
                output_format, error_sep='\n  ', direct=use_direct_tags
            )
          except FormatAsError as e:
            error(str(e))
            xit = 1
            continue
          print(listing)
    return xit

  def cmd_cp(self, argv, options):
    ''' Usage: {cmd} [-finv] srcpath dstpath, {cmd} [-finv] srcpaths... dstdirpath
          POSIX cp(1) equivalent, but also copying tags:
          copy files and their tags into targetdir.
          -f  Force: remove destination if it exists.
          -i  Interactive: fail if the destination exists.
          -n  No remove: fail if the destination exists.
          -v  Verbose: show copied files.
    '''
    return self._cmd_mvcpln(options.fstags.copy, argv, options)

  def cmd_ln(self, argv, options):
    ''' Usage: {cmd} [-finv] srcpath dstpath, {cmd} [-finv] srcpaths... dstdirpath
          POSIX ln(1) equivalent, but also copying the tags:
          link files and their tags into targetdir.
          -f  Force: remove destination if it exists.
          -i  Interactive: fail if the destination exists.
          -n  No remove: fail if the destination exists.
          -v  Verbose: show linked files.
    '''
    return self._cmd_mvcpln(options.fstags.link, argv, options)

  def cmd_mv(self, argv, options):
    ''' Usage: {cmd} [-finv] srcpath dstpath, {cmd} [-finv] srcpaths... dstdirpath
          POSIX mv(1) equivalent, but also copying the tags:
          move files and their tags into targetdir.
          -f  Force: remove destination if it exists.
          -i  Interactive: fail if the destination exists.
          -n  No remove: fail if the destination exists.
          -v  Verbose: show moved files.
    '''
    return self._cmd_mvcpln(options.fstags.move, argv, options)

  @staticmethod
  def _cmd_mvcpln(attach, argv, options):
    ''' Move/copy/link paths and their tags into a destination.
    '''
    xit = 0
    fstags = options.fstags
    cmd_force = False
    cmd_verbose = False
    subopts, argv = getopt(argv, 'finv')
    for subopt, _ in subopts:
      if subopt == '-f':
        cmd_force = True
      elif subopt == '-i':
        cmd_force = False
      elif subopt == '-n':
        cmd_force = False
      elif subopt == '-v':
        cmd_verbose = True
      else:
        raise RuntimeError("unhandled subopt: %r" % (subopt,))
    if len(argv) < 2:
      raise GetoptError("missing paths or targetdir")
    endpath = argv[-1]
    if isdirpath(endpath):
      with stackattrs(state, verbose=True):
        with fstags:
          dirpath = argv.pop()
          for srcpath in argv:
            dstpath = joinpath(dirpath, basename(srcpath))
            try:
              attach(srcpath, dstpath, force=cmd_force, crop_ok=True)
            except (ValueError, OSError) as e:
              print(e, file=sys.stderr)
              xit = 1
            else:
              if cmd_verbose:
                print(srcpath, '->', dstpath)
    else:
      if len(argv) != 2:
        raise GetoptError(
            "expected exactly 2 arguments if the last is not a directory, got: %r"
            % (argv,)
        )
      with stackattrs(state, verbose=True):
        with fstags:
          srcpath, dstpath = argv
          try:
            attach(srcpath, dstpath, force=cmd_force, crop_ok=True)
          except (ValueError, OSError) as e:
            print(e, file=sys.stderr)
            xit = 1
          else:
            if cmd_verbose:
              print(srcpath, '->', dstpath)
    return xit

  @staticmethod
  def cmd_ns(argv, options):
    ''' Usage: {cmd} [-d] [--direct] [paths...]
          Report on the available primary namespace fields for formatting.
          Note that because the namespace used for formatting has
          inferred field names there are also unshown secondary field
          names available in format strings.
          -d          Treat directories like files, do not recurse.
          --direct    List direct tags instead of all tags.
    '''
    fstags = options.fstags
    directories_like_files = False
    use_direct_tags = False
    options, argv = getopt(argv, 'd', longopts=['direct'])
    for option, _ in options:
      with Pfx(option):
        if option == '-d':
          directories_like_files = True
        elif option == '--direct':
          use_direct_tags = True
        else:
          raise RuntimeError("unsupported option")
    xit = 0
    paths = argv or ['.']
    for path in paths:
      fullpath = realpath(path)
      for filepath in ((fullpath,)
                       if directories_like_files else rfilepaths(fullpath)):
        with Pfx(filepath):
          tags = fstags[filepath].format_tagset(direct=use_direct_tags)
          print(filepath)
          for tag in sorted(tags.as_tags()):
            print(" ", tag)
    return xit

  @staticmethod
  def cmd_ont(argv, options):
    ''' Ontology operations.

        Usage: {cmd} [subcommand [args...]]
          With no arguments, locate the ontology.
          Subcommands:
            tags tag[=value]...
              Query ontology information for the specified tags.
    '''
    ont = options.fstags.ontology('.')
    if not argv:
      print(ont)
      return 0
    subcmd = argv.pop(0)
    with Pfx(subcmd):
      if subcmd == 'tags':
        if not argv:
          raise GetoptError("missing tags")
        for tag_arg in argv:
          with Pfx(tag_arg):
            tag = Tag.from_string(tag_arg, ontology=ont)
            typedata = tag.typedata
            print(" ", typedata)
            print(" ", repr(tag.value))
            print(" ", repr(tag.metadata))
      else:
        raise GetoptError("unrecognised subcommand")
    return 0

  @staticmethod
  def cmd_rename(argv, options):
    ''' Usage: {cmd} -n newbasename_format paths...
          Rename paths according to a format string.
          -n newbasename_format
              Use newbasename_format as a Python format string to
              compute the new basename for each path.
    '''
    xit = 0
    fstags = options.fstags
    name_format = None
    subopts, argv = getopt(argv, 'n:')
    for subopt, value in subopts:
      if subopt == '-n':
        name_format = fstags.resolve_format_string(value)
      else:
        raise RuntimeError("unhandled subopt: %r" % (subopt,))
    if name_format is None:
      raise GetoptError("missing -n option")
    if not argv:
      raise GetoptError("missing paths")
    if len(argv) == 1 and argv[0] == '-':
      paths = [line.rstrip('\n') for line in sys.stdin]
    else:
      paths = argv
    xit = 0
    U = Upd(sys.stderr) if sys.stderr.isatty() else None
    with stackattrs(state, verbose=True):
      with fstags:
        for filepath in paths:
          if U:
            oldU = U.out('')
          with Pfx(filepath):
            if filepath == '-':
              warning(
                  "ignoring name %r: standard input is only supported alone",
                  filepath
              )
              xit = 1
              continue
            dirpath = dirname(filepath)
            base = basename(filepath)
            try:
              newbase = fstags[filepath].format_as(
                  name_format, error_sep='\n  ', direct=False
              )
            except FormatAsError as e:
              error(str(e))
              xit = 1
              continue
            newbase = newbase.replace(os.sep, ':')
            if base == newbase:
              continue
            dstpath = joinpath(dirpath, newbase)
            verbose("-> %s", dstpath)
            try:
              options.fstags.move(filepath, dstpath, crop_ok=True)
            except OSError as e:
              error("-> %s: %s", dstpath, e)
              xit = 1
    if U:
      U.out(oldU)
    return xit

  @classmethod
  def cmd_scrub(cls, argv, options):
    ''' Usage: {cmd} paths...
          Remove all tags for missing paths.
          If a path is a directory, scrub the immediate paths in the directory.
    '''
    fstags = options.fstags
    if not argv:
      raise GetoptError("missing paths")
    with stackattrs(state, verbose=True):
      with fstags:
        for path in argv:
          fstags.scrub(path)

  @classmethod
  def cmd_tag(cls, argv, options):
    ''' Usage: {cmd} {{-|path}} {{tag[=value]|-tag}}...
          Tag a path with multiple tags.
          With the form "-tag", remove that tag from the direct tags.
          A path named "-" indicates that paths should be read from the
          standard input.
    '''
    badopts = False
    fstags = options.fstags
    if not argv:
      raise GetoptError("missing path")
    path = argv.pop(0)
    if not argv:
      raise GetoptError("missing tags")
    try:
      tag_choices = cls.parse_tagset_criteria(argv)
    except ValueError as e:
      warning("bad tag specifications: %s", e)
      badopts = True
    if badopts:
      raise GetoptError("bad arguments")
    if path == '-':
      paths = [line.rstrip('\n') for line in sys.stdin]
    else:
      paths = [path]
    with stackattrs(state, verbose=True):
      with fstags:
        fstags.apply_tag_choices(tag_choices, paths)

  @classmethod
  def cmd_tagfile(cls, argv, options):
    ''' Usage: {cmd} tagfile_path [subcommand ...]
          Subcommands:
            tag tagset_name {{tag[=value]|-tag}}...
              Directly modify tag_name within the tag file tagfile_path.
    '''
    try:
      tagfilepath = argv.pop(0)
    except IndexError:
      raise GetoptError("missing tagfile_path")
    with Pfx(tagfilepath):
      try:
        subcmd = argv.pop(0)
      except IndexError:
        raise GetoptError("missing subcommand")
      with Pfx(subcmd):
        if subcmd == 'tag':
          try:
            tagset_name = argv.pop(0)
          except IndexError:
            raise GetoptError("missing tagset_name")
          with Pfx(tagset_name):
            if not argv:
              raise GetoptError("missing tags")
            badopts = False
            try:
              tag_choices = cls.parse_tagset_criteria(argv)
            except ValueError as e:
              warning("bad tag specifications: %s", e)
              badopts = True
            if badopts:
              raise GetoptError("bad arguments")
            with stackattrs(state, verbose=True):
              with TagFile(tagfilepath) as tagfile:
                tags = tagfile[tagset_name]
                for choice in tag_choices:
                  with Pfx(choice.spec):
                    if choice.choice:
                      # add tag
                      tags.add(choice.tag, verbose=state.verbose)
                    else:
                      # delete tag
                      tags.discard(choice.tag, verbose=state.verbose)
        else:
          raise GetoptError("unrecognised subcommand")

  @classmethod
  def cmd_tagpaths(cls, argv, options):
    ''' Usage: {cmd} {{tag[=value]|-tag}} {{-|paths...}}
        Tag multiple paths.
        With the form "-tag", remove the tag from the immediate tags.
        A single path named "-" indicates that paths should be read
        from the standard input.
    '''
    badopts = False
    fstags = options.fstags
    if not argv:
      raise GetoptError("missing tag choice")
    tag_choice = argv.pop(0)
    try:
      tag_choices = cls.parse_tagset_criteria([tag_choice])
    except ValueError as e:
      warning("bad tag specifications: %s", e)
      badopts = True
    if not argv:
      warning("missing paths")
      badopts = True
    if badopts:
      raise GetoptError("bad arguments")
    if len(argv) == 1 and argv[0] == '-':
      paths = [line.rstrip('\n') for line in sys.stdin]
    else:
      paths = argv
    with stackattrs(state, verbose=True):
      with fstags:
        fstags.apply_tag_choices(tag_choices, paths)

  @classmethod
  def cmd_test(cls, argv, options):
    ''' Usage: {cmd} [--direct] path {{tag[=value]|-tag}}...
          Test whether the path matches all the constraints.
          --direct    Use direct tags instead of all tags.
    '''
    fstags = options.fstags
    badopts = False
    use_direct_tags = False
    options, argv = getopt(argv, '', longopts=['direct'])
    for option, _ in options:
      with Pfx(option):
        if option == '--direct':
          use_direct_tags = True
        else:
          raise RuntimeError("unsupported option")
    if not argv:
      warning("missing path")
      badopts = True
    else:
      path = argv.pop(0)
      if not argv:
        warning("missing tag criteria")
        badopts = True
      else:
        try:
          tag_choices = cls.parse_tagset_criteria(argv)
        except ValueError as e:
          warning("bad tag specifications: %s", e)
          badopts = True
    if badopts:
      raise GetoptError("bad arguments")
    return (
        0 if fstags.test(path, tag_choices, use_direct_tags=use_direct_tags)
        else 1
    )

  @classmethod
  def cmd_xattr_export(cls, argv, options):
    ''' Usage: {cmd} {{-|paths...}}
          Import tag information from extended attributes.
    '''
    fstags = options.fstags
    if not argv:
      raise GetoptError("missing paths")
    if len(argv) == 1 and argv[0] == '-':
      paths = [line.rstrip('\n') for line in sys.stdin]
    else:
      paths = argv
    fstags.export_xattrs(paths)

  @classmethod
  def cmd_xattr_import(cls, argv, options):
    ''' Usage: {cmd} {{-|paths...}}
          Update extended attributes from tags.
    '''
    fstags = options.fstags
    if not argv:
      raise GetoptError("missing paths")
    if len(argv) == 1 and argv[0] == '-':
      paths = [line.rstrip('\n') for line in sys.stdin]
    else:
      paths = argv
    with stackattrs(state, verbose=True):
      fstags.import_xattrs(paths)

FSTagsCommand.add_usage_to_docstring()

class FSTags(MultiOpenMixin):
  ''' A class to examine filesystem tags.
  '''

  def __init__(self, tagsfile=None, ontologyfile=None):
    MultiOpenMixin.__init__(self)
    if tagsfile is None:
      tagsfile = TAGSFILE
    if ontologyfile is None:
      ontologyfile = tagsfile + '-ontology'
    self.config = FSTagsConfig()
    self.config.tagsfile = tagsfile
    self.config.ontologyfile = ontologyfile
    self._tagfiles = {}  # cache of `TagFile`s from their actual paths
    self._tagged_paths = {}  # cache of per abspath `TaggedPath`
    self._dirpath_ontologies = {}  # cache of per dirpath(path) `TagsOntology`
    self._lock = RLock()

  def startup(self):
    ''' Stub for startup.
    '''

  def shutdown(self):
    ''' Save any modified tag files on shutdown.
    '''
    self.sync()

  @locked
  def sync(self):
    ''' Flush modified tag files.
    '''
    for tagfile in self._tagfiles.values():
      try:
        tagfile.save()
      except FileNotFoundError as e:
        error("%s.save: %s", tagfile, e)

  def _tagfile(self, path, *, find_parent=False, no_ontology=False):
    ''' Obtain and cache the `TagFile` at `path`.
    '''
    ontology = None if no_ontology else self.ontology(path)
    tagfile = self._tagfiles[path] = TagFile(
        path, find_parent=find_parent, ontology=ontology
    )
    return tagfile

  @property
  def tagsfile(self):
    ''' The tag file basename.
    '''
    return self.config.tagsfile

  @property
  def ontologyfile(self):
    ''' The ontology file basename.
    '''
    return self.config.ontologyfile

  def __str__(self):
    return "%s(tagsfile=%r)" % (type(self).__name__, self.tagsfile)

  @locked
  def __getitem__(self, path):
    ''' Return the `TaggedPath` for `abspath(path)`.
    '''
    path = abspath(path)
    tagged_path = self._tagged_paths.get(path)
    if tagged_path is None:
      tagged_path = self._tagged_paths[path] = TaggedPath(path, self)
    return tagged_path

  @pfx_method
  def resolve_format_string(self, format_string):
    ''' See if `format_string` looks like `[`*clausename*`]`*entryname*.
        if so, return the corresponding config entry string,
        otherwise return `format_string` unchanged.
    '''
    try:
      clausename, entryname, offset = get_ini_clause_entryname(format_string)
    except ValueError:
      pass
    else:
      if offset == len(format_string):
        try:
          format_string = self.config[clausename][entryname]
        except KeyError as e:
          warning("config clause entry %r not found: %s", format_string, e)
    return format_string

  @locked
  def ontology(self, path):
    ''' Return the `TagsOntology` associated with `path`.
        Returns `None` if an ontology cannot be found.
    '''
    cache = self._dirpath_ontologies
    path = abspath(path)
    dirpath = path if isdirpath(path) else dirname(path)
    ont = cache.get(dirpath)
    if ont is None:
      # locate the ancestor directory containing the first ontology file
      ontbase = self.ontologyfile
      ontdirpath = next(
          findup(
              realpath(dirpath),
              lambda p: isfilepath(joinpath(p, ontbase)),
              first=True
          )
      )
      if ontdirpath is not None:
        ontpath = joinpath(ontdirpath, ontbase)
        ont_tagfile = self._tagfile(
            ontpath, find_parent=True, no_ontology=True
        )
        ont = TagsOntology(ont_tagfile)
        ont_tagfile.ontology = ont
        cache[dirpath] = ont
    return ont

  def path_tagfiles(self, filepath):
    ''' Return a list of `TagFileEntry`s
        for the `TagFile`s affecting `filepath`
        in order from the root to `dirname(filepath)`
        where `name` is the key within `TagFile`.
    '''
    with Pfx("path_tagfiles(%r)", filepath):
      absfilepath = abspath(filepath)
      root, *subparts = PurePath(absfilepath).parts
      if not subparts:
        raise ValueError("root=%r and no subparts" % (root,))
      tagfiles = []
      current = root
      while subparts:
        next_part = subparts.pop(0)
        tagfiles.append(TagFileEntry(self.dir_tagfile(current), next_part))
        current = joinpath(current, next_part)
      return tagfiles

  @locked
  def dir_tagfile(self, dirpath):
    ''' Return the `TagFile` associated with `dirpath`.
    '''
    return self._tagfile(joinpath(abspath(dirpath), self.tagsfile))

  def apply_tag_choices(self, tag_choices, paths):
    ''' Apply the `tag_choices` to `paths`.

        Parameters:
        * `tag_choices`:
          an iterable of `Tag` or `(spec,choice,Tag)`;
          the former is equivalent to `(None,True,Tag)`.
          Each item applies or removes a `Tag`
          from each path's direct tags.
        * `paths`:
          an iterable of filesystem paths.
    '''
    tag_choices = [
        TagChoice(str(tag_choice), True, tag_choice)
        if isinstance(tag_choice, Tag) else tag_choice
        for tag_choice in tag_choices
    ]
    with self:
      for path in paths:
        with Pfx(path):
          tagged_path = self[path]
          for choice in tag_choices:
            with Pfx(choice.spec):
              if choice.choice:
                # add tag
                tagged_path.add(choice.tag)
              else:
                # delete tag
                tagged_path.discard(choice.tag)

  def cascade_tags(self, tags, cascade_rules=None):
    ''' Yield `Tag`s
        which cascade from the `TagSet` `tags`
        via `cascade_rules` (an iterable of `CascadeRules`).
    '''
    if cascade_rules is None:
      cascade_rules = self.config.cascade_rules
    cascaded = set()
    for cascade_rule in cascade_rules:
      if cascade_rule.target in tags:
        continue
      if cascade_rule.target in cascaded:
        continue
      tag = cascade_rule.infer_tag(tags)
      if tag is None:
        continue
      if tag.name not in tags:
        yield tag
        cascaded.add(tag.name)

  def export_xattrs(self, paths):
    ''' Import the extended attributes of `paths`
        and use them to update the fstags.
    '''
    with self:
      for path in paths:
        with Pfx(path):
          self[path].export_xattrs()

  def import_xattrs(self, paths):
    ''' Update the extended attributes of `paths`
        from their fstags.
    '''
    with self:
      for path in paths:
        with Pfx(path):
          self[path].import_xattrs()

  def find(self, path, tag_choices, use_direct_tags=False, U=None):
    ''' Walk the file tree from `path`
        searching for files matching the supplied `tag_choices`.
        Yield the matching file paths.

        Parameters:
        * `path`: the top of the file tree to walk
        * `tag_choices`: an iterable of `TagChoice`s
        * `use_direct_tags`: test the direct_tags if true,
          otherwise the all_tags.
          Default: `False`
    '''
    for _, filepath in rpaths(path, yield_dirs=use_direct_tags, U=U):
      if self.test(filepath, tag_choices, use_direct_tags=use_direct_tags):
        yield filepath

  def test(self, path, tag_choices, use_direct_tags=False):
    ''' Test a path against `tag_choices`.

        Parameters:
        * `path`: path to test
        * `tag_choices`: an iterable of `TagChoice`s
        * `use_direct_tags`: test the direct_tags if true,
          otherwise the all_tags.
          Default: `False`
    '''
    tagged_path = self[path]
    tags = (
        tagged_path.direct_tags if use_direct_tags else tagged_path.all_tags
    )
    for tag_choice in tag_choices:
      if not tag_choice.match(tags):
        return False
    return True

  def edit_dirpath(self, dirpath):
    ''' Edit the filenames and tags in a directory.
    '''
    ok = True
    tagfile = self.dir_tagfile(dirpath)
    tagsets = tagfile.tagsets
    names = set(
        name for name in os.listdir(dirpath)
        if (name and name not in ('.', '..') and not name.startswith('.'))
    )
    lines = [tagfile.tags_line(name, tagfile[name]) for name in sorted(names)]
    changed = edit_strings(lines)
    for old_line, new_line in changed:
      with stackattrs(state, verbose=False):
        old_name, _ = tagfile.parse_tags_line(old_line)
        new_name, new_tags = tagfile.parse_tags_line(new_line)
      with Pfx(old_name):
        tags = tagsets[old_name]
        tags.set_from(new_tags, verbose=state.verbose)
        if old_name != new_name:
          old_path = joinpath(dirpath, old_name)
          if existspath(old_path):
            new_path = joinpath(dirpath, new_name)
            if existspath(new_path):
              warning("new path exists, not renaming to %r", new_path)
              ok = False
              new_name = old_name
            else:
              verbose("=> %r", new_name)
              with Pfx("rename => %r", new_path):
                try:
                  os.rename(old_path, new_path)
                except OSError as e:
                  warning("%s", e)
                  ok = False
                  new_name = old_name
                else:
                  # preserve nonconflicting tags at the target
                  existing_tags = tagsets.get(new_name)
                  if existing_tags:
                    for tag_name, tag_value in existing_tags.items():
                      if tag_name not in tags:
                        tags.set(tag_name, tag_value, verbose=state.verbose)
                  # switch in the new tags
                  del tagsets[old_name]
                  tagsets[new_name] = tags
    return ok

  def scrub(self, path):
    ''' Scrub tags for names which do not exist in the filesystem.
    '''
    with Pfx("scrub %r", path):
      if isdirpath(path):
        tagfile = self.dir_tagfile(path)
        tagsets = tagfile.tagsets
        modified = False
        for name in sorted(tagsets.keys()):
          with Pfx(name):
            subpath = joinpath(path, name)
            if not existspath(subpath):
              verbose("does not exist, delete")
              del tagsets[name]
              modified = True
        if modified:
          tagfile.save()
      elif not existspath(path):
        dirpath = dirname(path)
        base = basename(path)
        tagfile = self.dir_tagfile(dirpath)
        tagsets = tagfile.tagsets
        if base in tagsets:
          verbose("%r: does not exist, deleted", base)
          del tagsets[base]
          tagfile.save()

  @pfx_method
  def copy(self, srcpath, dstpath, **kw):
    ''' Copy `srcpath` to `dstpath`.
    '''
    return self.attach_path(shutil.copy2, srcpath, dstpath, **kw)

  @pfx_method
  def link(self, srcpath, dstpath, **kw):
    ''' Link `srcpath` to `dstpath`.
    '''
    return self.attach_path(os.link, srcpath, dstpath, **kw)

  @pfx_method
  def move(self, srcpath, dstpath, **kw):
    ''' Move `srcpath` to `dstpath`.
    '''
    return self.attach_path(shutil.move, srcpath, dstpath, **kw)

  def attach_path(
      self, attach, srcpath, dstpath, *, force=False, crop_ok=False
  ):
    ''' Attach `srcpath` to `dstpath` using the `attach` callable.

        Parameters:
        * `attach`: callable accepting `attach(srcpath,dstpath)`
          to do the desired attachment,
          such as a copy, link or move
        * `srcpath`: the source filesystem object
        * `dstpath`: the destination filesystem object
        * `crop_ok`: if true and the OS raises `OSError(ENAMETOOLONG)`
          attempt to crop the name before the file extension and retry
        * `force`: default `False`.
          If true and the destination exists
          try to remove it before calling `attach`.
          Otherwise if the destination exists
          raise a `ValueError`.
    '''
    with Pfx("%r => %r", srcpath, dstpath):
      if not existspath(srcpath):
        raise ValueError("source does not exist")
      src_taggedpath = self[srcpath]
      dst_taggedpath = self[dstpath]
      if existspath(dstpath):
        if samefile(srcpath, dstpath):
          raise ValueError("these are the same file")
        if force:
          warning("removing existing dstpath: %r", dstpath)
          with Pfx("os.remove(%r)", dstpath):
            os.remove(dstpath)
        else:
          raise ValueError("destination already exists")
      try:
        result = attach(srcpath, dstpath)
      except OSError as e:
        if e.errno == errno.ENAMETOOLONG and crop_ok:
          dstdirpath = dirname(dstpath)
          dstbasename = basename(dstpath)
          newbasename = crop_name(dstbasename)
          if newbasename != dstbasename:
            return self.attach_path(
                attach,
                srcpath,
                joinpath(dstdirpath, newbasename),
                force=force,
                crop_ok=False
            )
        else:
          raise
      old_modified = dst_taggedpath.modified
      for tag in src_taggedpath.direct_tags:
        dst_taggedpath.direct_tags.add(tag)
      try:
        dst_taggedpath.save()
      except OSError as e:
        if e.errno == errno.EACCES:
          warning("save tags: %s", e)
          dst_taggedpath.modified = old_modified
        else:
          raise
      return result

class HasFSTagsMixin:
  ''' Mixin providing a `.fstags` property.
  '''

  _default_fstags = None

  @property
  def fstags(self):
    ''' Return the `.fstags` property,
        default a shared default `FSTags` instance.
    '''
    _fstags = getattr(self, '_fstags')
    if _fstags is None:
      _fstags = self._default_fstags
      if _fstags is None:
        _fstags = self._default_fstags = FSTags()
    return _fstags

  @fstags.setter
  def fstags(self, new_fstags):
    ''' Set the `.fstags` property.
    '''
    self._fstags = new_fstags

class TagFile(SingletonMixin):
  ''' A reference to a specific file containing tags.

      This manages a mapping of `name` => `TagSet`,
      itself a mapping of tag name => tag value.
  '''

  @classmethod
  def _singleton_key(cls, filepath, *, ontology=None, find_parent=False):
    return filepath, ontology, find_parent

  @require(lambda filepath: isinstance(filepath, str))
  def __init__(self, filepath, *, ontology=None, find_parent=False):
    if hasattr(self, 'filepath'):
      return
    self.filepath = filepath
    self.ontology = ontology
    self.find_parent = find_parent
    self._lock = Lock()

  def __str__(self):
    return "%s(%r,%s)" % (
        type(self).__name__, shortpath(self.filepath), self.find_parent
    )

  def __repr__(self):
    return "%s(%r,find_parent=%r)" % (
        type(self).__name__, self.filepath, self.find_parent
    )

  def __enter__(self):
    return self

  def __exit__(self, exc_type, exc_value, exc_traceback):
    ''' Save the tagsets if modified.
        Do not save if there's an exception pending.
    '''
    if exc_type is None:
      self.save()

  # Mapping mathods, proxying through to .tagsets.
  def keys(self):
    ''' `tagsets.keys`
    '''
    ks = self.tagsets.keys()
    return ks

  def values(self):
    ''' `tagsets.values`
    '''
    return self.tagsets.values()

  def items(self):
    ''' `tagsets.items`
    '''
    return self.tagsets.items()

  def __getitem__(self, name):
    ''' Return the `TagSet` associated with `name`.
    '''
    with Pfx("%s.__getitem__[%r]", self, name):
      tagfile = self
      while tagfile is not None:
        if name in tagfile.tagsets:
          break
        tagfile = tagfile.parent if tagfile.find_parent else None
      if tagfile is None:
        # not available in parents, use self
        # this will autocreate an empty TagSet in self
        tagfile = self
      return tagfile.tagsets[name]

  def __delitem__(self, name):
    del self.tagsets[name]

  def __getattr__(self, attr):
    if attr == 'parent':
      # locate parent TagFile
      dirpath = dirname(self.filepath)
      updirpath = dirname(dirpath)
      if updirpath == dirpath:
        parent = None
      else:
        filebase = basename(self.filepath)
        parent_dirpath = next(
            findup(
                updirpath,
                lambda dirpath: isfilepath(joinpath(dirpath, filebase)),
                first=True
            )
        )
        if parent_dirpath:
          parent_filepath = joinpath(parent_dirpath, filebase)
          parent = type(self)(parent_filepath, find_parent=True)
        else:
          parent = None
      self.parent = parent
      return parent
    raise AttributeError(attr)

  @locked_property
  @pfx_method
  def tagsets(self):
    ''' The tag map from the tag file,
        a mapping of name=>`TagSet`.

        This is loaded on demand.
    '''
    return self.load_tagsets(self.filepath, self.ontology)

  @property
  def names(self):
    ''' The names from this `TagFile` as a list.
    '''
    return list(self.tagsets.keys())

  @staticmethod
  def encode_name(name):
    ''' Encode `name`.

        If the `name` is not empty and does not start with a double quote
        and contains no whitespace, return it as-is
        otherwise JSON encode the name.
    '''
    if name and not name.startswith('"'):
      _, offset = get_nonwhite(name)
      if offset == len(name):
        return name
    return json.dumps(name)

  @staticmethod
  def decode_name(s, offset=0):
    ''' Decode the *name* from the string `s` at `offset` (default `0`).
        Return the *name* and the new offset.

        If the *name* commences with a double quote,
        decode it as a JSON string value.
        Otherwise gather up all the available nonwhitespace.
    '''
    if s.startswith('"'):
      name, suboffset = Tag.JSON_DECODER.raw_decode(s[offset:])
      offset += suboffset
    else:
      name, offset = get_nonwhite(s, offset)
    return name, offset

  @classmethod
  def parse_tags_line(cls, line, ontology=None):
    ''' Parse a "name tags..." line as from a `.fstags` file,
        return `(name,TagSet)`.
    '''
    name, offset = cls.decode_name(line)
    if offset < len(line) and not line[offset].isspace():
      _, offset2 = get_nonwhite(line, offset)
      name = line[:offset2]
      warning(
          "offset %d: expected whitespace, adjusted name to %r", offset, name
      )
      offset = offset2
    if offset < len(line) and not line[offset].isspace():
      warning("offset %d: expected whitespace", offset)
    tags = TagSet.from_line(
        line, offset, ontology=ontology, verbose=state.verbose
    )
    return name, tags

  @classmethod
  def load_tagsets(cls, filepath, ontology):
    ''' Load `filepath` and return
        a mapping of `name`=>`tag_name`=>`value`.
    '''
    with Pfx("%r", filepath):
      tagsets = defaultdict(lambda: TagSet(ontology=ontology))
      try:
        with open(filepath) as f:
          with stackattrs(state, verbose=False):
            for lineno, line in enumerate(f, 1):
              with Pfx(lineno):
                line = line.strip()
                if not line or line.startswith('#'):
                  continue
                name, tags = cls.parse_tags_line(line, ontology=ontology)
                tagsets[name] = tags
      except OSError as e:
        if e.errno != errno.ENOENT:
          raise
      return tagsets

  @classmethod
  def tags_line(cls, name, tags):
    ''' Transcribe a `name` and its `tags` for use as a `.fstags` file line.
    '''
    fields = [cls.encode_name(name)]
    for tag in tags:
      fields.append(str(tag))
    return ' '.join(fields)

  @classmethod
  def save_tagsets(cls, filepath, tagsets):
    ''' Save `tagsets` to `filepath`.

        This method will create the required intermediate directories
        if missing.
    '''
    with Pfx("savetags(%r)", filepath):
      dirpath = dirname(filepath)
      if not isdirpath(dirpath):
        verbose("makedirs(%r)", dirpath)
        with Pfx("makedirs(%r)", dirpath):
          os.makedirs(dirpath)
      name_tags = sorted(tagsets.items())
      try:
        with open(filepath, 'w') as f:
          for name, tags in name_tags:
            if not tags:
              continue
            f.write(cls.tags_line(name, tags))
            f.write('\n')
      except OSError as e:
        error("save fails: %s", e)
      else:
        for _, tags in name_tags:
          tags.modified = False

  def save(self):
    ''' Save the tag map to the tag file.
    '''
    tagsets = getattr(self, '_tagsets', None)
    if tagsets is None:
      # TagSets never loaded
      return
    with self._lock:
      if any(map(lambda tagset: tagset.modified, tagsets.values())):
        # modified TagSets
        self.save_tagsets(self.filepath, self.tagsets)
        for tagset in tagsets.values():
          tagset.modified = False
    if self.find_parent:
      parent = self.parent
      if parent:
        self.parent.save()

  @require(lambda name: isinstance(name, str))
  def add(self, name, tag, value=None):
    ''' Add a tag to the tags for `name`.
    '''
    return self[name].add(tag, value, verbose=state.verbose)

  def discard(self, name, tag_name, value=None):
    ''' Discard the tag matching `(tag_name,value)`.
        Return a `Tag` with the old value,
        or `None` if there was no matching tag.
    '''
    return self[name].discard(tag_name, value, verbose=state.verbose)

  def update(self, name, tags, *, prefix=None):
    ''' Update the tags for `name` from the supplied `tags`
        as for `Tagset.update`.
    '''
    if prefix:
      tags = [
          Tag.with_prefix(tag.name, tag.value, prefix=prefix) for tag in tags
      ]
    return self[name].update(tags, prefix=prefix, verbose=state.verbose)

class TagFileEntry(namedtuple('TagFileEntry', 'tagfile name')):
  ''' An entry withing a `TagFile`.

      Attributes:
      * `name`: the name of the `TagSet` entry within `tagfile`
      * `tagfile`: the `TagFile` containing `name`
  '''

  @property
  def tagset(self):
    ''' The `TagSet` from `tagfile`.
    '''
    return self.tagfile[self.name]

class TaggedPath(HasFSTagsMixin, FormatableMixin):
  ''' Class to manipulate the tags for a specific path.
  '''

  def __init__(self, filepath, fstags=None):
    if fstags is None:
      fstags = self.fstags
    else:
      self.fstags = fstags
    self.filepath = filepath
    self._tagfile_stack = fstags.path_tagfiles(filepath)
    self._lock = Lock()

  def __repr__(self):
    return "%s(%s)" % (type(self).__name__, self.filepath)

  def __str__(self):
    return TagFile.encode_name(str(self.filepath)) + ' ' + str(self.all_tags)

  def __contains__(self, tag):
    ''' Test for the presence of `tag` in the `all_tags`.
    '''
    return tag in self.all_tags

  def as_TaggedEntity(self, te_id=None, name=None, indirect=False):
    ''' Return a `TaggedEntity` for this `TaggedPath`,
        useful for export.

        Parameters:
        * `te_id`: a value for the `TaggedEntity.id` attribute, default `None`
        * `name`: a value for the `TaggedEntity.name` attribute,
          default `self.filepath`
        * `indirect`: if true, use a copy of `self.all_tags`
          for `TaggedEntity.tags`, otherwise a copy of `self.direct_tags`.
          The default is `False`.
    '''
    if name is None:
      name = self.filepath
    try:
      S = os.stat(self.filepath)
    except OSError:
      unixtime = None
    else:
      unixtime = S.st_mtime
    tags = TagSet()
    tags.update(self.all_tags if indirect else self.direct_tags)
    return TaggedEntity(id=te_id, name=name, unixtime=unixtime, tags=tags)

  @classmethod
  def from_TaggedEntity(cls, te, *, fstags, path=None):
    ''' Factory to create a `TaggedPath` from a `TaggedEntity`.

        Parameters:
        * `te`: the source `TaggedEntity`
        * `fstags`: the associated `FSTags` instance
        * `path`: the path for the new instance,
          default from `te.name`

        Note that the `te.tags` are merged into the existing `TagSet`
        for the `path`.
    '''
    if path is None:
      path = te.name
    tagged_path = fstags[path]
    if te.tags:
      tagged_path.direct_tags.update(te.tags)
    return tagged_path

  @property
  def ontology(self):
    ''' The ontology for use with this file, or `None`.
    '''
    try:
      return self.fstags.ontology(self.filepath)
    except ValueError:
      return None

  def format_tagset(self, *, direct=False):
    ''' Compute a `TagSet` from this file's tags
        with additional derived tags.

        This can be converted into an `ExtendedNamespace`
        suitable for use with `str.format_map`
        via the `TagSet`'s `.format_kwargs()` method.

        In addition to the normal `TagSet.ns()` names
        the following additional names are available:
        * `filepath.basename`: basename of the `TaggedPath.filepath`
        * `filepath.ext`: the file extension of the basename
          of the `TaggedPath.filepath`
        * `filepath.pathname`: the `TaggedPath.filepath`
        * `filepath.encoded`: the JSON encoded filepath
    '''
    ont = self.ontology
    kwtags = TagSet(ontology=ont)
    kwtags.update(self.direct_tags if direct else self.all_tags)
    # add in cascaded values
    for tag in list(self.fstags.cascade_tags(kwtags)):
      if tag.name not in kwtags:
        kwtags.add(tag)
    # tags based on the filepath
    filepath = self.filepath
    for pathtag in (
        Tag('filepath.basename', basename(filepath), ontology=ont),
        Tag('filepath.ext', splitext(basename(filepath))[1], ontology=ont),
        Tag('filepath.pathname', filepath, ontology=ont),
        Tag('filepath.encoded', TagFile.encode_name(filepath), ontology=ont),
    ):
      if pathtag.name not in kwtags:
        kwtags.add(pathtag)
    return kwtags

  def format_kwargs(self, *, direct=False):
    ''' Format arguments suitable for `str.format_map`.

        This returns an `ExtendedNamespace` from `TagSet.ns()`
        for a computed `TagSet`.

        In addition to the normal `TagSet.ns()` names
        the following additional names are available:
        * `filepath.basename`: basename of the `TaggedPath.filepath`
        * `filepath.pathname`: the `TaggedPath.filepath`
        * `filepath.encoded`: the JSON encoded filepath
        * `tags`: the `TagSet` as a string
    '''
    kwtags = self.format_tagset(direct=direct)
    kwtags['tags'] = str(kwtags)
    # convert the TagSet to an ExtendedNamespace
    kwargs = kwtags.format_kwargs()
    ##XP("format_kwargs=%s", kwargs)
    return kwargs

  @property
  def basename(self):
    ''' The name of the final path component.
    '''
    return self._tagfile_stack[-1].name

  @property
  def direct_tagfile(self):
    ''' The `TagFile` for the final path component.
    '''
    return self._tagfile_stack[-1].tagfile

  @property
  def direct_tags(self):
    ''' The direct `TagSet` for the file.
    '''
    return self.direct_tagfile.tagsets[self.basename]

  @property
  def modified(self):
    ''' The modification state of the `TagSet`.
    '''
    return self.direct_tags.modified

  @modified.setter
  def modified(self, new_modified):
    ''' The modification state of the `TagSet`.
    '''
    self.direct_tags.modified = new_modified

  def save(self):
    ''' Update the associated `TagFile`.
    '''
    self.direct_tagfile.save()

  def merged_tags(self):
    ''' Return the cumulative tags for this path as a `TagSet`
        by merging the tags from the root to the path.
    '''
    tags = TagSet(ontology=self.ontology)
    with stackattrs(state, verbose=False):
      for tagfile, name in self._tagfile_stack:
        for tag in tagfile[name]:
          tags.add(tag)
    return tags

  @locked_property
  def all_tags(self):
    ''' Cached cumulative tags for this path as a `TagSet`
        by merging the tags from the root to the path.

        Note that subsequent changes to some path component's `direct_tags`
        will not affect this `TagSet`.
    '''
    return self.merged_tags()

  def add(self, tag, value=None):
    ''' Add the `tag`=`value` to the direct tags.

        If `tag` is not a `str` and `value` is omitted or `None`
        then `tag` should be an object with `.name` and `.value` attributes,
        such as a `Tag`.
    '''
    self.direct_tagfile.add(self.basename, tag, value)

  def discard(self, tag, value=None):
    ''' Discard the `tag`=`value` from the direct tags.

        If `tag` is not a `str` and `value` is omitted or `None`
        then `tag` should be an object with `.name` and `.value` attributes,
        such as a `Tag`.
    '''
    self.direct_tagfile.discard(self.basename, tag, value)

  def update(self, tags, *, prefix=None):
    ''' Update the direct tags from `tags`
        as for `TagSet.update`.
    '''
    self.direct_tagfile.update(self.basename, tags, prefix=prefix)

  def pop(self, tag_name):
    ''' Remove the tag named `tag_name` from the direct tags.
        Raises `KeyError` if `tag_name` is not present in the direct tags.
    '''
    self.direct_tags.pop(tag_name)

  def infer_from_basename(self, rules=None):
    ''' Apply `rules` to the basename of this `TaggedPath`,
        return a `TagSet` of inferred `Tag`s.

        Tag values from earlier rules override values from later rules.
    '''
    if rules is None:
      rules = self.fstags.config.filename_rules
    name = self.basename
    tagset = TagSet(ontology=self.ontology)
    with stackattrs(state, verbose=False):
      for rule in rules:
        for tag in rule.infer_tags(name):
          if tag.name not in tagset:
            tagset.add(tag)
    return tagset

  @fmtdoc
  def get_xattr_tagset(self, xattr_name=None):
    ''' Return a new `TagSet`
        from the extended attribute `xattr_name` of `self.filepath`.
        The default `xattr_name` is `XATTR_B` (`{XATTR_B!r}`).
    '''
    if xattr_name is None:
      xattr_name = XATTR_B
    xattr_s = get_xattr_value(self.filepath, xattr_name)
    if xattr_s is None:
      return TagSet(ontology=self.ontology)
    return TagSet.from_line(xattr_s)

  def import_xattrs(self):
    ''' Update the direct tags from the file's extended attributes.
    '''
    filepath = self.filepath
    xa_tags = self.get_xattr_tagset()
    # import tags from other xattrs if not present
    for xattr_name, tag_name in self.fstags.config['xattr'].items():
      if tag_name not in xa_tags:
        tag_value = get_xattr_value(filepath, xattr_name)
        if tag_value is not None:
          xa_tags.add(tag_name, tag_value)
    # merge with the direct tags
    # if missing from the all_tags
    # TODO: common merge_tags method
    all_tags = self.all_tags
    direct_tags = self.direct_tags
    for tag in xa_tags:
      if tag not in all_tags:
        direct_tags.add(tag)

  def export_xattrs(self):
    ''' Update the extended attributes of the file.
    '''
    filepath = self.filepath
    all_tags = self.all_tags
    direct_tags = self.direct_tags
    update_xattr_value(filepath, XATTR_B, str(direct_tags))
    # export tags to other xattrs
    for xattr_name, tag_name in self.fstags.config['xattr'].items():
      tag_value = all_tags.get(tag_name)
      update_xattr_value(
          filepath, xattr_name, None if tag_value is None else str(tag_value)
      )

class CascadeRule:
  ''' A cascade rule of possible source tag names to provide a target tag.
  '''

  def __init__(self, target, cascade):
    self.target = target
    self.cascade = cascade

  def __str__(self):
    return "%s(%s<=%r)" % (type(self).__name__, self.target, self.cascade)

  def infer_tag(self, tagset):
    ''' Apply the rule to the `TagSet` `tagset`.
        Return a new `Tag(self.target,value)`
        for the first cascade `value` found in `tagset`,
        or `None` if there is no match.
    '''
    for tag_name in self.cascade:
      if tag_name in tagset:
        return Tag(self.target, tagset[tag_name])
    return None

<<<<<<< HEAD
=======
class RegexpTagRule:
  ''' A regular expression based `Tag` rule.
  '''

  def __init__(self, regexp):
    self.regexp_src = regexp
    self.regexp = re.compile(regexp)

  def __str__(self):
    return "%s(%r)" % (type(self).__name__, self.regexp_src)

  @pfx_method
  def infer_tags(self, s):
    ''' Apply the rule to the string `s`, return a list of `Tag`s.
    '''
    # TODO: honour the JSON decode strings
    tags = []
    m = self.regexp.search(s)
    if m:
      tag_value_queue = list(m.groupdict().items())
      while tag_value_queue:
        tag_name, value = tag_value_queue.pop(0)
        with Pfx(tag_name):
          if value is None:
            # unused branch of the regexp?
            warning("value=None, skipped")
            continue
          # special case prefix_strpdate_strptimeformat
          try:
            prefix, strptime_format_tplt = tag_name.split('_strpdate_', 1)
          except ValueError:
            pass
          else:
            tag_name = prefix + '_date'
            strptime_format = ' '.join(
                '%' + letter for letter in strptime_format_tplt.split('_')
            )
            value = datetime.strptime(value, strptime_format)
            tag_value_queue.insert(0, (tag_name, value))
            continue
          # special case prefix_strptime_strptimeformat
          try:
            prefix, strptime_format_tplt = tag_name.split('_strpdatetime_', 1)
          except ValueError:
            pass
          else:
            tag_name = prefix + '_datetime'
            strptime_format = ' '.join(
                '%' + letter for letter in strptime_format_tplt.split('_')
            )
            value = datetime.strptime(value, strptime_format)
            tag_value_queue.insert(0, (tag_name, value))
            continue
          # special case *_n
          tag_name_prefix = cutsuffix(tag_name, '_n')
          if tag_name is not tag_name_prefix:
            # numeric rule
            try:
              value = int(value)
            except ValueError:
              pass
            else:
              tag_name = tag_name_prefix
          tag = Tag(tag_name, value)
          tags.append(tag)
    return tags

@pfx
>>>>>>> d2854fe9
def rpaths(path, *, yield_dirs=False, name_selector=None, U=None):
  ''' Recurse over `path`, yielding `(is_dir,subpath)`
      for all selected subpaths.
  '''
  if name_selector is None:
    name_selector = lambda name: name and not name.startswith('.')
  pending = [path]
  while pending:
    dirpath = pending.pop(0)
    U.out(dirpath)
    with Pfx(dirpath):
      with Pfx("scandir"):
        try:
          dirents = sorted(os.scandir(dirpath), key=lambda entry: entry.name)
        except NotADirectoryError:
          yield False, dirpath
          continue
        except (FileNotFoundError, PermissionError) as e:
          warning("%s", e)
          continue
      for entry in dirents:
        name = entry.name
        with Pfx(name):
          if not name_selector(name):
            continue
          entrypath = entry.path
          if entry.is_dir(follow_symlinks=False):
            if yield_dirs:
              yield True, entrypath
            pending.append(entrypath)
          else:
            yield False, entrypath

def rfilepaths(path, name_selector=None, U=None):
  ''' Generator yielding pathnames of files found under `path`.
  '''
  return (
      subpath for is_dir, subpath in
      rpaths(path, yield_dirs=False, name_selector=name_selector, U=U)
      if not is_dir
  )

def rsync_patterns(paths, top_path):
  ''' Return a list of rsync include lines
      suitable for use with the `--include-from` option.
  '''
  patterns = []
  include_dirs = set()
  for path in paths:
    path = relpath(path, top_path)
    ancestors = []
    dirpath = dirname(path)
    while dirpath:
      if dirpath in include_dirs:
        break
      ancestors.append(dirpath)
      dirpath = dirname(dirpath)
    for dirpath in reversed(ancestors):
      patterns.append('+ /' + dirpath)
      include_dirs.add(dirpath)
    patterns.append('+ /' + path)
  patterns.append('- *')
  return patterns

class FSTagsConfig:
  ''' A configuration for fstags.
  '''

  @fmtdoc
  def __init__(self, rcfilepath=None):
    ''' Initialise the config.

        Parameters:
        * `rcfilepath`: the path to the confguration file
          If `None`, default to `'{RCFILE}'` (from `RCFILE`).
    '''
    if rcfilepath is None:
      rcfilepath = expanduser(RCFILE)
    self.filepath = rcfilepath

  @pfx_method
  def __getattr__(self, attr):
    if attr == 'config':
      self.config = self.load_config(self.filepath)
      return self.config
    if attr == 'filename_rules':
      self.filename_rules = self.filename_rules_from_config(self.config)
      return self.filename_rules
    if attr == 'cascade_rules':
      self.cascade_rules = self.cascade_rules_from_config(self.config)
      return self.cascade_rules
    raise AttributeError(attr)

  def __getitem__(self, section):
    return self.config[section]

  @staticmethod
  def load_config(rcfilepath):
    ''' Read an rc file, return a ConfigParser instance.
    '''
    with Pfx(rcfilepath):
      config = ConfigParser()
      config.add_section('filename_autotag')
      config.add_section('cascade')
      config.add_section('general')
      config.add_section('xattr')
      config['general']['tagsfile'] = TAGSFILE
      try:
        config.read(rcfilepath)
      except OSError as e:
        if e.errno != errno.ENOENT:
          raise
      return config

  @staticmethod
  def filename_rules_from_config(config):
    ''' Return a list of the `[filename_autotag]` tag rules from the config.
    '''
    rules = []
    for rule_name, pattern in config['filename_autotag'].items():
      with Pfx("%s = %s", rule_name, pattern):
        if pattern.startswith('/') and pattern.endswith('/'):
          rules.append(RegexpTagRule(pattern[1:-1]))
        else:
          warning("invalid autotag rule")
    return rules

  @staticmethod
  def cascade_rules_from_config(config):
    ''' Return a list of the `[cascade]` tag rules from the config.
    '''
    rules = []
    for target, cascade in config['cascade'].items():
      with Pfx("%s = %s", target, cascade):
        rules.append(CascadeRule(target, cascade.split()))
    return rules

  @property
  @fmtdoc
  def tagsfile(self):
    ''' The tags filename, default `{TAGSFILE!r}`.
    '''
    return self.config.get('general', 'tagsfile') or TAGSFILE

  @tagsfile.setter
  def tagsfile(self, tagsfile):
    ''' Set the tags filename.
    '''
    self.config['general']['tagsfile'] = tagsfile

def get_xattr_value(filepath, xattr_name):
  ''' Read the extended attribute `xattr_name` of `filepath`.
      Return the extended attribute value as a string,
      or `None` if the attribute does not exist.

      Parameters:
      * `filepath`: the filesystem path to update
      * `xattr_name`: the extended attribute to obtain
        if this is a `str`, the attribute is the UTF-8 encoding of that name.
  '''
  if isinstance(xattr_name, str):
    xattr_name_b = xattr_name.encode()
  else:
    xattr_name_b = xattr_name
  with Pfx("get_xattr_value(%r,%r)", filepath, xattr_name_b):
    try:
      old_xattr_value_b = os.getxattr(filepath, xattr_name_b)
    except OSError as e:
      if e.errno not in (errno.ENOTSUP, errno.ENOENT, errno.ENODATA):
        raise
      old_xattr_value_b = None
  if old_xattr_value_b is None:
    old_xattr_value = None
  else:
    old_xattr_value = old_xattr_value_b.decode(errors='replace')
  return old_xattr_value

def update_xattr_value(filepath, xattr_name, new_xattr_value):
  ''' Update the extended attributes of `filepath`
      with `new_xattr_value` for `xattr_name`.
      Return the previous value, or `None` if the attribute was missing.

      We avoid calling `os.setxattr` if the value will not change.

      Parameters:
      * `filepath`: the filesystem path to update
      * `xattr_name`: the extended attribute to update;
        if this is a `str`, the attribute is the UTF-8 encoding of that name.
      * `new_xattr_value`: the new extended attribute value, a `str`
        which should be the transcription of `TagSet`
        i.e. `str(tagset)`
  '''
  if isinstance(xattr_name, str):
    xattr_name_b = xattr_name.encode()
  else:
    xattr_name_b = xattr_name
  with Pfx("update_xattr_value(%r, %s) <= %s", filepath, xattr_name,
           new_xattr_value):
    old_xattr_value = get_xattr_value(filepath, xattr_name)
    if new_xattr_value is None:
      # remove old xattr if present
      if old_xattr_value is not None:
        try:
          os.removexattr(filepath, xattr_name_b)
        except OSError as e:
          if e.errno not in (errno.ENOTSUP, errno.ENOENT):
            raise
    elif old_xattr_value is None or old_xattr_value != new_xattr_value:
      # set new value
      new_xattr_value_b = new_xattr_value.encode(errors='xmlcharrefreplace')
      with Pfx("setxattr(%r,%r,%r)", filepath, xattr_name_b,
               new_xattr_value_b):
        try:
          os.setxattr(
              filepath, xattr_name_b, new_xattr_value_b, (
                  os.XATTR_CREATE
                  if old_xattr_value is None else os.XATTR_REPLACE
              )
          )
        except OSError as e:
          if e.errno not in (errno.ENOTSUP, errno.ENOENT):
            raise
    return old_xattr_value

if __name__ == '__main__':
  sys.argv[0] = basename(sys.argv[0])
  sys.exit(main(sys.argv))<|MERGE_RESOLUTION|>--- conflicted
+++ resolved
@@ -98,11 +98,7 @@
 )
 from cs.logutils import error, warning, ifverbose
 from cs.obj import SingletonMixin
-<<<<<<< HEAD
-from cs.pfx import Pfx, pfx_method
-=======
 from cs.pfx import Pfx, pfx, pfx_method, XP
->>>>>>> d2854fe9
 from cs.resources import MultiOpenMixin
 from cs.tagset import (
     TagSet, Tag, TagChoice, TagsOntology, TaggedEntity, TagsCommandMixin,
@@ -1935,77 +1931,7 @@
         return Tag(self.target, tagset[tag_name])
     return None
 
-<<<<<<< HEAD
-=======
-class RegexpTagRule:
-  ''' A regular expression based `Tag` rule.
-  '''
-
-  def __init__(self, regexp):
-    self.regexp_src = regexp
-    self.regexp = re.compile(regexp)
-
-  def __str__(self):
-    return "%s(%r)" % (type(self).__name__, self.regexp_src)
-
-  @pfx_method
-  def infer_tags(self, s):
-    ''' Apply the rule to the string `s`, return a list of `Tag`s.
-    '''
-    # TODO: honour the JSON decode strings
-    tags = []
-    m = self.regexp.search(s)
-    if m:
-      tag_value_queue = list(m.groupdict().items())
-      while tag_value_queue:
-        tag_name, value = tag_value_queue.pop(0)
-        with Pfx(tag_name):
-          if value is None:
-            # unused branch of the regexp?
-            warning("value=None, skipped")
-            continue
-          # special case prefix_strpdate_strptimeformat
-          try:
-            prefix, strptime_format_tplt = tag_name.split('_strpdate_', 1)
-          except ValueError:
-            pass
-          else:
-            tag_name = prefix + '_date'
-            strptime_format = ' '.join(
-                '%' + letter for letter in strptime_format_tplt.split('_')
-            )
-            value = datetime.strptime(value, strptime_format)
-            tag_value_queue.insert(0, (tag_name, value))
-            continue
-          # special case prefix_strptime_strptimeformat
-          try:
-            prefix, strptime_format_tplt = tag_name.split('_strpdatetime_', 1)
-          except ValueError:
-            pass
-          else:
-            tag_name = prefix + '_datetime'
-            strptime_format = ' '.join(
-                '%' + letter for letter in strptime_format_tplt.split('_')
-            )
-            value = datetime.strptime(value, strptime_format)
-            tag_value_queue.insert(0, (tag_name, value))
-            continue
-          # special case *_n
-          tag_name_prefix = cutsuffix(tag_name, '_n')
-          if tag_name is not tag_name_prefix:
-            # numeric rule
-            try:
-              value = int(value)
-            except ValueError:
-              pass
-            else:
-              tag_name = tag_name_prefix
-          tag = Tag(tag_name, value)
-          tags.append(tag)
-    return tags
-
 @pfx
->>>>>>> d2854fe9
 def rpaths(path, *, yield_dirs=False, name_selector=None, U=None):
   ''' Recurse over `path`, yielding `(is_dir,subpath)`
       for all selected subpaths.
