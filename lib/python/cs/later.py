#!/usr/bin/python
#

r'''
Queue functions for execution later in priority and time order.

I use Later objects for convenient queuing of functions whose
execution occurs later in a priority order with capacity constraints.

Why not futures?
I already had this before futures came out,
I prefer its naming scheme and interface,
and futures did not seem to support prioritising execution.

Use is simple enough: create a Later instance and typically queue
functions with the .defer() method::

    L = Later(4)      # a Later with a parallelism of 4
    ...
    LF = L.defer(func, *args, **kwargs)
    ...
    x = LF()          # collect result

The .defer method and its siblings return a LateFunction,
which is a subclass of cs.result.Result.
As such it is a callable, so to collect the result you just call the LateFunction.
'''

from __future__ import print_function
from contextlib import contextmanager
from functools import partial
from heapq import heappush, heappop
import logging
import sys
import threading
from threading import Lock, Thread, Event
import time
from cs.debug import ifdebug
from cs.excutils import logexc
import cs.logutils
from cs.logutils import error, warning, info, debug, exception, D, OBSOLETE
from cs.pfx import PrePfx
from cs.py.func import funcname
from cs.queues import IterableQueue, PushQueue, \
                        MultiOpenMixin, TimerQueue
from cs.result import Result, report, after
from cs.seq import seq, TrackingCounter
from cs.threads import bg
from cs.x import X

DISTINFO = {
    'keywords': ["python2", "python3"],
    'classifiers': [
        "Programming Language :: Python",
        "Programming Language :: Python :: 2",
        "Programming Language :: Python :: 3",
    ],
    'install_requires': [
        'cs.debug',
        'cs.excutils',
        'cs.logutils',
        'cs.pfx',
        'cs.py.func',
        'cs.queues',
        'cs.result',
        'cs.seq',
        'cs.threads',
        'cs.x',
    ],
}

# function signature designators, used with Later.pipeline()
FUNC_ONE_TO_MANY = 0   # one to many: functor returns iterable
FUNC_ONE_TO_ONE = 1    # one to one: functor returns value
FUNC_SELECTOR = 2      # many to many, yielding item or nothing
FUNC_MANY_TO_MANY = 3  # functor accepts all items at once
FUNC_PIPELINE = 4      # functor is actually a pipeline, put items to it and collect asynchronously

DEFAULT_RETRY_DELAY = 0.1

class _ThreadLocal(threading.local):
  ''' Thread local state to provide implied context within Later context managers.
  '''

  def __init__(self):
    threading.local.__init__(self)
    self.stack = []

  @property
  def current(self):
    ''' The current topmost `Later` on the stack.
    '''
    return self.stack[-1]

  def push(self, L):
    ''' Push a `Later` onto the stack.
    '''
    self.stack.append(L)

  def pop(self):
    ''' Pop and return the top `Later` from the stack.
    '''
    return self.stack.pop()

default = _ThreadLocal()

def defer(func, *a, **kw):
  ''' Queue a function using the current default Later.
      Return the LateFunction.
  '''
  return default.current.defer(func, *a, **kw)

class RetryError(Exception):
  ''' Exception raised by functions which should be resubmitted to the queue.
  '''
  pass

def retry(retry_interval, func, *a, **kw):
  ''' Call the callable `func` with the supplied arguments.
      If it raises RetryError, sleep(`retry_interval`) and call
      again until it does not raise RetryError.
  '''
  while True:
    try:
      return func(*a, **kw)
    except RetryError:
      time.sleep(retry_interval)

class _Late_context_manager(object):
  ''' The _Late_context_manager is a context manager to run a suite via an
      existing Later object. Example usage:

          L = Later(4)    # a 4 thread Later
          ...
          with L.ready( ... optional Later.submit() args ... ):
            ... do stuff when L queues us ...

      This permits easy inline scheduled code.
  '''

  def __init__(self, L, priority=None, delay=None, when=None, name=None, pfx=None):
    self.later = L
    self.parameters = {
        'priority': priority,
        'delay': delay,
        'when': when,
        'name': name,
        'pfx': pfx,
    }
    self.commence = Lock()
    self.commence.acquire()
    self.completed = Lock()
    self.commence.acquire()

  def __enter__(self):
    ''' Entry handler: submit a placeholder function to the queue,
        acquire the "commence" lock, which will be made available
        when the placeholder gets to run.
    '''

    def run():
      ''' This is the placeholder function dispatched by the Later instance.
          It releases the "commence" lock for __enter__ to acquire,
          permitting to with-suite to commence.
          It then blocks waiting to acquire the "completed" lock;
          __exit__ releases that lock permitting the placeholder to return
          and release the Later resource.
      '''
      self.commence.release()
      self.completed.acquire()
      return "run done"

    # queue the placeholder function and wait for it to execute
    self.latefunc = self.later.submit(run, **self.parameters)
    self.commence.acquire()
    return self

  def __exit__(self, exc_type, exc_val, exc_tb):
    ''' Exit handler: release the "completed" lock; the placeholder
        function is blocking on this, and will return on its release.
    '''
    self.completed.release()
    if exc_type is not None:
      return False
    W = self.latefunc.wait()
    self.latefunc = None
    _, lf_exc_info = W
    if lf_exc_info is not None:
      raise lf_exc_info[1]
    return True

class LateFunction(Result):
  ''' State information about a pending function.
      A LateFunction is callable, so a synchronous call can be done like this:

          def func():
            return 3
          L = Later(4)
          LF = L.defer()
          x = LF()
          print(x)        # prints 3

      Used this way, if the called function raises an exception it is visible:

          LF = L.defer()
          try:
            x = LF()
          except SomeException as e:
            # handle the exception ...

      To avoid handling exceptions with try/except the .wait()
      method should be used:

          LF = L.defer()
          x, exc_info = LF.wait()
          if exc_info:
            # handle exception
            exc_type, exc_value, exc_traceback = exc_info
            ...
          else:
            # use `x`, the function result

      TODO: .cancel(), timeout for wait().
  '''

  def __init__(self, func, name=None, retry_delay=None):
    ''' Initialise a LateFunction.

        Parameters:
        * `func` is the callable for later execution.
        * `name`, if supplied, specifies an identifying name for the LateFunction.
        * `retry_local`: time delay before retry of this function on RetryError.
          Default from `later.retry_delay`.
    '''
    Result.__init__(self)
    self.func = func
    if name is None:
      name = "LF-%d[%s]" % ( seq(), funcname(func) )
    if retry_delay is None:
      retry_delay = DEFAULT_RETRY_DELAY
    self.name = name
    self.retry_delay = retry_delay

  def __str__(self):
    return "LateFunction[%s]" % (self.name,)

  def _resubmit(self):
    ''' Resubmit this function for later execution.
    '''
    # TODO: put the retry logic in Later notify func, resubmit with delay from there
    self.later._submit(self.func, delay=self.retry_delay, name=self.name, LF=self)

  def _dispatch(self):
    ''' ._dispatch() is called by the Later class instance's worker thread.
        It causes the function to be handed to a thread for execution.
    '''
    return self.bg(self.func)

  @OBSOLETE
  def wait(self):
    ''' Obsolete name for `.join`.
    '''
    return self.join()

  def _complete(self, result, exc_info):
    ''' Intercept RetryErrors in the completion.
        If the function raised one of NameError, AttributeError, RuntimeError
        (broadly: "programmer errors"), report the stack trace to aid debugging.
    '''
    if exc_info:
      e = exc_info[1]
      if isinstance(e, RetryError):
        # resubmit this function
        warning("%s._worker_completed: resubmit after RetryError: %s", e)
        self._resubmit()
        return
      if isinstance(e, (NameError, AttributeError, RuntimeError)):
        error("%s._worker_completed: %s", self.name, e, exc_info=exc_info)
    Result._complete(self, result, exc_info)

class _PipelineStage(PushQueue):
  ''' A _PipelineStage subclasses cs.queues.PushQueue and mediates
      computation via a Later; it also adds some activity tracking.

      This represents a single stage in a Later pipeline of functions.
      We raise the pipeline's _busy counter for every item in play,
      and also raise it while the finalisation function has not run.
      This lets us inspect a pipeline for business, which we use in the
      cs.app.pilfer termination process.
  '''

  def __init__(self, name, pipeline, functor, outQ, retry_interval=None):
    ''' Initialise the _PipelineStage, wrapping func_iter and
        func_final in code to inc/dec the main pipeline _busy counter.

        Parameters:
        * `name`: namefor this pipeline stage as for PushQueue.
        * `pipeline`: parent pipeline for this pipeline stage
        * `functor`: callable used to process items
        * `outQ`: output queue
        * `retry_interval`: how often to retry (UNUSED? TODO: reimplement)
    '''
    if retry_interval is None:
      retry_interval = DEFAULT_RETRY_DELAY
    PushQueue.__init__(self, name, functor, outQ)
    self.pipeline = pipeline
    self.retry_interval = retry_interval

  def defer(self, functor, *a, **kw):
    ''' Submit a callable `functor` for execution.
    '''
    return self.pipeline.later.defer(functor, *a, **kw)

  def defer_iterable(self, I, outQ):
    ''' Submit an iterable `I` for processing to `outQ`.
    '''
    return self.pipeline.later.defer_iterable(I, outQ)

class _PipelineStageOneToOne(_PipelineStage):

  def put(self, item):
    # queue computable then send result to outQ
    self.outQ.open()
    LF = self.defer(self.functor, item)
    def notify(LF):
      # collect result: queue or report exception
      item2, exc_info = LF.join()
      if exc_info:
        # report exception
        error("%s.put(%r): %r", self.name, item, exc_info)
      else:
        self.outQ.put(item2)
      self.outQ.close()
    LF.notify(notify)

class _PipelineStageOneToMany(_PipelineStage):

  def put(self, item):
    self.outQ.open()
    # compute the iteratable
    LF = self.defer(self.functor, item)
    def notify(LF):
      I, exc_info = LF.join()
      if exc_info:
        # report exception
        error("%s.put(%r): %r", self.name, item, exc_info)
        self.outQ.close()
      else:
        self.defer_iterable(I, self.outQ)
    LF.notify(notify)

class _PipelineStageManyToMany(_PipelineStage):

  def __init__(self, name, pipeline, functor, outQ, retry_interval=None):
    _PipelineStage.__init__(self, name, pipeline, functor, outQ, retry_interval=retry_interval)
    self.gathered = []

  def put(self, item):
    self.gathered.append(item)

  def shutdown(self):
    # queue function with all items, get iteratable
    self.outQ.open()
    gathered = self.gathered
    self.gathered = None
    LF = self.defer(self.functor, gathered)
    def notify(LF):
      I, exc_info = LF.join()
      if exc_info:
        # report exception
        error("%s.put(%r): %r", self.name, I, exc_info)
        self.outQ.close()
      else:
        self.defer_iterable(I, self.outQ)
      _PipelineStage.shutdown(self)
    LF.notify(notify)

class _PipelineStagePipeline(_PipelineStage):
  ''' A _PipelineStage which feeds an asynchronous pipeline.
  '''

  def __init__(self, name, pipeline, subpipeline, outQ, retry_interval=None):
    _PipelineStage.__init__(self, name, pipeline, None, outQ, retry_interval=retry_interval)
    self.subpipeline = subpipeline
    outQ.open()
    def copy_out(sub_outQ, outQ):
      for item in sub_outQ:
        outQ.put(item)
      outQ.close()
    self.copier = Thread(name="%s.copy_out" % (self,),
                         target=copy_out,
                         args=(subpipeline.outQ, outQ))
    self.copier.start()

  def put(self, item):
    self.subpipeline.put(item)

  def shutdown(self):
    self.subpipeline.close()
    self.copier.join()
    _PipelineStage.shutdown(self)

class _Pipeline(MultiOpenMixin):
  ''' A _Pipeline encapsulates the chain of PushQueues created by
      a call to Later.pipeline.
  '''

  def __init__(self, name, L, actions, outQ):
    ''' Initialise the _Pipeline from `name`, Later instance `L`,
        list of filter functions `actions` and output queue `outQ`.

        Each action is either a 2-tuple of (sig, functor) or an
        object with a .sig attribute and a .functor method returning
        a callable.
    '''
    MultiOpenMixin.__init__(self)
    self.name = name
    self.later = L
    self.queues = [outQ]
    # counter tracking items in play
    self._busy = TrackingCounter(name="Pipeline<%s>._items" % (name,))
    RHQ = outQ
    for index, action in reversed(list(enumerate(actions))):
      try:
        func_sig, functor = action
      except TypeError:
        X("_Pipeline: action=%r", action)
        func_sig = action.sig
        functor = action.functor(self.later)
      pq_name = ":".join( (name,
                           str(index),
                           str(func_sig),
                           funcname(functor),
                          )
                        )
      if func_sig == FUNC_ONE_TO_MANY:
        PQ = _PipelineStageOneToMany(pq_name, self, functor, RHQ)
      elif func_sig == FUNC_ONE_TO_ONE:
        PQ = _PipelineStageOneToOne(pq_name, self, functor, RHQ)
      elif func_sig == FUNC_SELECTOR:
        def selector(item):
          if functor(item):
            yield item
        PQ = _PipelineStageOneToMany(pq_name, self, selector, RHQ)
      elif func_sig == FUNC_MANY_TO_MANY:
        PQ = _PipelineStageManyToMany(pq_name, self, functor, RHQ)
      elif func_sig == FUNC_PIPELINE:
        X("_Pipeline: stage: FUNC_PIPELINE: functor=%r", functor)
        PQ = _PipelineStagePipeline(pq_name, self, functor, RHQ)
      else:
        raise RuntimeError("unimplemented func_sig=%r, functor=%s" % (func_sig, functor))
      PQ.open()
      self.queues.insert(0, PQ)
      RHQ = PQ

  def __str__(self):
    return "cs.later._Pipeline:%s" % (self.name,)

  def __repr__(self):
    return "<%s %d queues, later=%s>" % (self, len(self.queues), self.later)

  def put(self, item):
    ''' Put an `item` onto the leftmost queue in the pipeline.
    '''
    return self.inQ.put(item)

  @property
  def inQ(self):
    ''' Property returning the leftmost queue in the pipeline, the input queue.
    '''
    return self.queues[0]

  @property
  def outQ(self):
    ''' Property returning the rightmost queue in the pipeline, the output queue.
    '''
    return self.queues[-1]

  def startup(self):
    ''' Startup for the _Pipeline, required method of MultiOpenMixin.
    '''
    pass

  def shutdown(self):
    ''' Close the leftmost queue in the pipeline.
    '''
    self.inQ.close(enforce_final_close=True)

  def join(self):
    ''' Wait for completion of the output queue.
    '''
    self.outQ.join()

class Later(object):
  ''' A management class to queue function calls for later execution.

      Methods are provided for submitting functions to run ASAP or
      after a delay or after other pending functions. These methods
      return LateFunctions, a subclass of cs.result.Result.

      A Later instance' close method closes the Later for further
      submission.
      Shutdown does not imply that all submitted functions have
      completed or even been dispatched.
      Callers may wait for completion and optionally cancel functions.

      TODO: __enter__ returns a SubLater, __exit__ closes the SubLater.

      TODO: drop global default Later.
  '''

  def __init__(self, capacity, name=None, inboundCapacity=0, retry_delay=None):
    ''' Initialise the Later instance.

        Parameters:
        * `capacity`: resource contraint on this Later; if an int, it is used
          to size a Semaphore to constrain the number of dispatched functions
          which may be in play at a time; if not an int it is presumed to be a
          suitable Semaphore-like object, perhaps shared with other subsystems.
        * `name`: optional identifying name for this instance.
        * `inboundCapacity`: if >0, used as a limit on the number of
          undispatched functions that may be queued up; the default is 0 (no
          limit).  Calls to submit functions when the inbound limit is reached
          block until some functions are dispatched.
        * `retry_delay`: time delay for requeued functions.
          Default: `DEFAULT_RETRY_DELAY`.
    '''
    if name is None:
      name = "Later-%d" % (seq(),)
    if ifdebug():
      import inspect
      filename, lineno = inspect.stack()[1][1:3]
      name = "%s[%s:%d]" % (name, filename, lineno)
    debug(
        "Later.__init__(capacity=%s, inboundCapacity=%s, name=%s)",
        capacity, inboundCapacity, name)
    if retry_delay is None:
      retry_delay = DEFAULT_RETRY_DELAY
    self.capacity = capacity
    self.inboundCapacity = inboundCapacity
    self.retry_delay = retry_delay
    self.name = name
    self._lock = Lock()
    self.outstanding = set()    # dispatched but uncompleted LateFunctions
    self.delayed = set()        # unqueued, delayed until specific time
    self.pending = []           # undispatched LateFunctions, a heap
    self.running = set()        # running LateFunctions
    # counter tracking jobs queued or active
    self._state = ""
    self.logger = None          # reporting; see logTo() method
    self._priority = (0,)
    self._timerQ = None         # queue for delayed requests; instantiated at need
    # inbound requests queue
    self.closed = False
    self._finished = Event()

  def shutdown(self):
    ''' Shut down the Later instance:
        - close the request queue
        - close the TimerQueue if any
        - close the worker thread pool
        - dispatch a Thread to wait for completion and fire the
          _finished Event
    '''
    ##with Pfx("%s.shutdown()", self):
    with PrePfx("%s SHUTDOWN [%s]", type(self).__name__, self):
      if not self.closed:
        self.close()
      if self._timerQ:
        self._timerQ.close()
        self._timerQ.join()
      # queue actions to detect activity completion
      def finish_up():
        self._finished.set()
      bg(finish_up)

  def close(self):
    ''' Close the Later, preventing further task submission.
    '''
    self.closed = True

  def _try_dispatch(self):
    ''' Try to dispatch the next LateFunction.

        Does nothing if insufficient capacity or no pending tasks.
    '''
    with self._lock:
      if len(self.running) < self.capacity:
        try:
          pri_entry = heappop(self.pending)
        except IndexError:
          pass
        else:
          LF = pri_entry[-1]
          self.running.add(LF)
          # NB: set up notify before dispatch so that it cannot
          # fire before we release the lock (which would happen if
          # the LF completes really fast - notify fires immediately
          # in the current thread if the function is already complete.
          LF.notify(self._complete_LF)
          debug("LATER: dispatch %s", LF)
          LF._dispatch()
      elif self.pending:
        debug("LATER: at capacity, nothing dispatched: %s", self)

  def _complete_LF(self, LF):
    ''' Process a completed LateFunction: remove from .running,
        try to dispatch another function.
    '''
    with self._lock:
      self.running.remove(LF)
    self._try_dispatch()

  @property
  def finished(self):
    ''' Probe the finishedness.
    '''
    return self._finished.is_set()

  def wait(self):
    ''' Wait for the Later to be finished.
    '''
    f = self._finished
    if not f.is_set():
      info("Later.WAIT: %r", self)
    if not self._finished.wait(5.0):
      warning("  Later.WAIT TIMED OUT")

  def __repr__(self):
    return (
        '<%s "%s" capacity=%s running=%d (%s) pending=%d (%s) delayed=%d closed=%s>'
        % (
            self.__class__.__name__, self.name,
            self.capacity,
            len(self.running), ','.join( repr(LF.name) for LF in self.running ),
            len(self.pending), ','.join( repr(LF.name) for LF in self.pending ),
            len(self.delayed),
            self.closed
        )
    )

  def __str__(self):
    return (
        "<%s[%s] pending=%d running=%d delayed=%d>"
        % (
            self.name, self.capacity,
            len(self.pending), len(self.running), len(self.delayed)
        )
    )

  def state(self, new_state, *a):
    ''' Update the state of this Later.
    '''
    if a:
      new_state = new_state % a
    D("STATE %r [%s]", new_state, self)
    self._state = new_state

  def __call__(self, func, *a, **kw):
    ''' A Later object can be called with a function and arguments
        with the effect of deferring the function and waiting for
        it to complete, returning its return value.

        Example:

          def f(a):
            return a*2
          x = L(f, 3)   # x == 6
    '''
    return self.defer(func, *a, **kw)()

  def log_status(self):
    ''' Log the current delayed, pending and running state.
    '''
    for LF in list(self.delayed):
      self.debug("STATUS: delayed: %s", LF)
    for LF in list(self.pending):
      self.debug("STATUS: pending: %s", LF)
    for LF in list(self.running):
      self.debug("STATUS: running: %s", LF)

  def __enter__(self):
    global default
    debug("%s: __enter__", self)
    default.push(self)
    return self

  def __exit__(self, exc_type, exc_val, exc_tb):
    ''' Exit handler: release the "complete" lock; the placeholder
        function is blocking on this, and will return on its release.
    '''
    global default
    debug("%s: __exit__: exc_type=%s", self, exc_type)
    default.pop()
    return False

  def logTo(self, filename, logger=None, log_level=None):
    ''' Log to the file specified by `filename` using the specified
        logger named `logger` (default the module name, cs.later) at the
        specified log level `log_level` (default logging.INFO).
    '''
    if logger is None:
      logger = self.__module__
    if log_level is None:
      log_level = logging.INFO
    logger, handler = cs.logutils.logTo(filename, logger=logger)
    handler.setFormatter(logging.Formatter("%(asctime)-15s %(later_name)s %(message)s"))
    logger.setLevel(log_level)
    self.logger = logger

  def error(self, *a, **kw):
    ''' Issue an error message with `later_name` in `'extra'`.
    '''
    if self.logger:
      kw.setdefault('extra', {}).update(later_name=str(self))
      self.logger.error(*a, **kw)

  def warning(self, *a, **kw):
    ''' Issue a warning message with `later_name` in `'extra'`.
    '''
    if self.logger:
      kw.setdefault('extra', {}).update(later_name=str(self))
      self.logger.warning(*a, **kw)

  def info(self, *a, **kw):
    ''' Issue an info message with `later_name` in `'extra'`.
    '''
    if self.logger:
      kw.setdefault('extra', {}).update(later_name=str(self))
      self.logger.info(*a, **kw)

  def debug(self, *a, **kw):
    ''' Issue a debug message with `later_name` in `'extra'`.
    '''
    if self.logger:
      kw.setdefault('extra', {}).update(later_name=str(self))
      self.logger.debug(*a, **kw)

  @property
  def submittable(self):
    ''' May new tasks be submitted?
        This normally tracks "not self.closed", but running tasks
        are wrapped in a thread local override to permit them to
        submit further related tasks.
    '''
    return not self.closed

  def bg(self, func, *a, **kw):
    ''' Queue a function to run right now, ignoring the Later's capacity and priority system.
        This is really just an easy way to utilise the Later's thread pool
        and get back a handy LateFunction for result collection.
        It can be useful for transient control functions that themselves
        queue things through the Later queuing system but do not want to
        consume capacity themselves, thus avoiding deadlock at the cost of
        transient overthreading.
    '''
    if not self.submittable:
      raise RuntimeError("%s.bg(...) but not self.submittable" % (self,))
    name = None
    if isinstance(func, str):
      name = func
      a = list(a)
      func = a.pop(0)
    if a or kw:
      func = partial(func, *a, **kw)
    LF = LateFunction(func, name=name)
    LF._dispatch()
    return LF

  def ready(self, **kwargs):
    ''' Awful name.
        Return a context manager to block until the Later provides a timeslot.
    '''
    return _Late_context_manager(self, **kwargs)

  def submit(self, func, priority=None, delay=None, when=None, name=None, pfx=None):
    ''' Submit the callable `func` for later dispatch.
        Return the corresponding LateFunction for result collection.

        If the parameter `priority` is not None then use it as the priority
        otherwise use the default priority.

        If the parameter `delay` is not None, delay consideration of
        this function until `delay` seconds from now.

        If the parameter `when` is not None, delay consideration of
        this function until the time `when`.
        It is an error to specify both `when` and `delay`.

        If the parameter `name` is not None, use it to name the LateFunction.

        If the parameter `pfx` is not None, submit pfx.partial(func);
          see the cs.logutils.Pfx.partial method for details.

        If the parameter `LF` is not None, construct a new LateFunction to
          track function completion.
    '''
    if not self.submittable:
      raise RuntimeError("%s.submit(...) but not self.submittable" % (self,))
    return self._submit(func, priority=priority, delay=delay, when=when, name=name, pfx=pfx)

  def _submit(
      self,
      func, priority=None, delay=None, when=None,
      name=None, pfx=None, LF=None, retry_delay=None
  ):
    if delay is not None and when is not None:
      raise ValueError("you can't specify both delay= and when= (%s, %s)" % (delay, when))
    if priority is None:
      priority = self._priority
    elif isinstance(priority, int):
      priority = (priority,)
    if pfx is not None:
      func = pfx.partial(func)
    if LF is None:
      LF = LateFunction(func, name=name, retry_delay=retry_delay)
    pri_entry = list(priority)
    pri_entry.append(seq())     # ensure FIFO servicing of equal priorities
    pri_entry.append(LF)

    now = time.time()
    if delay is not None:
      when = now + delay
    if when is None or when <= now:
      # queue the request now
      self.debug("queuing %s", LF)
      heappush(self.pending, pri_entry)
      self._try_dispatch()
    else:
      # queue the request at a later time
      def queueFunc():
        LF = pri_entry[-1]
        self.debug("queuing %s after delay", LF)
        heappush(self.pending, pri_entry)
        self._try_dispatch()
      with self._lock:
        if self._timerQ is None:
          self._timerQ = TimerQueue(name="<TimerQueue %s._timerQ>" % (self.name,))
      self.debug("delay %s until %s", LF, when)
      self._timerQ.add(when, queueFunc)
    # record the function as outstanding and attach a notification
    # to remove it from the outstanding set on completion
    self.outstanding.add(LF)
    LF.notify(self.outstanding.remove)
    return LF

  def complete(self, outstanding=None, until_idle=False):
    ''' Generator which waits for outstanding functions to complete and yields them.

        Parameters:
<<<<<<< HEAD
        * `outstanding`: if not None, an iterable of LateFunctions; default self.outstanding
        * `until_idle`: if outstanding is not None, continue until self.outstanding is empty
=======
        * `outstanding`: if not None, an iterable of LateFunctions;
          default `self.outstanding`.
        * `until_idle`: if true,
          continue until `self.outstanding` is empty.
          This requires the `outstanding` parameter to the `None`.
>>>>>>> a764276b
    '''
    if outstanding is not None:
      if until_idle:
        raise ValueError("outstanding is not None and until_idle is true")
      for LF in report(outstanding):
        yield LF
      return
    # outstanding is None: loop until self.outstanding is empty
    while True:
      outstanding = list(self.outstanding)
      if not outstanding:
        break
      for LF in self.complete(outstanding):
        yield LF
      if not until_idle:
        break

  def wait_outstanding(self, until_idle=False):
    ''' Wrapper for complete(), to collect and discard completed LateFunctions.
    '''
    for _ in self.complete(until_idle=until_idle):
      pass

  def defer(self, func, *a, **kw):
    ''' Queue the function `func` for later dispatch using the
        default priority with the specified arguments `*a` and `**kw`.
        Return the corresponding LateFunction for result collection.

        `func` may optionally be preceeded by one or both of:
        * a string specifying the function's descriptive name,
        * a mapping containing parameters for `priority`,
          `delay`, and `when`.

        Equivalent to:

            submit(functools.partial(func, *a, **kw), **params)
    '''
    if not self.submittable:
      raise RuntimeError("%s.defer(...) but not self.submittable" % (self,))
    return self._defer(func, *a, **kw)

  def _defer(self, func, *a, **kw):
    if a:
      a = list(a)
    params = {}
    while not callable(func):
      if isinstance(func, str):
        params['name'] = func
      else:
        params.update(func)
      func = a.pop(0)
    if a or kw:
      func = partial(func, *a, **kw)
    LF = self._submit(func, **params)
    return LF

  def with_result_of(self, callable1, func, *a, **kw):
    ''' Defer `callable1`, then add its result to the arguments for
        `func` and defer that. Return the LateFunction for `func`.
    '''
    def then():
      LF1 = self.defer(callable1)
      return self.defer(func, *[a + [LF1.result]], **kw)
    return then()

  def after(self, LFs, R, func, *a, **kw):
    ''' Queue the function `func` for later dispatch after completion of `LFs`.
        Return a Result for collection of the result of `func`.

        This function will not be submitted until completion of
        the supplied LateFunctions `LFs`.
        If `R` is None a new cs.threads.Result is allocated to
        accept the function return value.
            After `func` completes, its return value is passed to R.put().

        Typical use case is as follows: suppose you're submitting
        work via this Later object, and a submitted function itself
        might submit more LateFunctions for which it must wait.
        Code like this:

              def f():
                LF = L.defer(something)
                return LF()

        may deadlock if the Later is at capacity. The after() method
        addresses this:

              def f():
                LF1 = L.defer(something)
                LF2 = L.defer(somethingelse)
                R = L.after( [LF1, LF2], None, when_done )
                return R

        This submits the when_done() function after the LFs have
        completed without spawning a thread or using the Later's
        capacity.

        See the retry method for a convenience method that uses the
        above pattern in a repeating style.
    '''
    if not self.submittable:
      raise RuntimeError("%s.after(...) but not self.submittable" % (self,))
    return self._after(LFs, R, func, *a, **kw)

  def _after(self, LFs, R, func, *a, **kw):
    if not isinstance(LFs, list):
      LFs = list(LFs)
    if R is None:
      R = Result("Later.after(%s)" % (",".join(str(_) for _ in LFs)))
    elif not isinstance(R, Result):
      raise TypeError("Later.after(LFs, R, func, ...): expected Result for R, got %r" % (R,))
    def put_func():
      ''' Function to defer: run `func` and pass its return value to R.put().
      '''
      R.call(func, *a, **kw)
    put_func.__name__ = "%s._after(%r)[func=%s]" % (self, LFs, funcname(func))
    return after(LFs, None, lambda: self._defer(put_func))

  def defer_iterable(self, I, outQ, test_ready=None):
    ''' Submit an iterable `I` for asynchronous stepwise iteration
        to return results via the queue `outQ`. Return a Result for
        final synchronisation.

        Parameters:
        * `I`: the iterable for for asynchronous stepwise iteration
        * `outQ` must have a .put method to accept items and a .close method to
          indicate the end of items.
          When the iteration is complete, call outQ.close() and complete the Result.
          If iteration ran to completion then the Result's .result
          will be the number of iterations, otherwise if an iteration
          raised an exception the the Result's .exc_info will contain
          the exception information.
        * `test_ready`: if not None, a callable to test if iteration
          is presently permitted; iteration will be deferred until
          the callable returns a true value
    '''
    if not self.submittable:
      raise RuntimeError("%s.defer_iterable(...) but not self.submittable" % (self,))
    return self._defer_iterable(I, outQ=outQ, test_ready=test_ready)

  def _defer_iterable(self, I, outQ, test_ready=None):
    iterate = partial(next, iter(I))
    R = Result()
    iterationss = [0]

    @logexc
    def iterate_once():
      ''' Call `iterate`. Place the result on outQ.

          Close the queue at end of iteration or other exception.
          Otherwise, requeue ourself to collect the next iteration value.
      '''
      if test_ready is not None and not test_ready():
        raise RetryError("iterate_once: not ready yet")
      try:
        item = iterate()
      except StopIteration:
        outQ.close()
        R.result = iterationss[0]
      except Exception as e:
        exception("defer_iterable: iterate_once: exception during iteration: %s", e)
        outQ.close()
        R.exc_info = sys.exc_info()
      else:
        iterationss[0] += 1
        # put the item onto the output queue
        # this may itself defer various tasks (eg in a pipeline)
        debug("L.defer_iterable: iterate_once: %s.put(%r)", outQ, item)
        outQ.put(item)
        # now queue another iteration to run after those defered tasks
        self._defer(iterate_once)

    iterate_once.__name__ = "%s:next(iter(%s))" % (funcname(iterate_once),
                                                   getattr(I, '__name__', repr(I)))
    self._defer(iterate_once)
    return R

  def pipeline(self, actions, inputs=None, outQ=None, name=None):
    ''' Construct a function pipeline to be mediated by this Later queue.
        Return: `input, output`
        where `input`` is a closeable queue on which more data items can be put
        and `output` is an iterable from which result can be collected.

        Parameters:
        * `actions`: an iterable of filter functions accepting
          single items from the iterable `inputs`, returning an
          iterable output.
        * `inputs`: the initial iterable inputs; this may be None.
          If missing or None, it is expected that the caller will
          be supplying input items via `input.put()`.
        * `outQ`: the optional output queue; if None, an IterableQueue() will be
          allocated.
        * `name`: name for the PushQueue implementing this pipeline.

        If `inputs` is None or `open` is true, the returned `input` requires
        a call to `input.close()` when no further inputs are to be supplied.

        Example use with presupplied Later `L`:

            input, output = L.pipeline(
                    [
                      ls,
                      filter_ls,
                      ( FUNC_MANY_TO_MANY, lambda items: sorted(list(items)) ),
                    ],
                    ('.', '..', '../..'),
                   )
            for item in output:
              print(item)
    '''
    if not self.submittable:
      raise RuntimeError("%s.pipeline(...) but not self.submittable" % (self,))
    return self._pipeline(actions, inputs, outQ=outQ, name=name)

  def _pipeline(self, actions, inputs=None, outQ=None, name=None):
    filter_funcs = list(actions)
    if not filter_funcs:
      raise ValueError("no actions")
    if outQ is None:
      outQ = IterableQueue(name="pipelineIQ")
    if name is None:
      name = "pipelinePQ"
    pipeline = _Pipeline(name, self, filter_funcs, outQ)
    inQ = pipeline.inQ
    if inputs is not None:
      self._defer_iterable( inputs, inQ )
    else:
      debug("%s._pipeline: no inputs, NOT setting up _defer_iterable( inputs, inQ=%r)", self, inQ)
    return pipeline

  @contextmanager
  def priority(self, pri):
    ''' A context manager to temporarily set the default priority.
        Example:
          L = Later(4)
          with L.priority(1):
            L.defer(f)  # queue f() with priority 1
          with L.priority(2):
            L.defer(f, 3)  # queue f(3) with priority 2
        WARNING: this is NOT thread safe!
        TODO: is a thread safe version even a sane idea without a
              per-thread priority stack?
    '''
    oldpri = self._priority
    self._priority = pri
    try:
      yield
    finally:
      self._priority = oldpri

  def pool(self, *a, **kw):
    ''' Return a LatePool to manage some tasks run with this Later.
    '''
    return LatePool(L=self, *a, **kw)

class SubLater(object):
  ''' A class for managing a group of deferred tasks using an existing `Later`.
  '''

  def __init__(self, L):
    ''' Initialise the `SubLater` with its parent `Later`.

        TODO: accept discard=False param to suppress the queue and
        associated checks.
    '''
    self._later = L
    self._lock = Lock()
    self._deferred = 0
    self._queued = 0
    self._queue = IterableQueue()
    self.closed = False

  def __str__(self):
    return "%s(%s%s,deferred=%d,completed=%d)" % (
        type(self), self._later,
        "[CLOSED]" if self.closed else "",
        self._deferred, self._queued,
    )

  def __iter__(self):
    ''' Iteration over the `SubLater`
        iterates over the queue of completed `LateFUnction`s.
    '''
    return iter(self._queue)

  def close(self):
    ''' Close the SubLater.

        This prevents further deferrals.
    '''
    with self._lock:
      closed = self.closed
      if closed:
        self._later.warning("repeated close of %s", self)
      else:
        self.closed = True
        if self._queued >= self._deferred:
          self._queue.close()

  def defer(self, func, *a, **kw):
    ''' Defer a function, return its LateFunction.

        The resulting LateFunction will queue itself for collection
        on completion.
    '''
    with self._lock:
      LF = self._later.defer(func, *a, **kw)
      self._deferred += 1
      def on_complete(R):
        with self._lock:
          self._queue.put(R)
          self._queued += 1
          if self.closed and self._queued >= self._deferred:
            self._queue.close()
    LF.notify(on_complete)
    return LF

  def reaper(self, handler=None):
    ''' Dispatch a Thread to collect completed `LateFunction`s.
        Return the Thread.

        `handler`: optional callable to be passed each `LateFunction`
        as it completes.
    '''
    @logexc
    def reap(Q):
      for LF in Q:
        if handler:
          try:
            handler(LF)
          except Exception as e:
            exception("%s: reap %s: %s", self, LF, e)
    T = Thread(name="reaper(%s)" % (self,), target=reap, args=(self._queue,))
    T.start()
    return T

class LatePool(object):
  ''' A context manager after the style of subprocess.Pool
      but with deferred completion.

      Example usage:

          L = Later(4)    # a 4 thread Later
          with LatePool(L) as LP:
            # several calls to LatePool.defer, perhaps looped
            LP.defer(func, *args, **kwargs)
            LP.defer(func, *args, **kwargs)
          # now we can LP.join() to block for all LateFunctions
          #
          # or iterate over LP to collect LateFunctions as they complete
          for LF in LP:
            result = LF()
            print(result)
<<<<<<< HEAD
    '''
=======
  '''
>>>>>>> a764276b

  def __init__(self, L=None, priority=None, delay=None, when=None, pfx=None, block=False):
    ''' Initialise the LatePool.

        Parameters:
        * `L`: Later instance, default from default.current.
        * `priority`, `delay`, `when`, `name`, `pfx`:
          default values passed to Later.submit.
<<<<<<< HEAD
        * `block`: if true, wait for LateFunction completion
          before leaving __exit__.
=======
        * `block`: if true, wait for LateFunction completion before leaving __exit__.
>>>>>>> a764276b
    '''
    if L is None:
      L = default.current
    self.later = L
    self.parameters = {
        'priority': priority,
        'delay': delay,
        'when': when,
        'pfx': pfx,
    }
    self.block = block
    self.LFs = []

  def __enter__(self):
    ''' Entry handler: submit a placeholder function to the queue,
        acquire the "commence" lock, which will be made available
        when the placeholder gets to run.
    '''
    return self

  def __exit__(self, exc_type, exc_val, exc_tb):
    ''' Exit handler.
        If .block is true, wait for LateFunction completion before return.
    '''
    if self.block:
      self.join()
    return False

  def add(self, LF):
    ''' Add a LateFunction to those to be tracked by this LatePool.
    '''
    self.LFs.append(LF)

  def submit(self, func, **params):
    ''' Submit a function using the LatePool's default paramaters, overridden by `params`.
    '''
    submit_params = dict(self.parameters)
    submit_params.update(params)
    LF = self.later.submit(func, **submit_params)
    self.add(LF)
    return LF

  def defer(self, func, *a, **kw):
    ''' Defer a function using the LatePool's default paramaters.
    '''
    if a or kw:
      func = partial(func, *a, **kw)
    return self.submit(func)

  def __iter__(self):
    ''' Report completion of the LateFunctions.
    '''
    for LF in report(self.LFs):
      yield LF

  def join(self):
    ''' Wait for completion of all the LateFunctions.
    '''
    for _ in self:
      pass

<<<<<<< HEAD
def capacity(func):
  ''' Decorator for functions which wish to manage concurrent requests.

      The caller must provide a `capacity` keyword arguments which
      is either a Later instance or an int; if an int a Later with
      that capacity will be made.

      The Later will be passed into the inner function as the
      `capacity` keyword argument.
  '''
  def with_capacity(*a, **kw):
    ''' Wrapper function provide a Later for resource control.
    '''
    L = kw.pop('capacity')
    if isinstance(L, int):
      L = Later(L)
    kw['capacity'] = L
    return func(*a, **kw)
  return with_capacity

=======
>>>>>>> a764276b
if __name__ == '__main__':
  import cs.later_tests
  cs.later_tests.selftest(sys.argv)<|MERGE_RESOLUTION|>--- conflicted
+++ resolved
@@ -848,16 +848,11 @@
     ''' Generator which waits for outstanding functions to complete and yields them.
 
         Parameters:
-<<<<<<< HEAD
-        * `outstanding`: if not None, an iterable of LateFunctions; default self.outstanding
-        * `until_idle`: if outstanding is not None, continue until self.outstanding is empty
-=======
         * `outstanding`: if not None, an iterable of LateFunctions;
           default `self.outstanding`.
         * `until_idle`: if true,
           continue until `self.outstanding` is empty.
           This requires the `outstanding` parameter to the `None`.
->>>>>>> a764276b
     '''
     if outstanding is not None:
       if until_idle:
@@ -1211,11 +1206,7 @@
           for LF in LP:
             result = LF()
             print(result)
-<<<<<<< HEAD
-    '''
-=======
   '''
->>>>>>> a764276b
 
   def __init__(self, L=None, priority=None, delay=None, when=None, pfx=None, block=False):
     ''' Initialise the LatePool.
@@ -1224,12 +1215,8 @@
         * `L`: Later instance, default from default.current.
         * `priority`, `delay`, `when`, `name`, `pfx`:
           default values passed to Later.submit.
-<<<<<<< HEAD
         * `block`: if true, wait for LateFunction completion
           before leaving __exit__.
-=======
-        * `block`: if true, wait for LateFunction completion before leaving __exit__.
->>>>>>> a764276b
     '''
     if L is None:
       L = default.current
@@ -1291,29 +1278,6 @@
     for _ in self:
       pass
 
-<<<<<<< HEAD
-def capacity(func):
-  ''' Decorator for functions which wish to manage concurrent requests.
-
-      The caller must provide a `capacity` keyword arguments which
-      is either a Later instance or an int; if an int a Later with
-      that capacity will be made.
-
-      The Later will be passed into the inner function as the
-      `capacity` keyword argument.
-  '''
-  def with_capacity(*a, **kw):
-    ''' Wrapper function provide a Later for resource control.
-    '''
-    L = kw.pop('capacity')
-    if isinstance(L, int):
-      L = Later(L)
-    kw['capacity'] = L
-    return func(*a, **kw)
-  return with_capacity
-
-=======
->>>>>>> a764276b
 if __name__ == '__main__':
   import cs.later_tests
   cs.later_tests.selftest(sys.argv)