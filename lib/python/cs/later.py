#!/usr/bin/python
#

from contextlib import contextmanager
from functools import partial
import sys
from collections import deque
from thread import allocate_lock
from threading import Thread, Condition
from Queue import Queue
import time
import unittest
from cs.threads import AdjustableSemaphore, IterablePriorityQueue, \
                       Channel, WorkerThreadPool, TimerQueue
from cs.misc import seq

class LateFunction(object):
  ''' State information about a pending function.
      A LateFunction is callable, so a synchronous call can be done like this:

        def func():
          return 3
        L = Later(4)
        LF = L.defer()
        x = LF()
        print x         # prints 3

      Used this way, if the called function raises an exception it is visible:

        LF = L.defer()
        try:
          x = LF()
        except SomeException, e:
          # handle the exception ...

      To avoid handling exceptions with try/except the .wait()
      method should be used:

        LF = L.defer()
        x, exc_info = LF.wait()
        if exc_info:
          # handle exception
          exc_type, exc_value, exc_traceback = exc_info
          ...
        else:
          # use `x`, the function result

      TODO: .cancel()
            timeout for wait()
  '''

  def __init__(self, later, func):
    self.later = later
    self.func = func
    self.done = False
    self._join_lock = allocate_lock()
    self._join_cond = Condition()
    self._join_notifiers = []

  def _dispatch(self):
    ''' ._dispatch() is called by the Later class instance's worker thread.
        It causes the function to be handed to a thread for execution.
    '''
    assert not self.done
    self.later._workers.dispatch(self.func, deliver=self.__getResult)

  def __getResult(self, result):
    # collect the result and release the capacity
    with self._join_lock:
      self.result = result
      self.done = True
      notifiers = list(self._join_notifiers)
    self.later.capacity.release()
    for notify in notifiers:
      notify(self)
    with self._join_cond:
      self._join_cond.notify_all()

  def __call__(self, *args, **kwargs):
    ''' Calling the object waits for the function to run to completion
        and returns the function return value.
        If the function threw an exception that exception is reraised.
    '''
    assert not args
    assert not kwargs
    result, exc_info = self.wait()
    if exc_info:
      exc_type, exc_value, exc_traceback = exc_info
      raise exc_type, exc_value, exc_traceback
    return result

  def wait(self):
    ''' Calling the .wait() method waits for the function to run to
        completion and returns a tuple as for the WorkerThreadPool's
        .dispatch() return queue:
        On completion the sequence:
          func_result, None, None, None
        is returned.
        On an exception the sequence:
          None, exec_type, exc_value, exc_traceback
        is returned.
    '''
    self.join()
    return self.result

  def join(self):
    ''' Wait for the function to complete.
        The function return value is available as self.result.
    '''
    with self._join_cond:
      with self._join_lock:
        if self.done:
          return
      self._join_cond.wait()
      assert self.done

  def report(self, notify):
    ''' After the function completes, run notify(self).
        If the function has already completed this will happen immediately.
        Note: if you'd rather `self` got put on some Queue `Q`, supply `Q.put`.
    '''
    with self._join_lock:
      if not self.done:
        self._join_notifiers.append(notify)
        notify = None
    if notify is not None:
      notify(self)

class Later(object):
  ''' A management class to queue function calls for later execution.
      If `capacity` is an int, it is used to size a Semaphore to constrain
      the number of dispatched functions which may be in play at a time.
      If `capacity` is not an int it is presumed to already be a
      suitable Semaphore-like object.
      `inboundCapacity` can be specified to limit the number of undispatched
      functions that may be queued up; the default is 0 (no limit).
      Calls to submit functions when the inbound limit is reached block
      until some functions are dispatched.
  '''
<<<<<<< HEAD

  def __init__(self, capacity, name=None):
=======
  def __init__(self, capacity, inboundCapacity=0):
>>>>>>> 8853f366
    if type(capacity) is int:
      capacity = AdjustableSemaphore(capacity)
    if name is None:
      name = "Later-%d" % (seq(),)
    self.capacity = capacity
<<<<<<< HEAD
    self.name = name
    self.closed = False
    self._priority = (0,)
    self._timerQ = None                    # queue for delayed requests
    self._LFPQ = IterablePriorityQueue()   # inbound requests queue
=======
    self.inboundCapacity = inboundCapacity
    self.closed = False
    self._priority = (0,)
    # inbound requests queue
    self._LFPQ = IterablePriorityQueue(inboundCapacity)
>>>>>>> 8853f366
    self._workers = WorkerThreadPool()
    self._dispatchThread = Thread(target=self._dispatcher)
    self._lock = allocate_lock()
    self._dispatchThread.start()

  def __str__(self):
    return self.name

  def __del__(self):
    if not self.closed:
      self.close()

  def __enter__(self):
    return self

  def __exit__(self, exc_type, exc_value, traceback):
    self.close()
    return False

  def close(self):
    assert not self.closed
    self.closed = True
    if self._timerQ:
      self._timerQ.close()
    self._LFPQ.close()
    self._dispatchThread.join()
    self._workers.close()

  def _dispatcher(self):
    ''' Read LateFunctions from the inbound queue as capacity is available
        and dispatch them. The LateFunction's ._dispatch() method will
        release the capacity on completion.
    '''
    while True:
      self.capacity.acquire()   # will be released by the LateFunction
      try:
        pri_entry = self._LFPQ.next()
      except StopIteration:
        self.capacity.release() # end of queue, not calling the handler
        break
      latefunc = pri_entry[-1]
      latefunc._dispatch()

  def submit(self, func, priority=None, delay=None, when=None):
    ''' Submit a function for later dispatch.
        Return the corresponding LateFunction for result collection.
	If the parameter `priority` not None then use it as the priority
        otherwise use the default priority.
        If the parameter `delay` is not None, delay consideration of
        this function until `delay` seconds from now.
        If the parameter `when` is not None, delay consideration of
        this function until the time `when`.
        It is an error to specify both `when` and `delay`.
    '''
    assert delay is None or when is None, \
           "you can't specify both delay= and when= (%s, %s)" % (delay, when)
    if priority is None:
      priority = self._priority
    elif type(priority) is int:
      priority = (priority,)
    LF = LateFunction(self, func)
    pri_entry = list(priority)
    pri_entry.append(seq())     # ensure FIFO servicing of equal priorities
    pri_entry.append(LF)

    now = time.time()
    if delay is not None:
      when = now + delay
    if when is None or when <= now:
      # queue the request now
      self._LFPQ.put( pri_entry )
    else:
      # queue the request at a later time
      def queueFunc(func):
        self._LFPQ.put( pri_entry )
      with self._lock:
        if self._timerQ is None:
          self._timerQ = TimerQueue(name="<TimerQueue %s._timerQ>"%(self.name))
      self._timerQ.add(when, partial(queueFunc, func))

    return LF

  def submitargs(self, d, func, *args, **kwargs):
    ''' Submit a function with arguments for later dispatch.
        Return the corresponding LateFunction for result collection.
        The `d` parameter is a dictionary whose members correspond to the
        `priority`, `delay`, `when` parameters of submit().
        For example:
          LF = L.submitargs( {'priority': 2, 'delay': 3},
                             func, 1, 2, 3, d=4, e=5 )
        is equivalent to:
          LF = L.submit(partial(func, 1, 2, 3, d=4, e=5),
                        priority=2, delay=3)
        Each results in a call to:
          func(1, 2, 3, d=4, e=5)
        at least 3 seconds from now.
    '''
    return self.submit(partial(func, *args, **kwargs), **d)

  def pdefer(self, priority, func):
    ''' Queue a function for later dispatch.
        Return the corresponding LateFunction for result collection.
        Equivalent to:
          submit(func, priority=priority)
    '''
    return self.submit(func, priority=priority)

  def defer(self, func):
    ''' Queue a function for later dispatch using the default priority.
        Return the corresponding LateFunction for result collection.
    '''
    return self.submit(func)

  def ppartial(self, priority, func, *args, **kwargs):
    ''' Queue a function for later dispatch using the specified priority.
        Return the corresponding LateFunction for result collection.
    '''
    return self.submit(partial(func, *args, **kwargs), priority=priority)

  def partial(self, func, *args, **kwargs):
    ''' Queue a function for later dispatch using the default priority.
        Return the corresponding LateFunction for result collection.
    '''
    return self.submit(partial(func, *args, **kwargs))

  @contextmanager
  def priority(self, pri):
    ''' A context manager to temporarily set the default priority.
        Example:
          L = Later(4)
          with L.priority(1):
            L.defer(f)  # queue f() with priority 1
          with L.priority(2):
            L.partial(f,3)  # queue f(3) with priority 2
	This is most useful with the .partial() method, which has
	no priority parameter.
        WARNING: this is NOT thread safe!
        TODO: is a thread safe version even a sane idea without a
              per-thrad priority stack?
    '''
    oldpri = self._priority
    self._priority = pri
    yield
    self._priority = oldpri

  def report(self, LFs):
    ''' Report completed LateFunctions.
        This is a generator that yields LateFunctions as they complete,
        useful for waiting for a set of LateFunctions that may complete in
        an arbitrary order.
    '''
    Q = Queue()
    n = 0
    notify = Q.put
    for LF in LFs:
      n += 1
      LF.report(notify)
    for i in range(n):
      yield Q.get()

class TestLater(unittest.TestCase):

  @staticmethod
  def _f(x):
    return x*2
  @staticmethod
  def _delay(n):
    time.sleep(n)
    return n
  class _Bang(BaseException):
    pass
  @staticmethod
  def _bang():
    raise TestLater._Bang()

  def setUp(self):
    self.L = Later(2)

  def tearDown(self):
    self.L.close()

  def test00one(self):
    # compute 3*2
    L = self.L
    F = partial(self._f, 3)
    LF = L.defer(F)
    x = LF()
    self.assertEquals(x, 6)

  def test01two(self):
    # two sleep(2) in parallel
    L = self.L
    F = partial(self._delay, 2)
    LF1 = L.defer(F)
    LF2 = L.defer(F)
    now = time.time()
    x = LF1()
    y = LF2()
    elapsed = time.time() - now
    self.assert_(elapsed < 3)

  def test02three(self):
    # three sleep(2), two in parallel, one delayed
    L = self.L
    F = partial(self._delay, 2)
    LF1 = L.defer(F)
    LF2 = L.defer(F)
    LF3 = L.defer(F)
    now = time.time()
    x = LF1()
    y = LF2()
    z = LF3()
    elapsed = time.time() - now
    self.assert_(elapsed >= 4)

  def test03calltwice(self):
    # compute once, get result twice
    L = self.L
    F = partial(self._f, 5)
    LF = L.defer(F)
    x = LF()
    self.assertEquals(x, 10)
    y = LF()
    self.assertEquals(y, 10)

  def test04raise(self):
    # raise exception
    LF = self.L.defer(self._bang)
    self.assertRaises(TestLater._Bang, LF)

  def test05raiseTwice(self):
    # raise exception again
    LF = self.L.defer(self._bang)
    self.assertRaises(TestLater._Bang, LF)
    self.assertRaises(TestLater._Bang, LF)

  def test06partial(self):
    # compute 7*2 using .partial()
    LF = self.L.partial(self._f, 7)
    x = LF()
    self.assertEquals(x, 14)

  def test07report(self):
    with Later(3) as L3:
      LF1 = L3.partial(self._delay, 3)
      LF2 = L3.partial(self._delay, 2)
      LF3 = L3.partial(self._delay, 1)
      results = [ LF() for LF in self.L.report( (LF1, LF2, LF3) ) ]
      self.assertEquals(results, [1, 2, 3])

  def test08delay(self):
    with Later(3) as L3:
      LF1 = L3

if __name__ == '__main__':
  unittest.main()<|MERGE_RESOLUTION|>--- conflicted
+++ resolved
@@ -136,31 +136,22 @@
       functions that may be queued up; the default is 0 (no limit).
       Calls to submit functions when the inbound limit is reached block
       until some functions are dispatched.
+      The `name` paraeter may be used to supply an identifying name
+      for this instance.
   '''
-<<<<<<< HEAD
-
-  def __init__(self, capacity, name=None):
-=======
-  def __init__(self, capacity, inboundCapacity=0):
->>>>>>> 8853f366
+  def __init__(self, capacity, inboundCapacity=0, name=None):
     if type(capacity) is int:
       capacity = AdjustableSemaphore(capacity)
+    self.capacity = capacity
+    self.inboundCapacity = inboundCapacity
     if name is None:
       name = "Later-%d" % (seq(),)
-    self.capacity = capacity
-<<<<<<< HEAD
     self.name = name
     self.closed = False
     self._priority = (0,)
     self._timerQ = None                    # queue for delayed requests
-    self._LFPQ = IterablePriorityQueue()   # inbound requests queue
-=======
-    self.inboundCapacity = inboundCapacity
-    self.closed = False
-    self._priority = (0,)
     # inbound requests queue
     self._LFPQ = IterablePriorityQueue(inboundCapacity)
->>>>>>> 8853f366
     self._workers = WorkerThreadPool()
     self._dispatchThread = Thread(target=self._dispatcher)
     self._lock = allocate_lock()
