--- conflicted
+++ resolved
@@ -37,7 +37,7 @@
 from itertools import zip_longest
 import logging
 import sys
-from threading import Lock, Event, Thread as builtin_Thread
+from threading import Lock, Event
 import time
 from typing import Callable, Iterable, Optional
 
@@ -238,16 +238,11 @@
     self.name = name
     self.retry_delay = retry_delay
     # we prepare the Thread now in order to honour the perThread states
-<<<<<<< HEAD
     self.thread = HasThreadState.Thread(
         name=name,
         target=partial(self.run_func, func),
         thread_states=thread_states,
     )
-=======
-    self.thread = (builtin_Thread if no_context else HasThreadState.Thread
-                   )(name=name, target=partial(self.run_func, func))
->>>>>>> 6c6a0c1d
 
   def __str__(self):
     return "%s[%s]" % (type(self).__name__, self.name)
