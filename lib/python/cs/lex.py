--- conflicted
+++ resolved
@@ -98,59 +98,6 @@
   '''
   return len(s) - s.rfind('\n') - 1
 
-<<<<<<< HEAD
-DQ_RE=re.compile(r'"(([^\\"]|\\[\\"])*)"')
-nq_re=re.compile(r'\S+')
-
-# TODO: REMOVE
-def get_dqstring(s):
-  ''' Read a double quoted string from the start of `s`.
-      Return the decoded string and the remainder of `s`.
-      Returns None for the decoded string on no match.
-  '''
-  m = DQ_RE.match(s)
-  if not m:
-    return None, s
-  return undq(m.group(1)), s[m.end():]
-
-# parse a line consisting of words or "quoted strings"
-def parseline(line):
-  words=[]
-  line=line.lstrip()
-  while len(line) > 0:
-    m=DQ_RE.match(line)
-    if m is not None:
-      words.append(undq(m.group(1)))
-      line=line[m.end():]
-    else:
-      m=nq_re.match(line)
-      if m is not None:
-        words.append(m.group(0))
-        line=line[m.end():]
-      else:
-        error("aborting parseline at: %s", line)
-        return None
-
-    line = line.lstrip()
-
-  return words
-
-# strip quotes from a "quoted string"
-dqch_re=re.compile(r'([^\\]|\\.)')
-def undq(s):
-  result=''
-  bs=s.find('\\')
-  while bs >= 0:
-    if bs > 0: result+=s[:bs]
-    result.append(s[bs+1])
-    s=s[bs+2:]
-
-  result+=s
-
-  return result
-
-=======
->>>>>>> 5a426525
 def htmlify(s,nbsp=False):
   s=s.replace("&","&amp;")
   s=s.replace("<","&lt;")
@@ -180,6 +127,7 @@
 #  / - path separator
 #
 _texthexify_white_chars = ascii_letters + digits + '_-+.,'
+_texthexify_white_octets = bytes(_texthexify_white_chars)
 
 def texthexify(bs, shiftin='[', shiftout=']', whitelist=None):
   ''' Transcribe the bytes `bs` to text.
