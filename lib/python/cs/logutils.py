#!/usr/bin/python
#
# Convenience routines for logging.
#       - Cameron Simpson <cs@zip.com.au> 29aug2009
#

from __future__ import with_statement
import logging
import os
import sys
import time
from thread import allocate_lock
import threading
import traceback
import cs.misc

logging_level = logging.INFO

def setup_logging(cmd=None, main_log=None, format=None, level=None, upd_mode=None, ansi_mode=None):
  ''' Arrange basic logging setup for conventional UNIX command
      line error messaging.
      Sets cs.misc.cmd to `cmd`.
      If `main_log` is None, the main log will go to sys.stderr; if
      `main_log` is a string, is it used as a filename to open in append
      mode; otherwise main_log should be a stream suitable for use
      with logging.StreamHandler().
      If `format` is None, set format to "cmd: levelname: message".
      If `level` is None, infer a level from the environment using
      infer_logging_level().
      If `upd_mode` is None, set it from main_log.isatty().
      A true value causes the root logger to use cs.upd for logging.
      If `ansi_mode` is None, set it from main_log.isatty().
      A true value causes the root logger to colour certain logging levels
      using ANSI terminal sequences (currently only if cs.upd is used).
      Returns the logging level.
  '''
  if cmd is None:
    import os.path
    cmd = os.path.basename(sys.argv[0])
  cs.misc.cmd = cmd
  if main_log is None:
    main_log = sys.stderr
  elif type(main_log) is str:
    main_log = open(main_log, "a")
  if format is None:
    format = cmd.replace('%','%%')+': %(levelname)s: %(message)s'
  if level is None:
    level, flags = infer_logging_level()
    if upd_mode is None and 'NOUPD' in flags:
      upd_mode = False
  if upd_mode is None:
    upd_mode = main_log.isatty()
  if ansi_mode is None:
    ansi_mode = main_log.isatty()
  if upd_mode:
    from cs.upd import UpdHandler
    main_handler = UpdHandler(main_log, logging.WARNING, ansi_mode=ansi_mode)
  else:
    main_handler = logging.StreamHandler(main_log)
  rootLogger = logging.getLogger()
  rootLogger.setLevel(level)
  main_handler.setFormatter(logging.Formatter(format))
  rootLogger.addHandler(main_handler)
  logging_level = level
  return level

def infer_logging_level():
  ''' Infer a logging level from the environment.
      Default to logging.WARNING.
      If sys.stderr is a terminal, default to logging.INFO.
      If the environment variable DEBUG is set:
        "" or "0" => same as unset; leave default as above.
        numeric non-zero => logging.DEBUG
        "DEBUG" => logging.DEBUG
        "INFO"  => logging.INFO
        "WARNING" => logging.WARNING
        "ERROR" => logging.ERROR
      Return the inferred logging level.
  '''
  level = logging.WARNING
  if sys.stderr.isatty():
    level = logging.INFO
  env = os.environ.get('DEBUG', '')
  if ',' in env:
    env, flags = env.split(',', 1)
  else:
    flags = ''
  flags = [ F.upper() for F in flags.split(',') if len(F) ]
  if env != '' and env != '0':
    level = logging.DEBUG
    env = env.upper()
    if env == 'DEBUG':
      level = logging.DEBUG
    elif env == 'INFO':
      level = logging.INFO
    elif env == 'WARN' or env == 'WARNING':
      level = logging.WARNING
    elif env == 'ERROR':
      level = logging.ERROR
  return level, flags

def D(fmt, *args):
  ''' Unconditionally print formatted debug string straight to sys.stderr,
      bypassing the logging modules entirely.
      A quick'n'dirty debug tool.
  '''
  sys.stderr.write(fmt % args)
  sys.stderr.write("\n")
  sys.stderr.flush()

def logTo(filename, logger=None, mode='a', encoding=None, delay=False, format=None):
  ''' Log to the specified filename.
      If `logger` is supplied and not None, add the FileHandler to that
      Logger, otherwise to the root Logger. If `logger` is a string, call
      logging.getLogger(logger) to obtain the logger.
      `mode`, `encoding` and `delay` are passed to the logging.FileHandler
      initialiser.
      `format` is used to set the handler's formatter. It defaults to:
        %(asctime)s %(levelname)s %(message)s
      Returns the logger and handler.
  '''
  if logger is None:
    logger = logging.getLogger()
  elif type(logger) is str:
    logger = logging.getLogger(logger)
  if format is None:
    format = '%(asctime)s %(levelname)s %(message)s'
  handler = logging.FileHandler(filename, mode, encoding, delay)
  formatter = logging.Formatter(format)
  handler.setFormatter(formatter)
  logger.addHandler(handler)
  return logger, handler

class NullHandler(logging.Handler):
  def emit(self, record):
    pass

__logExLock = allocate_lock()
def logException(exc_type, exc_value, exc_tb):
  ''' Replacement for sys.excepthook that reports via the cs.logutils
      logging wrappers.
  '''
  with __logExLock:
    curhook = sys.excepthook
    sys.excepthook = sys.__excepthook__
    exception("EXCEPTION: %s:%s" % (exc_type, exc_value))
    for line in traceback.format_exception(exc_type, exc_value, exc_tb):
      exception("EXCEPTION> "+line)
    sys.excepthook = curhook

class _PfxThreadState(threading.local):
  ''' _PfxThreadState is a thread local class to track Pfx stack state.
  '''

  def __init__(self):
    self.raise_needs_prefix = False
    self.old = []

  @property
  def cur(self):
    ''' .cur is the current/topmost Pfx instance.
    '''
    if not self.old:
      self.push(Pfx(cs.misc.cmd))
    return self.old[-1]

  @property
  def prefix(self):
    ''' Return the prevailing message prefix.
    '''
    stack = list(self.old)
    stack.reverse()
    marks = []
    for P in stack:
      marks.append(P._mark)
      if P.absolute:
        break
    marks.reverse()
    return ': '.join(marks)

  def push(self, P):
    ''' Push a new Pfx instance onto the stack.
    '''
    self.old.append(P)

  def pop(self):
    ''' Pop a Pfx instance from the stack.
    '''
    return self.old.pop()

if sys.hexversion >= 0x02060000:
  myLoggerAdapter = logging.LoggerAdapter
else:
  class myLoggerAdapter(object):
    ''' A LoggerAdaptor implementation for pre-2.6 Pythons.
    '''
    def __init__(self, L, extra):
      self.__L = L
      self.__extra = extra
    # Logger methods
    def exception(self, msg, *args, **kwargs):
      msg, kwargs = self.process(msg, kwargs)
      self.__L.exception(msg, *args, **kwargs)
    def log(self, level, msg, *args, **kwargs):
      msg, kwargs = self.process(msg, kwargs)
      self.__L.log(level, msg, *args, **kwargs)
    def debug(self, msg, *args, **kwargs):
      self.log(logging.DEBUG, msg, *args, **kwargs)
    def info(self, msg, *args, **kwargs):
      self.log(logging.INFO, msg, *args, **kwargs)
    def warning(self, msg, *args, **kwargs):
      self.log(logging.WARNING, msg, *args, **kwargs)
    warn = warning
    def error(self, msg, *args, **kwargs):
      self.log(logging.ERROR, msg, *args, **kwargs)
    def critical(self, msg, *args, **kwargs):
      self.log(logging.CRITICAL, msg, *args, **kwargs)

class Pfx_LoggerAdapter(myLoggerAdapter):
  def process(self, msg, kwargs):
    prefix = _prefix.prefix
    if len(prefix) > 0:
      msg = prefix.replace('%', '%%') + ": " + msg
    return msg, kwargs

<<<<<<< HEAD
def pfx(func):
  ''' Decorator for functions that should run inside:
        with Pfx(func_name):
      Use:
        @pfx
        def f(...):
  '''
  def wrapped(*args, **kwargs):
    with Pfx(func.func_name):
      return func(*args, **kwargs)
  return wrapped

def pfxtag(tag, loggers=None):
  ''' Decorator for functions that should run inside:
        with Pfx(tag, loggers=loggers):
      Use:
        @pfxtag(tag)
        def f(...):
=======
def pfx(tag=None, loggers=None):
  ''' Decorator for functions to wrap them in:
        with Pfx(tag, loggers=loggers):
      The tag defaults to the function name.
      Thus:
        @pfx([tag])
        def func(...):
>>>>>>> 30306d19
  '''
  def wrap(func):
    if tag is None:
      wraptag = func.func_name
    else:
      wraptag = tag
    def wrapped(*args, **kwargs):
<<<<<<< HEAD
      with Pfx(tag, loggers=loggers):
        return func(*args, **kwargs)
=======
      with Pfx(wraptag, loggers=loggers):
        func(*args, **kwargs)
>>>>>>> 30306d19
    return wrapped
  return wrap

def OBSOLETE(func):
  ''' Decorator for obsolete functions.
      Use:
        @OBSOLETE
        def f(...):
  '''
  def wrapped(*args, **kwargs):
    import traceback
    frame = traceback.extract_stack(None, 2)[0]
    warn("OBSOLETE call to %s:%d %s(), called from %s:%d %s",
         func.func_code.co_filename, func.func_code.co_firstlineno,
         func.func_name, frame[0], frame[1], frame[2])
    return func(*args, **kwargs)
  return wrapped

class Pfx(object):
  ''' A context manager to maintain a per-thread stack of message prefices.
  '''
  def __init__(self, mark, absolute=False, loggers=None):
    self._mark = str(mark)
    self.absolute = absolute
    if loggers is not None:
      if not hasattr(loggers, '__getitem__'):
        loggers = (loggers, )
    self.logto(loggers)

  @property
  def mark(self):
    ''' Return the message prefix for use with this Pfx.
    '''
    if self.absolute:
      return self._mark
    global _prefix
    mark = _prefix.prefix
    if _prefix.cur is not self:
      mark = mark + ': ' + self._mark
    return mark

  def logto(self, newLoggers):
    ''' Define the Loggers anew.
    '''
    self._loggers = newLoggers
    self._loggerAdapters = None

  def func(self, func, *a, **kw):
    ''' Return a function that will run the supplied function `func`
        within a surrounding Pfx context with the current mark string.
	This is intended for deferred call facilities like
	WorkerThreadPool, Later, and futures.
    '''
    pfx2 = Pfx(self.mark, absolute=True, loggers=self.loggers)
    def pfxfunc():
      with pfx2:
        return func(*a, **kw)
    return pfxfunc

  @property
  def loggers(self):
    if self._loggerAdapters is None:
      _loggers = self._loggers
      if _loggers is None:
        # get the Logger list from an ancestor
        for P in _prefix.old:
          if P._loggers is not None:
            _loggers = P._loggers
            break
        if _loggers is None:
          _loggers = (logging.getLogger(),)
      self._loggerAdapters = list( Pfx_LoggerAdapter(L, {}) for L in _loggers )
    return self._loggerAdapters

  def __enter__(self):
    global _prefix
    _prefix.push(self)
    _prefix.raise_needs_prefix = True

  def __exit__(self, exc_type, exc_value, traceback):
    global _prefix
    if exc_value is not None:
      if exc_type is not SystemExit:
        if _prefix.raise_needs_prefix:
          prefix = self.mark
          ##sys.stderr.write("Pfx: [prefix=%s]\n" % (prefix,))
          if hasattr(exc_value, 'args'):
            ##sys.stderr.write("Pfx: [exc_value.args is = %s]\n" % (`exc_value.args`,))
            if len(exc_value.args) > 0:
              exc_value.args = [ prefix + ": " + str(exc_value.args[0]) ] \
                               + list(exc_value.args[1:])
              ##sys.stderr.write("Pfx: [exc_value.args now = %s]\n" % (`exc_value.args`,))
          else:
            # we can't modify this - at least report the current prefix state
            sys.stderr.write("%s: Pfx.__exit__: exc_value = %s\n" \
                             % (prefix, repr(exc_value),))
          # prevent outer Pfx wrappers from hacking stuff as well
          _prefix.raise_needs_prefix = False
    _prefix.pop()
    return False

  enter = __enter__
  exit = __exit__

  # Logger methods
  def exception(self, msg, *args):
    for L in self.loggers:
      L.exception(msg, *args)
  def log(self, level, msg, *args, **kwargs):
    for L in self.loggers:
      L.log(level, msg, *args, **kwargs)
  def debug(self, msg, *args, **kwargs):
    self.log(logging.DEBUG, msg, *args, **kwargs)
  def info(self, msg, *args, **kwargs):
    self.log(logging.INFO, msg, *args, **kwargs)
  def warning(self, msg, *args, **kwargs):
    self.log(logging.WARNING, msg, *args, **kwargs)
  warn = warning
  def error(self, msg, *args, **kwargs):
    self.log(logging.ERROR, msg, *args, **kwargs)
  def critical(self, msg, *args, **kwargs):
    self.log(logging.CRITICAL, msg, *args, **kwargs)

# instantiate the thread-local state object
_prefix = _PfxThreadState()

# Logger public functions
def exception(msg, *args):
  _prefix.cur.exception(msg, *args)
def log(level, msg, *args, **kwargs):
  _prefix.cur.log(level, msg, *args, **kwargs)
def debug(msg, *args, **kwargs):
  log(logging.DEBUG, msg, *args, **kwargs)
def info(msg, *args, **kwargs):
  log(logging.INFO, msg, *args, **kwargs)
def warning(msg, *args, **kwargs):
  log(logging.WARNING, msg, *args, **kwargs)
warn = warning
def error(msg, *args, **kwargs):
  log(logging.ERROR, msg, *args, **kwargs)
def critical(msg, *args, **kwargs):
  log(logging.CRITICAL, msg, *args, **kwargs)

def listargs(args, kwargs, tostr=None):
  ''' Take the list 'args' and dict 'kwargs' and return a list of
      strings representing them for printing.
  '''
  if tostr is None:
    tostr = str
  arglist = [ tostr(A) for A in args ]
  kw=kwargs.keys()
  if kw:
    kw.sort()
    for k in kw:
      arglist.append("%s=%s" % (k, tostr(kwargs[k])))
  return arglist

class LogTime(object):
  ''' LogTime is a content manager that logs the elapsed time of the enclosed
      code. After the run, the field .elapsed contains the elapsed time in
      seconds.
  '''
  def __init__(self, tag, threshold=None, level=None, warnThreshold=None, warnLevel=None):
    if threshold is None:
      threshold = 1.0
    if level is None:
      level = logging.INFO
    if warnLevel is None:
      warnLevel = logging.WARNING
    self.tag = tag
    self.threshold = threshold
    self.level = level
    self.warnThreshold = warnThreshold
    self.warnLevel = warnLevel
  def __enter__(self):
    self.start = time.time()
  def __exit__(self, exc_type, exc_value, traceback):
    now = time.time()
    elapsed = now - self.start
    if self.threshold is not None and elapsed >= self.threshold:
      level = self.level
      if self.warnThreshold is not None and elapsed >= self.warnThreshold:
        level = self.warnLevel
      log(level, "%s: ELAPSED %5.3fs" % (self.tag, elapsed))
    self.elapsed = elapsed
    return False<|MERGE_RESOLUTION|>--- conflicted
+++ resolved
@@ -223,7 +223,6 @@
       msg = prefix.replace('%', '%%') + ": " + msg
     return msg, kwargs
 
-<<<<<<< HEAD
 def pfx(func):
   ''' Decorator for functions that should run inside:
         with Pfx(func_name):
@@ -242,15 +241,6 @@
       Use:
         @pfxtag(tag)
         def f(...):
-=======
-def pfx(tag=None, loggers=None):
-  ''' Decorator for functions to wrap them in:
-        with Pfx(tag, loggers=loggers):
-      The tag defaults to the function name.
-      Thus:
-        @pfx([tag])
-        def func(...):
->>>>>>> 30306d19
   '''
   def wrap(func):
     if tag is None:
@@ -258,13 +248,8 @@
     else:
       wraptag = tag
     def wrapped(*args, **kwargs):
-<<<<<<< HEAD
-      with Pfx(tag, loggers=loggers):
+      with Pfx(wraptag, loggers=loggers):
         return func(*args, **kwargs)
-=======
-      with Pfx(wraptag, loggers=loggers):
-        func(*args, **kwargs)
->>>>>>> 30306d19
     return wrapped
   return wrap
 
