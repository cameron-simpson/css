--- conflicted
+++ resolved
@@ -64,13 +64,8 @@
 
   def __init__(self, dir):
     if not ismaildir(dir):
-<<<<<<< HEAD
-      raise ValueError, "not a Maildir: %s" % (dir,)
+      raise ValueError("not a Maildir: %s" % (dir,))
     self.dir = Pathname(dir)
-=======
-      raise ValueError("not a Maildir: %s" % (dir,))
-    self.dir = dir
->>>>>>> 4d1aa4d0
     self._msgmap = None
     self._pid = None
     self._hostpart = None
