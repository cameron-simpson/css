#!/usr/bin/python
#
# Backend base classes.
#       - Cameron Simpson <cs@zip.com.au>
#

from contextlib import contextmanager
from threading import Condition
from collections import namedtuple
import unittest
from cs.logutils import D, OBSOLETE, debug, error
from cs.obj import O
from cs.threads import locked_property, IterableQueue
from cs.excutils import unimplemented
<<<<<<< HEAD
from cs.timeutils import sleep
from cs.debug import Lock, RLock, Thread
from cs.py3 import Queue, Queue_Full as Full, Queue_Empty as Empty

# delay between update polls
POLL_DELAY = 0.1

# convenience tuple of raw values
CSVRow = namedtuple('CSVRow', 'type name attr value')
=======
from cs.queues import IterableQueue
>>>>>>> bf1a81a8

class _BackendMappingMixin(O):
  ''' A mapping interface to be presented by all Backends.
  '''

  def len(self):
    return len(self.keys())

  @unimplemented
  def iterkeys(self):
    ''' Yield (type, name) tuples for all nodes in the backend database.
    '''
    pass

  def keys(self):
    return list(self.iterkeys())

  def iteritems(self):
    ''' Yield ( (type, name), node_dict ) tuples for all nodes in
        the backend database.
    '''
    for key in self.iterkeys():
      yield key, self[key]

  def items(self):
    return list(self.iteritems())

  def itervalues(self):
    ''' Yield node_dict for all nodes in the backend database.
    '''
    for key in self.iterkeys():
      yield self[key]

  def values(self):
    return list(self.itervalues())

  @unimplemented
  def __getitem__(self, key):
    ''' Return a dict with a mapping of attr => values for the
        specified node key.
    '''
    pass

  def get(self, key, default):
    try:
      value = self[key]
    except KeyError:
      return default
    return value

  @unimplemented
  def __setitem__(self, key, node_dict):
    pass

  @unimplemented
  def __delitem__(self, key):
    pass

  __hash__ = None

  def __eq__(self, other):
    keys = set(self.keys())
    okeys = set(other.keys())
    if keys != okeys:
      raise Error
      ##print >>sys.stderr, "1: keys[%s] != okeys[%s]" % (keys, okeys)
      ##sys.stderr.flush()
      return False
    for k in keys:
      if self[k] != other[k]:
        raise Error
        ##print >>sys.stderr, "2: %s != %s" % (self[k], other[k])
        ##sys.stderr.flush()
        return False
    return True

  def __ne__(self, other):
    return not self == other

class _BackendUpdateQueue(O):
  ''' Mixin to supply the update queue and associated facilities.
  '''

  def __init__(self):
    self._update_lock = RLock()
    self._queue_updates = not self.readonly
    self._update_count = 0      # updates queued
    self._updated_count = 0     # updates applied
    self._update_cond = Condition(self._update_lock)
    self._updateQ = None
    self._update_thread = None
    if self.monitor or not self.readonly:
      self._updateQ = IterableQueue(1024)
      self._update_thread = self._start_update_thread()

  def _start_update_thread(self):
    ''' Construct and start the update thread.
    '''
    T = Thread(name="%s._update_thread" % (self,),
               target=self._update_monitor,
               args=(self._updateQ,))
    debug("start monitor thread...: %s", T)
    T.start()
    return T

  def _update_close(self):
    if self._updateQ:
      self._updateQ.close()
      self._updateQ = None
    if self._update_thread:
      self._update_thread.join()
      self._update_thread = None

  @contextmanager
  def _updates_off(self):
    ''' A context manager to turn off updates of the backend.
        This is used when loading updates from other sources.
    '''
    with self._update_lock:
      o_updates = self._queue_updates
      self._queue_updates = False
      yield
      self._queue_updates = o_updates

  def _update(self, row):
    ''' Queue the supplied row (TYPE, NAME, ATTR, VALUE) for the backend update thread.
    '''
    if self._queue_updates:
      if self.readonly:
        warning("readonly: do not queue %r", row)
      elif self.closed:
        raise RuntimeError("%s closed: not queuing %r" % (self, row))
      else:
        debug("queue %r", row)
        self._updateQ.put(row)
        with self._lock:
          self._update_count += 1

  def sync(self):
    ''' Wait for the update queue to complete to the current update_count.
    '''
    if not self._update_thread:
      return
    with self._lock:
      update_count = self._update_count
    while True:
      with self._update_lock:
        debug("polling self._updated_count (%d) - need (%d)", self._updated_count, update_count)
        ready = self._updated_count >= update_count
        if ready:
          break
        debug("sync: not ready, waiting for another notification")
        self._update_cond.wait()

  def _update_monitor(self, updateQ, delay=POLL_DELAY):
    ''' Watch for updates from the NodeDB and from the backend.
    '''
    if not self.monitor:
      # not watching for other updates
      # just read update queue and apply
      for row in updateQ:
        self._update_push(updateQ, delay, row0=row)
      return

    # poll file regularly for updates
    while True:
      # run until self.closed and updateQ.empty
      # to ensure that all updates get written to backend
      is_empty = updateQ.empty()
      if is_empty:
        if self.closed:
          break
        if not self.monitor:
          return
        # poll for other updates
        self._update_fetch()
      elif not self.readonly:
        # apply our updates
        self._update_push(updateQ, delay)
      sleep(delay)

  def _update_fetch(self):
    ''' Read updates from the backing store
        and update the NodeDB accordingly.
    '''
    with self._update_lock:
      with self._updates_off():
        for row in self.fetch_updates():
          self.apply_row(row)

  def _update_push(self, updateQ, delay, row0=None):
    ''' Copy current updates from updateQ and append to the backing store.
        Process:
          take data lock
            catch up on outside updates
            write our updates
          release data lock
    '''
    if self.readonly:
      raise RuntimeError("_update_push called but we are readonly!")
    if row0 is None and updateQ.empty():
      error("_update_push: updateQ is empty! should not happen!")
      return
    with self._update_lock:
      with self.lockdata():
        self._update_fetch()
        def sendrows():
          if row0:
            yield row0
          while True:
            try:
              row = updateQ.get(True, delay)
            except Empty:
              break
            yield row
        self.push_updates(sendrows())
        # alert sync() users that updates have been committed
        self._update_cond.notify_all()

class Backend(_BackendMappingMixin, _BackendUpdateQueue):
  ''' Base class for NodeDB backends.
  '''

  def __init__(self, readonly, monitor=False, raw=False):
    ''' Initialise the Backend.
        `readonly`: this backend is readonly; do not write updates
        `monitor`:  (default False) this backend watches the backing store
                    for updates and loads them as found
        `raw`: if true, this backend does not encode/decode values with
		totext/fromtext; it must do its own reversible
		storage of values. This is probably only appropriate
		for in-memory stores.
    '''
    self.nodedb = None
    self.readonly = readonly
    self.monitor = monitor
    self.raw = raw
    self.closed = False
    self._update_thread = None
    _BackendUpdateQueue.__init__(self)
    self._lock = Lock()

  def nodedata(self):
    ''' Yield node data in:
          type, name, attrmap
        form.
    '''
    for k, attrmap in self.iteritems():
      k1, k2 = k
      yield k1, k2, attrmap

  def init_nodedb(self):
    ''' Apply the nodedata from this backend to the NodeDB.
        This can be overridden by subclasses to provide some backend specific
        efficient implementation.
    '''
    nodedb = self.nodedb
    with self._updates_off():
      nodedb.apply_nodedata(self.nodedata(), raw=self.raw)

  def close(self):
    ''' Basic close: sync, detach from NodeDB, mark as closed.
    '''
    self.closed = True
    self.sync()
    self._update_close()
    self.nodedb = None

  def _reload_nodedb(self):
    ''' Toss all the data in the NodeDB and reload.
    '''
    with self._updates_off():
      self.nodedb._scrub()
      self.init_nodedb()

  def setAttr(self, t, name, attr, values):
    ''' Save the full contents of this attribute list.
    '''
    self.delAttr(t, name, attr)
    if values:
      self.extendAttr(t, name, attr, values)

  def delAttr(self, t, name, attr):
    ''' Delete an attribute.
    '''
    self._update(CSVRow(t, name, '-'+attr, ''))

  def extendAttr(self, t, name, attr, values):
    ''' Append values to an attribute.
    '''
    for value in values:
      self._update(CSVRow(t, name, attr, value))

  def apply_csv_row(self, row):
    ''' Apply the values from an individual CSV update row.
        Each row is expected to be post-resolve_csv_row().
        Honour the incremental notation for data:
        - a NAME commencing with '=' discards any existing (TYPE, NAME)
          and begins anew.
        - an ATTR commencing with '=' discards any existing ATTR and
          commences the ATTR anew
        - an ATTR commencing with '-' discards any existing ATTR;
          VALUE must be empty
        Otherwise each VALUE is appended to any existing ATTR VALUEs.
    '''
    nodedb = self.nodedb
    t, name, attr, value = row
    if attr.startswith('-'):
      # remove attribute
      attr = attr[1:]
      if value != "":
        raise ValueError("ATTR = \"%s\" but non-empty VALUE: %r" % (attr, value))
      N = nodedb.make( (t, name) )
      N[attr] = ()
    else:
      # add attribute
      if name.startswith('='):
        # discard node and start anew
        name = name[1:]
        nodedb[t, name] = {}
      N = nodedb.make( (t, name) )
      if attr.startswith('='):
        # reset attribute completely before appending value
        attr = attr[1:]
        N[attr] = ()
      N.get(attr).append(value)

class TestAll(unittest.TestCase):

  def setUp(self):
    self.db = NodeDB(backend=None)

if __name__ == '__main__':
  unittest.main()<|MERGE_RESOLUTION|>--- conflicted
+++ resolved
@@ -10,21 +10,15 @@
 import unittest
 from cs.logutils import D, OBSOLETE, debug, error
 from cs.obj import O
-from cs.threads import locked_property, IterableQueue
+from cs.threads import locked_property
+from cs.queues import IterableQueue
 from cs.excutils import unimplemented
-<<<<<<< HEAD
 from cs.timeutils import sleep
 from cs.debug import Lock, RLock, Thread
 from cs.py3 import Queue, Queue_Full as Full, Queue_Empty as Empty
 
 # delay between update polls
 POLL_DELAY = 0.1
-
-# convenience tuple of raw values
-CSVRow = namedtuple('CSVRow', 'type name attr value')
-=======
-from cs.queues import IterableQueue
->>>>>>> bf1a81a8
 
 class _BackendMappingMixin(O):
   ''' A mapping interface to be presented by all Backends.
