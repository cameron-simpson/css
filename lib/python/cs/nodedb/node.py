#!/usr/bin/python
#

import os.path
from cmd import Cmd
import csv
import fnmatch
import re
import sys
if sys.hexversion < 0x02060000:
  from sets import Set as set
import itertools
from getopt import GetoptError
from thread import allocate_lock
from threading import Thread
from types import StringTypes
from collections import namedtuple
import unittest
from cs.lex import str1
from cs.misc import the, get0
from cs.mappings import parseUC_sAttr
<<<<<<< HEAD
from cs.logutils import Pfx, D, error, warning, info, debug, exception
=======
from cs.logutils import Pfx, D, error, warn, info, debug, exception
from .backend import _NoBackend
>>>>>>> 487a2e3c
from .export import edit_csv_wide, export_csv_wide

# regexp to match TYPE:name
re_NODEREF = re.compile(r'([A-Z]+):([^:#]+)')
# regexp to match a bareword name
re_NAME = re.compile(r'[a-z][-a-z_0-9]*(?![a-zA-Z0-9_])')

def _byname(a, b):
  return cmp(a.name, b.name)

def nodekey(*args):
  ''' Convert some sort of key to a (TYPE, NAME) tuple.
      Sanity check the values.
      Return (TYPE, NAME).
      Raises ValueError if the arguments cannot be recognised.
      Subclasses can override this to parse special forms such as
      "hostname-ifname", which might return ('NIC', "hostname-ifname").
  '''
  with Pfx("nodekey(%s)" % (args,)):
    if len(args) == 2:
      t, name = args
    elif len(args) == 1:
      item = args[0]
      if type(item) is str:
        # TYPE:NAME
        t, name = item.split(':', 1)
      else:
        # (TYPE, NAME)
        t, name = item
    else:
      raise ValueError, "nodekey() takes (TYPE, NAME) args or a single arg: args=%s" % ( args, )

    if type(t) is not str:
      raise ValueError, "expected TYPE to be a string"
    if type(name) is not str:
      raise ValueError, "expected NAME to be a string"
    if not t.isupper() and t != '_':
      raise ValueError, "invalid TYPE, not upper case or _"
    if not len(name):
      raise ValueError, "empty NAME"
    return t, name

class _AttrList(list):
  ''' An _AttrList is a list subtype that understands Nodes
      and .ATTR[s] attribute access and drives a backend.
  '''
  
  def __init__(self, node, attr, _items=None):
    ''' Initialise an _AttrList.
        `node` is the node to which this _AttrList is attached.
        `attr` is the _singular_ form of the attribute name.
        `_items` is a private parameter for prepopulating an _AttrList.
	  Usually this is one not attached to a Node, such as one
	  derived from the .Xs notation.

        TODO: we currently do not rely on the backend to preserve ordering so
              lots of operations just ask the backend to totally resave the
              attribute list.
    '''
    if _items:
      list.__init__(self, _items)
    else:
      list.__init__(self)
    self.node = node
    self.attr = attr
    if node is not None:
      self.nodedb = node.nodedb

  def __delitemrefs(self, nodes):
    ''' Remove the reverse references of this attribute.
    '''
    if self.node is None:
      return
    for N in nodes:
      try:
        delref = N._delReference
      except AttributeError:
        continue
      if hasattr(N, 'name') and hasattr(N, 'type') and hasattr(N, 'nodedb'):
        delref(self.node, self.attr)

  def __additemrefs(self, nodes):
    ''' Add the reverse references of this attribute.
    '''
    if self.node is None:
      return
    for N in nodes:
      try:
        addref = N._addReference
      except AttributeError:
        continue
      if hasattr(N, 'name') and hasattr(N, 'type') and hasattr(N, 'nodedb'):
        addref(self.node, self.attr)

  def __str__(self):
    return str(list(self))

  def __repr__(self):
    if self.node is None:
      return ".%ss[...]" % (self.attr,)
    return "%s.%ss" % (str(self.node), self.attr)

  def __delitem__(self, index):
    if type(index) is int:
      items = (self[index],)
    else:
      items = itertools.islice(self, index)
    value = list.__delitem__(self, index)
    self.__delitemrefs(items)
    self.nodedb._backend.saveAttrs(self)
    return value

  def __delslice__(self, i, j):
    del self[max(0, i):max(0, j):]

  def __iadd__(self, other):
    self.__additemrefs(other)
    value = list.__iadd__(self, other)
    self.nodedb._backend.saveAttrs(self)
    return value

  def __imul__(self, other):
    oitems = list(self)
    value = list.__imul__(self, other)
    self.__additemrefs(self)
    self.__delitemrefs(oitems)
    self.nodedb._backend.saveAttrs(self)
    return value

  def __setitem__(self, index, value):
    if type(index) is int:
      ovalues = (self[index],)
      values = (value,)
      index = slice(index, index+1)
    else:
      assert type(index) is slice
      ovalues = itertools.islice(self, index.start, index.stop, index.step)
      values = list(value)
    self.__delitemrefs(ovalues)
    list.__setitem__(self, index, values)
    self.__additemrefs(values)
    self.nodedb._backend.saveAttrs(self)

  def __setslice__(self, i, j, values):
    self[max(0, i):max(0, j):] = values

  def append(self, value, noBackend=False):
    if not noBackend:
      N = self.node
      self.nodedb._backend.extendAttr(N.type, N.name, self.attr, (value,))
    list.append(self, value)
    self.__additemrefs((value,))

  def extend(self, values, noBackend=False):
    # turn iterator into tuple
    if not noBackend and type(values) not in (list, tuple):
      values = tuple(values)
    if not noBackend:
      N = self.node
      self.nodedb._backend.extendAttr(N.type, N.name, self.attr, values)
    list.extend(self, values)
    self.__additemrefs(values)

  def insert(self, index, value):
    value = list.insert(self, index, value)
    self.nodedb._backend.saveAttrs(self)
    self.__additemrefs((value,))
    return value

  def pop(self, index=-1):
    value = list.pop(self, index)
    self.nodedb._backend.saveAttrs(self)
    self.__delitemrefs((value,))
    return value

  def remove(self, value):
    list.remove(self, value)
    self.nodedb._backend.saveAttrs(self)
    self.__delitemrefs(value)

  def reverse(self, *args):
    list.reverse(self, *args)
    if self:
      self.nodedb._backend.saveAttrs(self)

  def sort(self, *args):
    list.sort(self, *args)
    if self:
      self.nodedb._backend.saveAttrs(self)

  def __getattr__(self, attr):
    ''' Using a .ATTR[s] attribute on an _AttrList indirects through
        the list members:
          .Xs Return a list of all the .Xs attributes of the list members.
              All members must support the .Xs attribution.
          .X  Return .Xs[0]. Requires len(.Xs) == 1.
    '''
    k, plural = parseUC_sAttr(attr)
    if k:
      hits = itertools.chain(*[ N[k] for N in self ])
      if plural:
        return _AttrList(node=None, attr=k, _items=hits)
      try:
        hit = the(hits)
      except IndexError, e:
        raise AttributeError, "%s.%s: %s" % (self, attr, e)
      return hit
    raise AttributeError, '.'.join([str(self), attr])

  def where(self, **kw):
    ''' Return a new _AttrList consisting of elements from this list where
        the attribute values equal the supplied keyword arguments.
    '''
    hits = []
    keys = kw.keys()
    for N in self:
      ok = True
      for k in keys:
        if getattr(N, k) != kw[k]:
          ok = False
          break
      if ok:
        hits.append(N)
    return _AttrList(node=None, attr=self.attr, _items=hits)

  def add(self, element):
    if element not in self:
      self.append(element)

  def update(self, *others):
    extras = []
    S = set(self)
    for o in others:
      for element in o:
        if element not in S:
          S.add(element)
          extras.append(element)
    self.extend(extras)

# we return a namedtuple from Node.references()
RefTuple = namedtuple('RefTuple', 'node attr nrefs')

class Node(dict):
  ''' A Node is a subclass of dict, mapping an attribute name to a list
      of values.
      It also supports object attributes of the form .ATTR and .ATTR[[e]s],
      meaning the single value of the attribute named "ATTR" or the _AttrList
      associated with that ATTR respectively. Use of the singular form
      requires that len(Node["ATTR"]) == 1. Use of the plural form may return
      an empty list; in this case hasattr(Node, "ATTR") will be false and
      Node["ATTR"] will raise a KeyError.
  '''

  def __init__(self, t, name, nodedb):
    self.type = str1(t) if t is not None else None
    self.name = name
    self.nodedb = nodedb
    self._reverse = {}  # maps (OtherNode, ATTR) => count

  def __nonzero__(self):
    ''' bool(Node) returns True, unlike a dict.
        Conversely, the NoNode singleton returns False from bool().
    '''
    return True

  def __call__(self, name):
    if self.name == '_':
      # this Node it the "type" metanode
      # .TYPE(key) is the at-need factory for a node
      return self.nodedb.make( (self.type, name) )
    raise TypeError, "only the NodeDB.TYPE metanode is callable"

  def seq(self):
    seqs = self.get('SEQ', (0,))
    i = seqs[0] + 1
    seqs[0] = i
    return i

  def seqNode(self):
    while True:
      key = (self.type, str(self.seq()))
      if key not in self.nodedb:
        return self.nodedb.make(key)

  def _addReference(self, onode, oattr):
    ''' Add a reference to this Node.
    '''
    key = (onode, str1(oattr))
    if key in self._reverse:
      self._reverse[key] += 1
    else:
      self._reverse[key] = 1

  def _delReference(self, onode, oattr):
    ''' Remove a reference to this Node.
    '''
    key = (onode, str1(oattr))
    if self._reverse[key] == 1:
      del self._reverse[key]
    else:
      self._reverse[key] -= 1

  def references(self, attr=None, type=None):
    ''' Generator to yield:
          onode, oattr, count
        for every other Node referring to this Node.
        The parameter `attr`, if supplied and not None,
        constrains the result to attributes matching that name.
        The parameter `type`, if supplied and not None,
        constrains the result to nodes of that type.
        `onode` is the other Node.
        `oattr` is the attribute containing the reference.
        `count` is the number of references to this Node in the attribute.
    '''
    for key, count in list(self._reverse.items()):
      onode, oattr = key
      if attr is None or oattr == attr:
        if type is None or onode.type == type:
          yield RefTuple(onode, oattr, count)

  def __repr__(self):
    return "%s:%s:%s" % (self.type, self.name, dict.__repr__(self))

  def __str__(self):
    return self.type+":"+self.name

  def __cmp__(self, other):
    ''' Nodes compare by type and then name and then id(Node).
        Note that two Nodes that compare equal can thus still return non-zero
        from cmp().
    '''
    try:
      c = cmp(self.type, other.type)
      if c != 0:
        return c
      c = cmp(self.name, other.name)
      if c != 0:
        return c
    except AttributeError:
      return 1
    return cmp( id(self), id(other) )

  def __eq__(self, other):
    ''' Two Nodes are equal if their name and type are equal.
        Attributes are not compared.
    '''
    if self is other:
      return True
    try:
      if self.name != other.name or self.type != other.type:
        return False
    except AttributeError:
      return False
    return True

  def __hash__(self):
    ''' Hash function, based on name, type and nodedb id.
    '''
    return hash(self.name)^hash(self.type)^id(self.nodedb)

  def get(self, k, default=None):
    ''' Fetch the item specified.
        Create an empty list if necessary.
    '''
    try:
      values = self[k]
    except KeyError:
      if default is None:
        default = ()
      values = _AttrList(self, k, _items=default)
      dict.__setitem__(self, k, values) # ensure this gets used later
    return values

  # __getitem__ goes directly to the dict implementation

  def __setitem__(self, item, new_values):
    ''' Set Node[item] = new_values.
        Unlike a normal dictionary, a shallow copy of new_values is stored,
        not new_values itself.
    '''
    k, plural = parseUC_sAttr(item)
    if k is None:
      raise KeyError, repr(item)
    assert not plural and k not in ('NAME', 'TYPE'), \
           "forbidden index %s" % (repr(item),)
    values = self.get(k)
    if len(values):
      # discard old values (removes reverse map)
      values[:]=[]
    new_values = list(new_values)
    if len(new_values):
      values.extend(new_values)

  def __delitem__(self, item):
    k, plural = parseUC_sAttr(item)
    if k is None or plural:
      raise KeyError, repr(item)
    dict.__setitem__(self, k, ())
    dict.__delitem__(self, k)

  def __getattr__(self, attr):
    ''' Support .ATTR[s] and .inTYPE.
    '''
    # .inTYPE -> referring nodes of type TYPE
    if attr.startswith('in') and len(attr) > 2:
      k, plural = parseUC_sAttr(attr[2:])
      if k and not plural:
        return _AttrList(node=None, attr=None,
                         _items=[ N for N, a, c in self.references(type=k) ]
                        )

    # .ATTR and .ATTRs
    k, plural = parseUC_sAttr(attr)
    if k:
      values = self.get(k)
      if plural:
        return values
      if len(values) == 1:
        return values[0]
      if self.nodedb.noNode is None:
        raise AttributeError, "%s.%s (values=%s %s, len=%s)" % (self, attr, type(values), values, len(values))
      return self.nodedb.noNode

    raise AttributeError, str(self)+'.'+repr(attr)

  def __setattr__(self, attr, value):
    ''' Support .ATTR[s] = value[s].
    '''
    # forbid .inTYPE attribute setting
    if attr.startswith('in') and len(attr) > 2:
      k, plural = parseUC_sAttr(attr[2:])
      if k:
        raise ValueError, "setting .%s is forbidden" % (attr,)

    k, plural = parseUC_sAttr(attr)
    if k:
      # .ATTR[s] = value
      if not plural:
        value = (value,)
      self[k] = value
    else:
      dict.__setattr__(self, attr, value)

  def get0(self, attr, default=None):
    ''' Return the first item in self[attr], or `default`.
        `default` defaults to None.
    '''
    return get0(self.get(attr, ()), default=default)

  def apply(self, mapping):
    ''' Extend a Node's attributes with the values in mapping.
    '''
    for attr, values in mapping.items():
      self.get(attr).extend(values)

  def update(self, new_attrs, delete_missing=False):
    ''' Update this Node with new attributes, optionally removing
        extraneous attributes.
        `new_attrs` is a mapping from an attribute name to a value list.
	If `delete_missing` is supplied true, remove attribute not
	specified in `new_attrs`.
    '''
    with Pfx("%s.update" % (self,)):
      # add new attributes
      for attr in sorted(new_attrs.keys()):
        k, plural = parseUC_sAttr(attr)
        if not k:
          error("ignore non-ATTRs: %s", attr)
          continue
        if k not in self:
          info("new .%s=%s", k+'s', new_attrs[attr])
          self[k] = new_attrs[attr]

      # change or possibly remove old attributes
      old_attr_names = self.keys()
      old_attr_names.sort()
      for attr in old_attr_names:
        k, plural = parseUC_sAttr(attr)
        if not k:
          warning("ignore non-ATTRs old attr: %s", attr)
          continue
        if k.endswith('_ID'):
          error("ignoring bad old ATTR_ID: %s", attr)
          continue
        if k in new_attrs:
          nattrs = new_attrs[k]
          if self[k] != nattrs:
            info("set .%ss=%s", k, nattrs)
            self[k] = nattrs
        elif delete_missing:
          info("del .%ss", k)
          del self[k]

  def textdump(self, fp):
    ''' Write a vertical CSV dump of this node.
    '''
    self.nodedb.dump(fp, nodes=(self,))

  def assign(self, assignment, doCreate=False):
    from .text import commatext_to_values
    lvalue, rvalue = assignment.split('=', 1)
    k, plural = parseUC_sAttr(lvalue)
    assert k, "invalid lvalue: %s" % (lvalue,)
    self[k] = list(commatext_to_values(rvalue, self.nodedb, doCreate=doCreate))

  def substitute(self, s, safe=False):
    ''' Construct a CurlyTemplate for the supplied string `s`
        and return the result of its .substitute() method
        with this Node as 'self' in an EvalMapping.
    '''
    if False:
      # string.Template is buggy for custom patterns
      # so we use curly_substitute below
      from cs.curlytplt import CurlyTemplate, EvalMapping
      T = CurlyTemplate(s)
      M = EvalMapping(locals={ 'self': self, 'NL': "\n" })
      return T.safe_substitute(M) if safe else T.substitute(M)

    from cs.curlytplt import curly_substitute, EvalMapping
    M = EvalMapping(locals={ 'self': self })
    with Pfx(str(self)):
      mapfn = lambda foo: M[foo]
      return ''.join( [ curly_substitute(line,
                                         mapfn = lambda foo: M[foo],
                                         safe=safe,
                                         permute=True)
                        for line in s.splitlines(True)
                      ]
                    )

  def safe_substitute(self, s):
    return self.substitute(s, safe=True)

class _NoNode(Node):
  ''' If a NodeDB has a non-None .noNode attribute, normally it
      will be a singleton (per-class) instance of _NoNode, a dummy Node
      that permits .ATTR deferences for easy use.
      The distinguishing feature of a _NoNode is that bool(noNode) is False.
  '''

  def __init__(self, nodedb):
    Node.__init__(self, '_NoNode', '<_NoNode>', nodedb)

  def __nonzero__(self):
    ''' A NodeDB's NoNode returns False from bool().
        Other Nodes return True.
    '''
    return False

  def __str__(self):
    return "<NoNode>"

  def __getattr__(self, attr):
    ''' Return ourself (NoNode) from .ATTR.
        Otherwise behave like an empty Node.
    '''
    k, plural = parseUC_sAttr(attr)
    if not k or plural:
      return Node.__getattr__(self, attr)
    return self

class NodeDB(dict):

  _key = ('_', '_')     # index of metadata node

  def __init__(self, backend, readonly=False):
    dict.__init__(self)
    self._lock = allocate_lock()
    self.readonly = readonly
    self.noNode = None
    self.__attr_type_registry = {}
    self.__attr_scheme_registry = {}
    if backend is None:
      backend = _NoBackend()
    self._backend = backend
    self.__nodesByType = {}
    backend.set_nodedb(self)
    backend.apply(self)

  def __str__(self):
    return "%s[_backend=%s]" % (type(self), self._backend)

  def useNoNode(self):
    ''' Enable "no node" mode.
	After this call, a reference to a missing .ATTR will return
	a dummy Node that can itself be deferenced further. This
	permits casual use of expressions like: someNode.THIS.THAT.
	The "no node" dummy node returns false in boolean contexts,
	unlike regular Nodes which are true.
    '''
    if self.noNode is None:
      self.noNode = _NoNode(self)

  class __AttrTypeRegistration(object):
    ''' An object to hold an attribute value type registration, with the
        following attributes:
          .type      the registered type
          .scheme    the scheme label to use for the type
          .totext    function to render a value as text
          .fromtext  function to compute a value from text
          .tobytes   function to render a value in a compact binary form
          .frombytes function to compute a value from the binary form
    '''

    def __init__(self,
                   t, scheme,
                   totext, fromtext,
                   tobytes, frombytes):
      '''
      '''
      self.type = t
      self.scheme = scheme
      self.totext = totext
      self.fromtext = fromtext
      self.tobytes = tobytes
      self.frombytes = tobytes

  def register_attr_type(self,
                         t, scheme,
                         totext, fromtext,
                         tobytes=None, frombytes=None):
    ''' Register an attribute value type for storage and retrieval in this
        NodeDB. This permits the storage of values that are not the
        presupported string, non-negative integer and Node types.
        Parameters:
          `t`, the value type to register
          `scheme`, the scheme label to use for the type
          `totext`, a function to render a value as text
          `fromtext`, a function to compute a value from text
          `tobytes`, a function to render a value in a compact binary form
          `frombytes`, a function to compute a value from the binary form
        If `tobytes` is None or unspecified, `totext` is used.
        If `frombytes` is None or unspecified, `fromtext` is used.
    '''
    reg = self.__attr_type_registry
    sch = self.__attr_scheme_registry
    assert t not in reg, "type %s already registered" % (t,)
    assert scheme not in sch, "scheme '%s' already registered" % (scheme,)
    if tobytes is None:
      tobytes = totext
    if frombytes is None:
      frombytes = fromtext
    R = NodeDB.__AttrTypeRegistration(t, scheme,
                                  totext, fromtext,
                                  tobytes, frombytes)
    reg[t] = R
    sch[scheme] = R

  def _createNode(self, t, name):
    ''' Factory method to make a new Node (or Node subclass instance).
        Subclasses of NodeDB should use this to make Nodes of appropriate
        types.
    '''
    return Node(t, name, self)

  def close(self):
    self._backend.close()

  def type(self, t):
    ''' Return the Nodes of the specified type `t`.
    '''
    return self.__nodesByType.get(t, ())

  def nodeByTypeName(self, t, name, doCreate=False):
    N = self.get( (t, name), doCreate=doCreate )
    if N is None:
      raise KeyError, "no Node with key (%s,%s)" % (t, name)
    return N

  def _noteNode(self, N):
    ''' Update the cross reference tables for a new Node.
    '''
    t = N.type
    byType = self.__nodesByType
    if t not in byType:
      byType[t] = set()
    byType[t].add(N)

  def _forgetNode(self, N):
    ''' Update the cross reference tables for removal of a Node.
    '''
    self.__nodesByType[N.type].remove(N)

  @property
  def types(self):
    ''' Return a list of the types in use.
    '''
    byType = self.__nodesByType
    return [ t for t in byType.keys() if byType[t] ]

  def __contains__(self, item):
    key = nodekey(item)
    return dict.__contains__(self, key)

  def get(self, item, default=None, doCreate=False):
    try:
      return self[item]
    except KeyError:
      if doCreate:
        assert default is None, "doCreate is True but default=%s" % (`default`,)
        return self.newNode(item)
      return default

  def make(self, item):
    ''' make(item) does get(item, doCreate=True)
    '''
    return self.get(item, doCreate=True)

  def __getattr__(self, attr):
    k, plural = parseUC_sAttr(attr)
    if k:
      if plural:
        # .TYPEs
        # return Nodes of this type
        return self.__nodesByType.get(k, ())
      else:
        return self.make( (k, '_') )
    return getattr(super(NodeDB, self), attr)

  def __getitem__(self, item):
    try:
      key = nodekey(item)
    except ValueError, e:
      raise KeyError, "can't get key %s: %s" % (item, e)
    N = dict.__getitem__(self, key)
    assert isinstance(N, Node), "__getitem(%s) got non-Node: %s" % (item, repr(N))
    return N

  def __setitem__(self, item, N):
    assert isinstance(N, Node), "tried to store non-Node: %s" % (repr(N),)
    assert N.nodedb is self, "tried to store foreign Node: %s" % (repr(N),)
    key = nodekey(item)
    assert key == (N.type, N.name), \
           "tried to store Node(%s:%s) as key (%s:%s)" \
             % (N.type, N.name, key[0], key[1])
    if key in self:
      self._forgetNode(self[key])
    dict.__setitem__(self, key, N)
    self._noteNode(N)

  def newNode(self, *args):
    ''' Create and register a new Node.
        Subclasses of NodeDB should override _createNode, not this method.
    '''
    t, name = nodekey(*args)
    with self._lock:
      if (t, name) in self:
        raise KeyError, 'newNode(%s, %s): already exists' % (t, name)
      N = self[t, name] = self._createNode(t, name)
      self._backend[t, name] = N
      self[t, name] = N
    return N

  @property
  def _s(self):
    ''' Nodes of type _.
    '''
    return self.__nodesByType.get('_', ())

  @property
  def _(self):
    ''' Obtain the metadata node, creating it if necessary.
    '''
    key = NodeDB._key
    try:
      return self[key]
    except KeyError:
      return self.newNode(key)

  def seq(self):
    ''' Obtain a new sequence number for this NodeDB.
    '''
    return self._.seq()

  def seqNode(self, t=None):
    ''' Obtain a new Node of type `t` whose name is a db-unique decimal
        number. If `t` is missing or None, the type defaults to '_'.
    '''
    if t is None:
      t = '_'
    return self.make( (t, '_') ).seqNode()

  def otherDB(self, dburl):
    ''' Take a database URL or sequence number and return:
          ( db, seq )
        where db is the NodeDB and seq is the sequence number
        in this NodeDB associated with the other NodeDB.
    '''
    N_ = self._
    if type(dburl) is str:
      # a URL that attaches to a NodeDB
      db = NodeDBFromURL(dburl)
      for Ndb in N_.DBs:
        if dburl in Ndb.URLs:
          # the dburl is known - return now
          return db, Ndb.SEQ
      # new URL - record it for posterity
      Ndb = newNode('_NODEDB', str(ndb))
      seqnum = self.seq()
      Ndb.URL = dburl
      Ndb.SEQ = seqnum
      return db, seqnum

    # presume we were handed an int, the db sequence number
    ss = (dburl,)
    for Ndb in N_.DBs:
      if Ndb.SEQs == ss:
        return NodeDBFromURL(Ndb.URL)

    raise ValueError, "unknown DB sequence number: %s; _.DBs = %s" % (s, N_.DBs)

  def fromtoken(self, valuetxt, node=None, attr=None, doCreate=False):
    ''' Method to extract a token from the start of a string, for use
        in the named attribute `attr`.
	It is intended to be overridden by subclasses to add
	recognition for domain specific things such as IP addresses.
	overrides should fall back to this method if they do not
	recognise their special syntaxes.
        This is to be used to parse human friendly value lists.
        Conversely, totext() and fromtext() below are for external data storage.
    '''
    # NAME with implied TYPE
    if attr:
      m = re_NAME.match(valuetxt)
      if m and m.group() == valuetxt:
        if attr == "SUB"+node.type:
          try:
            value = self.nodeByTypeName(node.type, m.group(), doCreate=doCreate)
          except ValueError:
            value = m.group()
        else:
          try:
            value = self.nodeByTypeName(attr, m.group(), doCreate=doCreate)
          except ValueError:
            value = m.group()
        return value

    # TYPE:NAME
    m = re_NODEREF.match(valuetxt)
    if m and m.group() == valuetxt:
      value = self.nodeByTypeName(m.group(1), m.group(2), doCreate=doCreate)
      return value

    import cs.nodedb.text
    return cs.nodedb.text.fromtoken(valuetxt, self, doCreate=doCreate)

  def totoken(self, value, node=None, attr=None):
    ''' Convert a value to human friendly token.
    '''
    if isinstance(value, Node):
      # Node representation:
      # If value.type == FOO, Node is of type FOO and attr is SUBFOO,
      #   just write the value Node name
      if attr:
        if attr == "SUB"+node.type and value.type == node.type:
          return value.name
        # If value.type == FOO and attr == FOO,
        #   just write the value Node name
        if attr == value.type:
          return value.name
      return ":".join((value.type, value.name))

    import cs.nodedb.text
    return cs.nodedb.text.totoken(value)

  def totext(self, value):
    ''' Convert a value for external string storage.
          text        The string "text" for strings not commencing with a colon.
          ::text      The string ":text" for strings commencing with a colon.
          :TYPE:name  Node of specified name and TYPE in local NodeDB.
          :\+[0-9]+:TYPE:name Node of specified name and TYPE in other NodeDB.
          :[0-9]+     A non-negative integer.
          :scheme:text Encoding of value as "text" using its registered scheme.
    '''
    if isinstance(value, Node):
      assert ':' not in value.type, \
             "illegal colon in TYPE \"%s\"" % (value.type,)
      if value.nodedb is self:
        # Node from local NodeDB
        assert value.type[0].isupper(), "non-UPPER type: %s" % (value.type,)
        return ":%s:%s" % (value.type, value.name)
      odb, seqnum = self.nodedb.otherDB(value.nodedb.url)
      return ":+%d:%s:%s" % (seqnum, value.type, value.name)
    t = type(value)
    if t in StringTypes:
      if value.startswith(':'):
        return ':'+value
      return value
    if t is int:
      s = str(value)
      assert s[0].isdigit()
      return ':' + s
    R = self.__attr_type_registry.get(t, None)
    if R:
      scheme = R.scheme
      assert scheme[0].islower() and scheme.find(':',1) < 0, \
             "illegal scheme name: \"%s\"" % (scheme,)
      return ':'+scheme+':'+R.totext(value)
    raise ValueError, "can't totext( <%s> %s )" % (type(value),value)

  def fromtext(self, text, doCreate=True):
    ''' Convert a stored string into a value.
          text        The string "text" for strings not commencing with a colon.
          ::text      The string ":text" for strings commencing with a colon.
          :TYPE:name  Node of specified name and TYPE in local NodeDB.
          :\+[0-9]+:TYPE:name Node of specified name and TYPE in other NodeDB.
          :[0-9]+     A non-negative integer.
          :scheme:text Encoding of value as "text" using its registered scheme.
    '''
    if not text.startswith(':'):
      # plain string
      return text
    if len(text) < 2:
      raise ValueError, "unparsable text \"%s\"" % (text,)
    t1 = text[1:]
    if text.startswith('::'):
      # :string-with-leading-colon
      return t1
    if t1[0].isdigit():
      # :int
      return int(t1)
    if t1[0].isupper():
      # TYPE:NAME
      if t1.find(':', 1) < 0:
        raise ValueError, "bad :TYPE:NAME \"%s\"" % (text,)
      t, name = t1.split(':', 1)
      return self.nodeByTypeName(t, name, doCreate=doCreate)
    if t1[0].islower():
      # scheme:info
      if t1.find(':', 1) < 0:
        raise ValueError, "bad :scheme:info \"%s\"" % (text,)
      scheme, info = t1.split(':', 1)
      R = self.__attr_scheme_registry.get(scheme, None)
      if R:
        return R.fromtext(info)
      raise ValueError, "unsupported :scheme:info \"%s\"" % (text,)
    if t1[0] == '+':
      # :+seq:TYPE:NAME
      # obtain foreign Node from other NodeDB
      seqnum, t, name = t1[1:].split(':', 2)
      return self.otherDB(int(seqnum))[t, name]
    raise ValueError, "unparsable text \"%s\"" % (text,)

  def default_dump_nodes(self, typenames=None):
    ''' Yield the default sequence of Nodes to dump.
    '''
    if typenames is None:
      typenames = sorted(self.types)
    for t in typenames:
      nodes = sorted(getattr(self, t+'s'), _byname)
      for N in nodes:
        yield N

  def dump(self, fp, fmt='csv', nodes=None):
    ''' Write database nodes to the file `fp`.
        If `fmt` is "csv" (the default) use the archival "vertical"
        format.
        If `fmt` is "csv_wide" use the human friendly "wide" format.
    '''
    if nodes is None:
      nodes = self.default_dump_nodes()
    if fmt == 'csv':
      return self.dump_csv(fp, nodes)
    if fmt == 'csv_wide':
      return export_csv_wide(fp, nodes)
    raise ValueError, "unsupported format '%s'" % (fmt,)

  def dump_csv(self, fp, nodes):
    from .csvdb import write_csv_file
    write_csv_file(fp, self.nodedata(nodes))
    fp.flush()

  def nodedata(self, nodes=None):
    ''' Generator to yield:
          type, name, attrmap
        ready to be written to external storage such as a CSV file.
    '''
    if nodes is None:
      nodes = self.default_dump_nodes()
    for N in nodes:
      attrmap = {}
      for attr, values in N.iteritems():
        attrmap[attr] = [ self.totext(value) for value in values ]
      yield N.type, N.name, attrmap

  def apply_nodedata(self, nodedata, doCreate=True):
    ''' Load `nodedata`, a sequence of:
          type, name, attrmap
        into this NodeDB.
    '''
    for t, name, attrmap in nodedata:
      if doCreate:
        N = self.make( (t, name) )
      else:
        N = self[t, name]
      mapping = {}
      for attr, values in attrmap.items():
        mapping[attr] = [ self.fromtext(value) for value in values ]
      N.apply(mapping)

  def nodespec(self, spec, doCreate=False):
    ''' Generator that parses a comma separated string specifying
        Nodes and yields a sequence of Nodes.
    '''
    from .text import commatext_to_tokens
    for word in commatext_to_tokens(spec):
      with Pfx(word):
        if ':' in word:
          t, n = word.split(':', 1)
        else:
          t, n = nodekey(word)
        if '*' in t or '?' in t:
          typelist = sorted([ _ for _ in self.types if fnmatch.fnmatch(_, t) ])
        else:
          typelist = (t, )
        for t in typelist:
          if '*' in n or '?' in n:
            namelist = sorted([ N.name for N in self.type(t) if fnmatch.fnmatch(N.name, n) ])
          else:
            namelist = (n, )
          if not namelist:
            warning("no Nodes of type \"%s\"", t)
          for n in namelist:
            N = self.get( (t, n), doCreate=doCreate )
            if N is None:
              raise ValueError, "node not found: %s:%s" % (t, n)
            yield N

  def do_command(self, args):
    op = args.pop(0)
    with Pfx(op):
      try:
        op_func = getattr(self, "cmd_" + op)
      except AttributeError:
        raise GetoptError, "unknown operation"
      return op_func(args)

  def cmd_update(self, args, fp=None):
    ''' update otherdb
          emit set commands to update otherdb with attributes and nodes in
          this db.
    '''
    xit = 0
    if fp is None:
      fp = sys.stdout
    if len(args) == 0:
      raise GetoptError("missing dburl")
    dburl = args.pop(0)
    if len(args) > 0:
      raise GetoptError("extra arguments after dburl '%s': %s" % (dburl, " ".join(args)))
    DB2 = NodeDBFromURL(dburl, readonly=True)
    nodes1 = list(self.default_dump_nodes())
    for N in nodes1:
      t, name = N.type, N.name
      N2 = DB2.get( (t, name), {} )
      attrs = N.keys()
      attrs.sort()
      for attr in attrs:
        values = N[attr]
        ovalues = N2.get(attr, ())
        if values != ovalues:
          fp.write("set %s:%s %s=%s\n" % (t, name, attr, 
                                          ",".join( [ self.totoken(V, node=N2, attr=attr) for V in values ] )))
    return xit

  def cmd_dump(self, args, fp=None):
    ''' dump nodes...
          Textdump the named nodes.
    '''
    xit = 0
    if fp is None:
      fp = sys.stdout
    first = True
    for arg in args:
      with Pfx(arg):
        if not first:
          fp.write('\n')
        self[arg].textdump(fp)
        first=False
    return xit

  def cmd_dumpwide(self, args, fp=None):
    ''' dumpwide nodes...
          CSV dump the specified nodes in "wide" mode.
    '''
    args = list(args)
    xit = 0
    if fp is None:
      fp = sys.stdout
    if not args:
      nodes = self.default_dump_nodes()
    else:
      nodes = self.nodespec(args.pop(0))
    if not args:
      attrs = None
    else:
      attrtxt = args.pop(0)
      attrs = attrtxt.split(',')
    if args:
      raise GetoptError, "extra arguments after nodes and attrs: %s" % (args,)
    export_csv_wide(fp, nodes, attrs=attrs, all_nodes=True)
    return xit

  def cmd_editnode(self, args):
    ''' editnode TYPE:key
    '''
    if len(args) != 1:
      raise GetoptError("expected a single TYPE:key")
    N = self[args[0]]
    from cs.nodedb.text import editNode
    editNode(N, doCreate=True)
    return 0

  def cmd_edit(self, args, editfile=None):
    ''' edit nodespec [attrs...]
          Edit the specified nodes as a CSV file in "wide" mode.
    '''
    args = list(args)
    xit = 0
    if not args:
      nodes = self.default_dump_nodes()
    else:
      nodes = self.nodespec(args.pop(0), doCreate=True)
    if not args:
      attrs = None
    else:
      attrs = args
    edit_csv_wide(self, nodes=nodes, attrs=attrs, all_nodes=True)
    return xit

  def cmd_httpd(self, args):
    ''' httpd ipaddr:port
          Run an HTTP daemon on the specified address and port.
    '''
    xit = 0
    import cs.nodedb.httpd
    if len(args) == 0:
      raise GetoptError("missing ipaddr:port")
    ipaddr, port = args.pop(0).rsplit(':', 1)
    port = int(port)
    if len(args) > 0:
      raise GetoptError("extra arguments after %s:%s" % (ipaddr, port))
    self.readonly = True
    cs.nodedb.httpd.serve(self, ipaddr, port)
    return xit

  def cmd_list(self, args):
    ''' list TYPE:*...
          Recite the extant nodes of the specified TYPE.
    '''
    xit = 0
    if not args:
      raise GetoptError("missing arguments")
    for arg in args:
      with Pfx('"%s"' % (arg,)):
        for N in self.nodespec(arg):
          print str(N)
    return xit

  def cmd_new(self, args, doCreate=True):
    ''' new TYPE:name [attr=values...]...
          Create the specified node and set attribute values.
    '''
    if len(args) == 0:
      raise GetoptError("missing TYPE:key")
    key=args.pop(0)
    with Pfx(key):
      if ':' not in key:
        raise GetoptError("bad key")
      nodetype, name = key.split(':',1)
      if not nodetype.isupper():
        raise GetoptError("bad key type \"%s\"" % nodetype)
      N = self.newNode(nodetype, name)
      for assignment in args:
        N.assign(assignment, doCreate=doCreate)
    return 0

  def cmd_print(self, attrs):
    N = self[attrs.pop(0)]
    for attr in attrs:
      print N.get0(attr, '')
    return 0

  def cmd_report(self, args):
    if len(args) != 1:
      raise GetoptError("expected a single TYPE:key")
    with Pfx(args[0]):
      self[args[0]].report(sys.stdout)
    return 0

  def cmd_set(self, args):
    ''' set [-C] TYPE:name [attr=values...]...
          Set attribute values.
          If -C is specified, create the node if missing.
    '''
    doCreate = False
    if args and args[0] == '-C':
      args.pop(0)
      doCreate = True
    if len(args) == 0:
      raise GetoptError("missing node spec")
    nodes = args.pop(0)
    if len(args) == 0:
      raise GetoptError("missing assignment")
    for assignment in args:
      for N in self.nodespec(nodes, doCreate=doCreate):
        with Pfx(N):
          N.assign(assignment)
    return 0

  def interactive(self, prompt):
    return NodeDB.Interactive(self, prompt)

  class Interactive(Cmd):

    def __init__(self, nodedb, prompt):
      Cmd.__init__(self)
      self.prompt = prompt
      self._nodedb = nodedb

    @property
    def usage(self):
      usage="Usage:"
      for command in sorted([ command[3:] for command in set(self.get_names())
                                          if command.startswith('do_')
                            ]):
        fn = getattr(self, 'do_'+command)
        fndoc = fn.__doc__
        if fndoc:
          fndoc = fndoc.rstrip()
        else:
          fndoc = " " + command + " [?ARGS?]"
        usage += "\n" + fndoc
      return usage

    def get_names(self):
      names = Cmd.get_names(self)
      # add do_* for cmd_* names in nodedb
      names.extend( 'do_'+name[4:] for name in dir(self._nodedb) if name.startswith('cmd_') )
      return names

    def __getattr__(self, attr):
      if attr.startswith('do_'):
        op = attr[3:]
        try:
          fn = getattr(self._nodedb, 'cmd_'+op)
        except AttributeError:
          # fall back to superclass
          pass
        else:
          from .text import get_commatexts
          def do_op(argline):
            try:
              args = list(get_commatexts(argline))
            except ValueError, e:
              error(str(e))
            else:
              with Pfx(op):
                try:
                  fn(args)
                except GetoptError, e:
                  error(str(e))
                except ValueError, e:
                  exception(str(e))
            return False
          do_op.__doc__ = fn.__doc__
          return do_op
      return Cmd.__getattr__(self, attr)

    def do_exit(self, line):
      return True

    def do_quit(self, line):
      return True

_NodeDBsByURL = {}

def NodeDBFromURL(url, readonly=False, klass=None):
  ''' Factory method to return singleton NodeDB instances.
  '''
  ##print >>sys.stderr, "NodeDBFromURL: url =", url
  if klass is None:
    klass = NodeDB

  if url in _NodeDBsByURL:
    return _NodeDBsByURL[url]

  if url.startswith('/'):
    # filesystem pathname
    # recognise some extensions and recurse
    # otherwise reject
    base = os.path.basename(url)
    _, ext = os.path.splitext(base)
    if ext == '.csv':
      return NodeDBFromURL('file-csv://'+url, readonly=readonly, klass=klass)
    if ext == '.tch':
      return NodeDBFromURL('file-tch://'+url, readonly=readonly, klass=klass)
    if ext == '.sqlite':
      return NodeDBFromURL('sqlite://'+url, readonly=readonly, klass=klass)
    raise ValueError, "unsupported NodeDB URL: "+url

  markpos = url.find('://')
  if markpos > 0:
    markend = markpos + 3
    scheme = url[:markpos]
    if scheme == 'file-csv':
      from cs.nodedb.csvdb import Backend_CSVFile
      dbpath = url[markend:]
      backend = Backend_CSVFile(dbpath, readonly=readonly)
      db = klass(backend, readonly=readonly)
      _NodeDBsByURL[url] = db
      return db

    if scheme == 'file-tch':
      from cs.nodedb.tokcab import Backend_TokyoCabinet
      dbpath = url[markend:]
      backend = Backend_TokyoCabinet(dbpath, readonly=readonly)
      db = klass(backend, readonly=readonly)
      _NodeDBsByURL[url] = db
      return db

    if scheme == 'sqlite' or scheme == 'mysql':
      # TODO: direct sqlite support, skipping SQLAlchemy?
      # TODO: mysql: URLs will leak user and password - strip first for key
      ####assert not url.startswith('sqlite:///:memory:'), \
      ####       "sorry, \"%s\" isn't a singleton URL" % (url,)
      from cs.nodedb.sqla import Backend_SQLAlchemy
      dbpath = url
      backend = Backend_SQLAlchemy(dbpath, readonly=readonly)
      db = klass(backend, readonly=readonly)
      _NodeDBsByURL[url] = db
      db.url = url
      return db

  if os.path.isfile(url):
    if url.endswith('.csv'):
      return NodeDBFromURL('file-csv://'+os.path.abspath(url), readonly=readonly, klass=klass)
    if url.endswith('.tch'):
      return NodeDBFromURL('file-tch://'+os.path.abspath(url), readonly=readonly, klass=klass)

  raise ValueError, "unsupported NodeDB URL: "+url

class TestAll(unittest.TestCase):

  def setUp(self):
    self.db = NodeDB(backend=None)

  def test01serialise(self):
    H = self.db.newNode('HOST', 'foo')
    for value in 1, 'str1', ':str2', '::', H:
      sys.stderr.flush()
      s = self.db.totext(value)
      sys.stderr.flush()
      assert type(s) is str
      self.assert_(value == self.db.fromtext(s))

  def test02get(self):
    H = self.db.make('HOST:foo')
    self.assert_(type(H) is Node)
    self.assert_(H.type == 'HOST')
    self.assert_(H.name == 'foo')

  def test10newNode(self):
    H = self.db.newNode('HOST', 'foo')
    self.assertEqual(len(H.ATTR1s), len(()) )
    self.assertRaises(AttributeError, getattr, H, 'ATTR2')
    H2 = self.db['HOST:foo']
    self.assert_(H is H2, "made HOST:foo, but retrieving it got a different object")

  def test11setAttrs(self):
    H = self.db.newNode('HOST', 'foo')
    H.Xs = [1,2,3,4,5]

  def test12set1Attr(self):
    H = self.db.newNode('HOST', 'foo')
    H.Y = 1
    H.Y = 2

  def testAttrXsNotation(self):
    H = self.db.newNode('HOST', 'foo')
    NIC0 = self.db.newNode('NIC', 'eth0')
    NIC0.IPADDR = '1.2.3.4'
    NIC1 = self.db.newNode('NIC', 'eth1')
    NIC1.IPADDR = '5.6.7.8'
    H.NICs = (NIC0, NIC1)
    ipaddrs = H.NICs.IPADDRs
    self.assertEqual(ipaddrs, ['1.2.3.4', '5.6.7.8'])
    nics = H.NICs
    self.assertRaises(AttributeError, getattr, nics, 'IPADDR')

  def testReverseMap(self):
    H = self.db.newNode('HOST', 'foo')
    NIC0 = self.db.newNode('NIC', 'eth0')
    NIC0.IPADDR = '1.2.3.4'
    NIC1 = self.db.newNode('NIC', 'eth1')
    NIC1.IPADDR = '5.6.7.8'
    H.NICs = (NIC0, NIC1)
    NIC0refs = list(NIC0.references())
    self.assert_(H in [ N for N, a, c in NIC0.references() ])
    self.assert_(H in [ N for N, a, c in NIC1.references() ])
    self.assert_(H not in [ N for N, a, c in H.references() ])

  def testWhere(self):
    H = self.db.newNode('HOST', 'foo')
    NIC0 = self.db.newNode('NIC', 'eth0')
    NIC0.IPADDR = '1.2.3.4'
    NIC1 = self.db.newNode('NIC', 'eth1')
    NIC1.IPADDR = '5.6.7.8'
    H.NICs = (NIC0, NIC1)
    subnics = H.NICs.where(IPADDR='1.2.3.4')
    self.assert_(subnics == [NIC0])

  def testInTYPE(self):
    H = self.db.newNode('HOST', 'foo')
    NIC0 = self.db.newNode('NIC', 'eth0')
    NIC0.IPADDR = '1.2.3.4'
    NIC1 = self.db.newNode('NIC', 'eth1')
    NIC1.IPADDR = '5.6.7.8'
    H.NICs = (NIC0, NIC1)
    self.assert_(NIC0.inHOST == [H])
    self.assert_(NIC0.inNIC == [])

  def testNoNode(self):
    H = self.db.newNode('HOST', 'foo')
    self.assert_(bool(H), "bool(H) not True")
    self.assertRaises(AttributeError, getattr, H, 'NOATTR')
    self.db.useNoNode()
    N = H.NOATTR
    self.assert_(N is self.db.noNode)
    self.assert_(not bool(N), "bool(H.NOATTR) not False")
    N2 = N.NOATTR
    self.assert_(N2 is self.db.noNode)
    self.assert_(not bool(N2), "bool(H.NOATTR.NOATTR) not False")

  def testTokenisation(self):
    H = self.db.newNode('HOST', 'foo')
    NIC0 = self.db.newNode('NIC', 'eth0')
    NIC0.IPADDR = '1.2.3.4'
    NIC1 = self.db.newNode('NIC', 'eth1')
    NIC1.IPADDR = '5.6.7.8'
    H.NICs = (NIC0, NIC1)

    for value, attr, expected_token in (
        (1, 'NIC', '1'),
        ("foo", 'NIC', '"foo"'),
        (":foo", 'NIC', '":foo"'),
        ('"foo"', 'NIC', r'"\"foo\""'),
        (NIC0, 'NIC', 'eth0'),
        (H, 'NIC', 'HOST:foo'),
        (H, 'SUBHOST', 'foo'),
      ):
      token = self.db.totoken(value, H, attr=attr)
      self.assertEquals(token, expected_token, "wrong tokenisation, expected %s but got %s" % (expected_token, token))
      value2 = self.db.fromtoken(token, node=H, attr=attr, doCreate=True)
      self.assertEquals(value2, value, "round trip fails: %s -> %s -> %s" % (value, token, value2))

  def testTYPENode(self):
    T = self.db.TESTTYPE
    N1 = T.seqNode()
    N2 = T.seqNode()
    self.assert_(int(N1.name) < int(N2.name))

  def testSeqNode(self):
    N1 = self.db.seqNode()
    N2 = self.db.seqNode()
    self.assert_(int(N1.name) < int(N2.name))

  def testTemplate(self):
    N = self.db.seqNode()
    N.A = 1
    N.Bs = (2,3,4)
    self.assertEquals(N.safe_substitute('tplt 0 {self}'), 'tplt 0 _:1')
    self.assertEquals(N.safe_substitute('tplt 0a { self }'), 'tplt 0a { self }')
    self.assertEquals(N.safe_substitute('tplt 1 {self.A}'), 'tplt 1 1')
    self.assertEquals(N.safe_substitute('tplt 2 {self.As}'), 'tplt 2 [1]')
    self.assertEquals(N.safe_substitute('tplt 3 {self.Bs}'), 'tplt 3 [2, 3, 4]')
    self.assertEquals(N.safe_substitute('tplt 3 {{self.Bs}}'), 'tplt 3 2tplt 3 3tplt 3 4')
    self.assertEquals(N.safe_substitute('tplt 4 {self.Cs}'), 'tplt 4 []')
    self.assertEquals(N.safe_substitute('tplt 5 {self.C}'), 'tplt 5 {self.C}')

if __name__ == '__main__':
  unittest.main()<|MERGE_RESOLUTION|>--- conflicted
+++ resolved
@@ -19,12 +19,8 @@
 from cs.lex import str1
 from cs.misc import the, get0
 from cs.mappings import parseUC_sAttr
-<<<<<<< HEAD
 from cs.logutils import Pfx, D, error, warning, info, debug, exception
-=======
-from cs.logutils import Pfx, D, error, warn, info, debug, exception
 from .backend import _NoBackend
->>>>>>> 487a2e3c
 from .export import edit_csv_wide, export_csv_wide
 
 # regexp to match TYPE:name
