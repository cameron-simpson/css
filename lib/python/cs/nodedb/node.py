#!/usr/bin/python
#

import os.path
from cmd import Cmd
import csv
import fnmatch
import re
import sys
if sys.hexversion < 0x02060000:
  from sets import Set as set
import itertools
from getopt import GetoptError
from thread import allocate_lock
from threading import Thread
from types import StringTypes
from collections import namedtuple
from cs.lex import str1
from cs.misc import the, get0
from cs.mappings import parseUC_sAttr
from cs.logutils import Pfx, D, error, warning, info, debug, exception
from .backend import _NoBackend
from .export import edit_csv_wide, export_csv_wide

# regexp to match TYPE:name
re_NODEREF = re.compile(r'([A-Z]+):([^:#]+)')
# regexp to match a bareword name
re_NAME = re.compile(r'[a-z][-a-z_0-9]*(?![a-zA-Z0-9_])')

def by_name(a, b):
  ''' Compare two objects by their .name attributes.
  '''
  return cmp(a.name, b.name)

def by_type_then_name(a, b):
  ''' Compare two objects by their .type and then .name attributes.
  '''
  c = cmp(a.type, b.type)
  if c != 0:
    return c
  return cmp(a.name, b.name)

def nodekey(*args):
  ''' Convert some sort of key to a (TYPE, NAME) tuple.
      Sanity check the values.
      Return (TYPE, NAME).
      Raises ValueError if the arguments cannot be recognised.
      Subclasses can override this to parse special forms such as
      "hostname-ifname", which might return ('NIC', "hostname-ifname").
  '''
  with Pfx("nodekey(%s)" % (args,)):
    if len(args) == 2:
      t, name = args
    elif len(args) == 1:
      item = args[0]
      if type(item) is str:
        # TYPE:NAME
        t, name = item.split(':', 1)
      else:
        # (TYPE, NAME)
        t, name = item
    else:
      raise ValueError, "nodekey() takes (TYPE, NAME) args or a single arg: args=%s" % ( args, )

    if type(t) is not str:
      raise ValueError, "expected TYPE to be a string"
    if type(name) is not str:
      raise ValueError, "expected NAME to be a string"
    if not t.isupper() and t != '_':
      raise ValueError, "invalid TYPE, not upper case or _"
    if not len(name):
      raise ValueError, "empty NAME"
    return t, name

class _AttrList(list):
  ''' An _AttrList is a list subtype that understands Nodes
      and .ATTR[s] attribute access and drives a backend.
  '''

  def __init__(self, node, attr, _items=None):
    ''' Initialise an _AttrList.
        `node` is the node to which this _AttrList is attached.
        `attr` is the _singular_ form of the attribute name.
        `_items` is a private parameter for prepopulating an _AttrList.
          Usually this is one not attached to a Node, such as one
          derived from the .Xs notation.

        TODO: we currently do not rely on the backend to preserve ordering so
              lots of operations just ask the backend to totally resave the
              attribute list.
    '''
    if _items:
      list.__init__(self, _items)
    else:
      list.__init__(self)
    self.node = node
    self.attr = attr
    if node is not None:
      self.nodedb = node.nodedb

  def __delitemrefs(self, nodes):
    ''' Remove the reverse references of this attribute.
    '''
    if self.node is None:
      return
    for N in nodes:
      try:
        delref = N._delReference
      except AttributeError:
        continue
      if hasattr(N, 'name') and hasattr(N, 'type') and hasattr(N, 'nodedb'):
        delref(self.node, self.attr)

  def __additemrefs(self, nodes):
    ''' Add the reverse references of this attribute.
    '''
    if self.node is None:
      return
    for N in nodes:
      try:
        addref = N._addReference
      except AttributeError:
        continue
      if hasattr(N, 'name') and hasattr(N, 'type') and hasattr(N, 'nodedb'):
        addref(self.node, self.attr)

  def __str__(self):
    return str(list(self))

  def __repr__(self):
    if self.node is None:
      return ".%ss[...]" % (self.attr,)
    return "%s.%ss" % (str(self.node), self.attr)

  def __delitem__(self, index):
    if type(index) is int:
      items = (self[index],)
    else:
      items = itertools.islice(self, index)
    value = list.__delitem__(self, index)
    self.__delitemrefs(items)
    self.nodedb._backend.saveAttrs(self)
    return value

  def __delslice__(self, i, j):
    del self[max(0, i):max(0, j):]

  def __iadd__(self, other):
    self.__additemrefs(other)
    value = list.__iadd__(self, other)
    self.nodedb._backend.saveAttrs(self)
    return value

  def __imul__(self, other):
    oitems = list(self)
    value = list.__imul__(self, other)
    self.__additemrefs(self)
    self.__delitemrefs(oitems)
    self.nodedb._backend.saveAttrs(self)
    return value

  def __setitem__(self, index, value):
    if type(index) is int:
      ovalues = (self[index],)
      values = (value,)
      index = slice(index, index+1)
    else:
      assert type(index) is slice
      ovalues = itertools.islice(self, index.start, index.stop, index.step)
      values = list(value)
    self.__delitemrefs(ovalues)
    list.__setitem__(self, index, values)
    self.__additemrefs(values)
    self.nodedb._backend.saveAttrs(self)

  def __setslice__(self, i, j, values):
    self[max(0, i):max(0, j):] = values

  def append(self, value, noBackend=False):
    if not noBackend:
      N = self.node
      self.nodedb._backend.extendAttr(N.type, N.name, self.attr, (value,))
    list.append(self, value)
    self.__additemrefs((value,))

  def extend(self, values, noBackend=False):
    # turn iterator into tuple
    if not noBackend and type(values) not in (list, tuple):
      values = tuple(values)
    if not noBackend:
      N = self.node
      self.nodedb._backend.extendAttr(N.type, N.name, self.attr, values)
    list.extend(self, values)
    self.__additemrefs(values)

  def insert(self, index, value):
    value = list.insert(self, index, value)
    self.nodedb._backend.saveAttrs(self)
    self.__additemrefs((value,))
    return value

  def pop(self, index=-1):
    value = list.pop(self, index)
    self.nodedb._backend.saveAttrs(self)
    self.__delitemrefs((value,))
    return value

  def remove(self, value):
    list.remove(self, value)
    self.nodedb._backend.saveAttrs(self)
    self.__delitemrefs(value)

  def reverse(self, *args):
    list.reverse(self, *args)
    if self:
      self.nodedb._backend.saveAttrs(self)

  def sort(self, *args):
    list.sort(self, *args)
    if self:
      self.nodedb._backend.saveAttrs(self)

  def __getattr__(self, attr):
    ''' Using a .ATTR[s] attribute on an _AttrList indirects through
        the list members:
          .Xs Return a list of all the .Xs attributes of the list members.
              All members must support the .Xs attribution.
          .X  Return .Xs[0]. Requires len(.Xs) == 1.
    '''
    k, plural = parseUC_sAttr(attr)
    if k:
      hits = itertools.chain(*[ N[k] for N in self ])
      if plural:
        return _AttrList(node=None, attr=k, _items=hits)
      try:
        hit = the(hits)
      except IndexError, e:
        raise AttributeError, "%s.%s: %s" % (self, attr, e)
      return hit
    raise AttributeError, '.'.join([str(self), attr])

  def where(self, **kw):
    ''' Return a new _AttrList consisting of elements from this list where
        the attribute values equal the supplied keyword arguments.
    '''
    hits = []
    keys = kw.keys()
    for N in self:
      ok = True
      for k in keys:
        if getattr(N, k) != kw[k]:
          ok = False
          break
      if ok:
        hits.append(N)
    return _AttrList(node=None, attr=self.attr, _items=hits)

  def add(self, element):
    if element not in self:
      self.append(element)

  def update(self, *others):
    extras = []
    S = set(self)
    for o in others:
      for element in o:
        if element not in S:
          S.add(element)
          extras.append(element)
    self.extend(extras)

# we return a namedtuple from Node.references()
RefTuple = namedtuple('RefTuple', 'node attr nrefs')

class Node(dict):
  ''' A Node is a subclass of dict, mapping an attribute name to a list
      of values.
      It also supports object attributes of the form .ATTR and .ATTR[[e]s],
      meaning the single value of the attribute named "ATTR" or the _AttrList
      associated with that ATTR respectively. Use of the singular form
      requires that len(Node["ATTR"]) == 1. Use of the plural form may return
      an empty list; in this case hasattr(Node, "ATTR") will be false and
      Node["ATTR"] will raise a KeyError.
  '''

  def __init__(self, t, name, nodedb):
    self.type = str1(t) if t is not None else None
    self.name = name
    self.nodedb = nodedb
    self._reverse = {}  # maps (OtherNode, ATTR) => count

  def __nonzero__(self):
    ''' bool(Node) returns True, unlike a dict.
        Conversely, the NoNode singleton returns False from bool().
    '''
    return True

  def __call__(self, name):
    if self.name == '_':
      # this Node it the "type" metanode
      # .TYPE(key) is the at-need factory for a node
      return self.nodedb.make( (self.type, name) )
    raise TypeError, "only the NodeDB.TYPE metanode is callable"

  def seq(self):
    seqs = self.get('SEQ', (0,))
    i = seqs[0] + 1
    seqs[0] = i
    return i

  def seqNode(self):
    while True:
      key = (self.type, str(self.seq()))
      if key not in self.nodedb:
        return self.nodedb.make(key)

  def _addReference(self, onode, oattr):
    ''' Add a reference to this Node.
    '''
    key = (onode, str1(oattr))
    if key in self._reverse:
      self._reverse[key] += 1
    else:
      self._reverse[key] = 1

  def _delReference(self, onode, oattr):
    ''' Remove a reference to this Node.
    '''
    key = (onode, str1(oattr))
    if self._reverse[key] == 1:
      del self._reverse[key]
    else:
      self._reverse[key] -= 1

  def references(self, attr=None, type=None):
    ''' Generator to yield:
          onode, oattr, count
        for every other Node referring to this Node.
        The parameter `attr`, if supplied and not None,
        constrains the result to attributes matching that name.
        The parameter `type`, if supplied and not None,
        constrains the result to nodes of that type.
        `onode` is the other Node.
        `oattr` is the attribute containing the reference.
        `count` is the number of references to this Node in the attribute.
    '''
    for key, count in list(self._reverse.items()):
      onode, oattr = key
      if attr is None or oattr == attr:
        if type is None or onode.type == type:
          yield RefTuple(onode, oattr, count)

  def __repr__(self):
    return "%s:%s:%s" % (self.type, self.name, dict.__repr__(self))

  def __str__(self):
    return self.type+":"+self.name

  def html(self, prefix, label=None, ext=None):
    ''' An HTML token to transcribe for this Node.
    '''
    from .html import _noderef
    return _noderef(self, prefix=prefix, label=label, ext=ext)

  def __cmp__(self, other):
    ''' Nodes compare by type and then name and then id(Node).
        Note that two Nodes that compare equal can thus still return non-zero
        from cmp().
    '''
    try:
      c = cmp(self.type, other.type)
      if c != 0:
        return c
      c = cmp(self.name, other.name)
      if c != 0:
        return c
    except AttributeError:
      return 1
    return cmp( id(self), id(other) )

  def __eq__(self, other):
    ''' Two Nodes are equal if their name and type are equal.
        Attributes are not compared.
    '''
    if self is other:
      return True
    try:
      if self.name != other.name or self.type != other.type:
        return False
    except AttributeError:
      return False
    return True

  def __hash__(self):
    ''' Hash function, based on name, type and nodedb id.
    '''
    return hash(self.name)^hash(self.type)^id(self.nodedb)

  def get(self, k, default=None):
    ''' Fetch the item specified.
        Create an empty list if necessary.
    '''
    try:
      values = self[k]
    except KeyError:
      if default is None:
        default = ()
      values = _AttrList(self, k, _items=default)
      dict.__setitem__(self, k, values) # ensure this gets used later
    return values

  # __getitem__ goes directly to the dict implementation

  def __setitem__(self, item, new_values):
    ''' Set Node[item] = new_values.
        Unlike a normal dictionary, a shallow copy of new_values is stored,
        not new_values itself.
    '''
    k, plural = parseUC_sAttr(item)
    if k is None:
      raise KeyError, repr(item)
    assert not plural and k not in ('NAME', 'TYPE'), \
           "forbidden index: %r" % (item,)
    values = self.get(k)
    if len(values):
      # discard old values (removes reverse map)
      values[:]=[]
    new_values = list(new_values)
    if len(new_values):
      values.extend(new_values)

  def __delitem__(self, item):
    k, plural = parseUC_sAttr(item)
    if k is None or plural:
      raise KeyError, repr(item)
    dict.__setitem__(self, k, ())
    dict.__delitem__(self, k)

  def __getattr__(self, attr):
    ''' Support .ATTR[s] and .inTYPE.
    '''
    # .inTYPE -> referring nodes of type TYPE
    if attr.startswith('in') and len(attr) > 2:
      k, plural = parseUC_sAttr(attr[2:])
      if k and not plural:
        return _AttrList(node=None, attr=None,
                         _items=[ N for N, a, c in self.references(type=k) ]
                        )

    # .ATTR and .ATTRs
    k, plural = parseUC_sAttr(attr)
    if k:
      values = self.get(k)
      if plural:
        return values
      if len(values) == 1:
        return values[0]
      if self.nodedb.noNode is None:
        raise AttributeError, "%s.%s (values=%s %s, len=%s)" % (self, attr, type(values), values, len(values))
      return self.nodedb.noNode

    raise AttributeError, str(self)+'.'+repr(attr)

  def __setattr__(self, attr, value):
    ''' Support .ATTR[s] = value[s].
    '''
    # forbid .inTYPE attribute setting
    if attr.startswith('in') and len(attr) > 2:
      k, plural = parseUC_sAttr(attr[2:])
      if k:
        raise ValueError, "setting .%s is forbidden" % (attr,)

    k, plural = parseUC_sAttr(attr)
    if k:
      # .ATTR[s] = value
      if not plural:
        value = (value,)
      self[k] = value
    else:
      dict.__setattr__(self, attr, value)

  def get0(self, attr, default=None):
    ''' Return the first item in self[attr], or `default`.
        `default` defaults to None.
    '''
    return get0(self.get(attr, ()), default=default)

  def apply(self, mapping):
    ''' Extend a Node's attributes with the values in mapping.
    '''
    for attr, values in mapping.items():
      self.get(attr).extend(values)

  def update(self, new_attrs, delete_missing=False):
    ''' Update this Node with new attributes, optionally removing
        extraneous attributes.
        `new_attrs` is a mapping from an attribute name to a value list.
        If `delete_missing` is supplied true, remove attribute not
        specified in `new_attrs`.
    '''
    with Pfx("%s.update" % (self,)):
      # add new attributes
      for attr in sorted(new_attrs.keys()):
        k, plural = parseUC_sAttr(attr)
        if not k:
          error("ignore non-ATTRs: %s", attr)
          continue
        if k not in self:
          info("new .%s=%s", k+'s', new_attrs[attr])
          self[k] = new_attrs[attr]

      # change or possibly remove old attributes
      old_attr_names = self.keys()
      old_attr_names.sort()
      for attr in old_attr_names:
        k, plural = parseUC_sAttr(attr)
        if not k:
          warning("ignore non-ATTRs old attr: %s", attr)
          continue
        if k.endswith('_ID'):
          error("ignoring bad old ATTR_ID: %s", attr)
          continue
        if k in new_attrs:
          nattrs = new_attrs[k]
          if self[k] != nattrs:
            info("set .%ss=%s", k, nattrs)
            self[k] = nattrs
        elif delete_missing:
          info("del .%ss", k)
          del self[k]

  def textdump(self, fp):
    ''' Write a vertical CSV dump of this node.
    '''
    self.nodedb.dump(fp, nodes=(self,))

  def assign(self, assignment, doCreate=False):
    from .text import commatext_to_values
    eqpos = assignment.find('=')
    pleqpos = assignment.find('+=')
    if eqpos > 0 and (pleqpos < 0 or pleqpos > eqpos):
      lvalue, rvalue = assignment.split('=', 1)
      append = False
    elif pleqpos > 0 and (eqpos < 0 or eqpos > pleqpos):
      lvalue, rvalue = assignment.split('+=', 1)
      append = True
    else:
      raise ValueError("assign: cannot choose = or +=: %s" % (assignment,))
    k, plural = parseUC_sAttr(lvalue)
    if not k:
      raise ValueError("invalid lvalue: %s" % (lvalue,))
    values = list(commatext_to_values(rvalue, self.nodedb, doCreate=doCreate))
    if append:
      self[k].extend(values)
    else:
      self[k] = values

  def substitute(self, s, safe=False):
    ''' Construct a CurlyTemplate for the supplied string `s`
        and return the result of its .substitute() method
        with this Node as 'self' in an EvalMapping.
    '''
    if False:
      # string.Template is buggy for custom patterns
      # so we use curly_substitute below
      from cs.curlytplt import CurlyTemplate, EvalMapping
      T = CurlyTemplate(s)
      M = EvalMapping(locals={ 'self': self, 'NL': "\n" })
      return T.safe_substitute(M) if safe else T.substitute(M)

    from cs.curlytplt import curly_substitute, EvalMapping
    M = EvalMapping(locals={ 'self': self })
    with Pfx(str(self)):
      mapfn = lambda foo: M[foo]
      return ''.join( [ curly_substitute(line,
                                         mapfn = lambda foo: M[foo],
                                         safe=safe,
                                         permute=True)
                        for line in s.splitlines(True)
                      ]
                    )

  def safe_substitute(self, s):
    return self.substitute(s, safe=True)

class _NoNode(Node):
  ''' If a NodeDB has a non-None .noNode attribute, normally it
      will be a singleton (per-class) instance of _NoNode, a dummy Node
      that permits .ATTR deferences for easy use.
      The distinguishing feature of a _NoNode is that bool(noNode) is False.
  '''

  def __init__(self, nodedb):
    Node.__init__(self, '_NoNode', '<_NoNode>', nodedb)

  def __nonzero__(self):
    ''' A NodeDB's NoNode returns False from bool().
        Other Nodes return True.
    '''
    return False

  def __str__(self):
    return "<NoNode>"

  def __getattr__(self, attr):
    ''' Return ourself (NoNode) from .ATTR.
        Otherwise behave like an empty Node.
    '''
    k, plural = parseUC_sAttr(attr)
    if not k or plural:
      return Node.__getattr__(self, attr)
    return self

class NodeDB(dict):

  _key = ('_', '_')     # index of metadata node

  def __init__(self, backend, readonly=False):
    dict.__init__(self)
    self._lock = allocate_lock()
    self.readonly = readonly
    self.noNode = None
    self.__attr_type_registry = {}
    self.__attr_scheme_registry = {}
    # run initially with no backend
    # load data from backend
    # attach backend to collect updates
    self._backend = _NoBackend()
    self.__nodesByType = {}
    if backend is not None:
      backend.set_nodedb(self)
      backend.apply_to(self)
      self._backend = backend

  def __str__(self):
    return "%s[_backend=%s]" % (type(self).__name__, self._backend)

  def useNoNode(self):
    ''' Enable "no node" mode.
        After this call, a reference to a missing .ATTR will return
        a dummy Node that can itself be deferenced further. This
        permits casual use of expressions like: someNode.THIS.THAT.
        The "no node" dummy node returns false in boolean contexts,
        unlike regular Nodes which are true.
    '''
    if self.noNode is None:
      self.noNode = _NoNode(self)

  class __AttrTypeRegistration(object):
    ''' An object to hold an attribute value type registration, with the
        following attributes:
          .type      the registered type
          .scheme    the scheme label to use for the type
          .totext    function to render a value as text
          .fromtext  function to compute a value from text
          .tobytes   function to render a value in a compact binary form
          .frombytes function to compute a value from the binary form
    '''

    def __init__(self,
                   t, scheme,
                   totext, fromtext,
                   tobytes, frombytes):
      '''
      '''
      self.type = t
      self.scheme = scheme
      self.totext = totext
      self.fromtext = fromtext
      self.tobytes = tobytes
      self.frombytes = tobytes

  def register_attr_type(self,
                         t, scheme,
                         totext, fromtext,
                         tobytes=None, frombytes=None):
    ''' Register an attribute value type for storage and retrieval in this
        NodeDB. This permits the storage of values that are not the
        presupported string, non-negative integer and Node types.
        Parameters:
          `t`, the value type to register
          `scheme`, the scheme label to use for the type
          `totext`, a function to render a value as text
          `fromtext`, a function to compute a value from text
          `tobytes`, a function to render a value in a compact binary form
          `frombytes`, a function to compute a value from the binary form
        If `tobytes` is None or unspecified, `totext` is used.
        If `frombytes` is None or unspecified, `fromtext` is used.
    '''
    reg = self.__attr_type_registry
    sch = self.__attr_scheme_registry
    assert t not in reg, "type %s already registered" % (t,)
    assert scheme not in sch, "scheme '%s' already registered" % (scheme,)
    if tobytes is None:
      tobytes = totext
    if frombytes is None:
      frombytes = fromtext
    R = NodeDB.__AttrTypeRegistration(t, scheme,
                                  totext, fromtext,
                                  tobytes, frombytes)
    reg[t] = R
    sch[scheme] = R

  def _createNode(self, t, name):
    ''' Factory method to make a new Node (or Node subclass instance).
        Subclasses of NodeDB should use this to make Nodes of appropriate
        types.
    '''
    return Node(t, name, self)

  def close(self):
    self._backend.close()

  def type(self, t):
    ''' Return the Nodes of the specified type `t`.
    '''
    return self.__nodesByType.get(t, ())

  def nodeByTypeName(self, t, name, doCreate=False):
    N = self.get( (t, name), doCreate=doCreate )
    if N is None:
      raise KeyError, "no Node with key (%s,%s)" % (t, name)
    return N

  def _noteNode(self, N):
    ''' Update the cross reference tables for a new Node.
    '''
    t = N.type
    byType = self.__nodesByType
    if t not in byType:
      byType[t] = set()
    byType[t].add(N)

  def _forgetNode(self, N):
    ''' Update the cross reference tables for removal of a Node.
    '''
    self.__nodesByType[N.type].remove(N)

  @property
  def types(self):
    ''' Return a list of the types in use.
    '''
    byType = self.__nodesByType
    return [ t for t in byType.keys() if byType[t] ]

  def __contains__(self, item):
    key = self.nodekey(item)
    return dict.__contains__(self, key)

  def get(self, item, default=None, doCreate=False):
    try:
      return self[item]
    except KeyError:
      if doCreate:
        if default is not None:
          raise ValueError, "doCreate is True but default is %r" % (default,)
        return self.newNode(item)
      return default

  def make(self, item):
    ''' make(item) does get(item, doCreate=True)
    '''
    return self.get(item, doCreate=True)

  def __getattr__(self, attr):
    k, plural = parseUC_sAttr(attr)
    if k:
      if plural:
        # .TYPEs
        # return Nodes of this type
        return self.__nodesByType.get(k, ())
      else:
        return self.make( (k, '_') )
    return getattr(super(NodeDB, self), attr)

  def __getitem__(self, item):
    try:
      key = nodekey(item)
    except ValueError, e:
      raise KeyError, "can't get key %s: %s" % (item, e)
    N = dict.__getitem__(self, key)
    assert isinstance(N, Node), "__getitem(%s) got non-Node: %r" % (item, N)
    return N

  def __setitem__(self, item, N):
<<<<<<< HEAD
    assert isinstance(N, Node), "tried to store non-Node: %r" % (N,)
    assert N.nodedb is self, "tried to store foreign Node: %r" % (N,)
    key = nodekey(item)
=======
    assert isinstance(N, Node), "tried to store non-Node: %s" % (repr(N),)
    assert N.nodedb is self, "tried to store foreign Node: %s" % (repr(N),)
    key = self.nodekey(item)
>>>>>>> 348c40f9
    assert key == (N.type, N.name), \
           "tried to store Node(%s:%s) as key (%s:%s)" \
             % (N.type, N.name, key[0], key[1])
    if key in self:
      self._forgetNode(self[key])
    dict.__setitem__(self, key, N)
    self._noteNode(N)

  def nodekey(self, *args):
    ''' Convert some sort of key to a (TYPE, NAME) tuple.
        Sanity check the values.
        Return (TYPE, NAME).
    '''
    if len(args) == 2:
      t, name = args
      assert type(t) is str
      assert type(name) is str
    elif len(args) == 1:
      item = args[0]
      if type(item) is str:
        # TYPE:NAME
        t, name = item.split(':', 1)
      else:
        # (TYPE, NAME)
        t, name = item
        assert type(t) is str
        assert type(name) is str
      assert t.isupper(), "TYPE should be upper case, got \"%s\"" % (t,)
      assert len(name) > 0
      k, plural = parseUC_sAttr(t)
      assert k is not None and not plural
    else:
      raise TypeError, "nodekey() takes (TYPE, NAME) args or a single arg: args=%s" % ( args, )
    return t, name

  def newNode(self, *args):
    ''' Create and register a new Node.
        Subclasses of NodeDB should override _createNode, not this method.
    '''
    t, name = nodekey(*args)
    with self._lock:
      if (t, name) in self:
        raise KeyError, 'newNode(%s, %s): already exists' % (t, name)
      N = self[t, name] = self._createNode(t, name)
      self._backend[t, name] = N
      self[t, name] = N
    return N

  @property
  def _s(self):
    ''' Nodes of type _.
    '''
    return self.__nodesByType.get('_', ())

  @property
  def _(self):
    ''' Obtain the metadata node, creating it if necessary.
    '''
    key = NodeDB._key
    try:
      return self[key]
    except KeyError:
      return self.newNode(key)

  @property
  def _s(self):
    ''' Return Nodes of type _.
    '''
    return self.__nodesByType.get('_', ())

  def seq(self):
    ''' Obtain a new sequence number for this NodeDB.
    '''
    return self._.seq()

  def seqNode(self, t=None):
    ''' Obtain a new Node of type `t` whose name is a db-unique decimal
        number. If `t` is missing or None, the type defaults to '_'.
    '''
    if t is None:
      t = '_'
    return self.make( (t, '_') ).seqNode()

  def otherDB(self, dburl):
    ''' Take a database URL or sequence number and return:
          ( db, seq )
        where db is the NodeDB and seq is the sequence number
        in this NodeDB associated with the other NodeDB.
    '''
    N_ = self._
    if type(dburl) is str:
      # a URL that attaches to a NodeDB
      db = NodeDBFromURL(dburl)
      for Ndb in N_.DBs:
        if dburl in Ndb.URLs:
          # the dburl is known - return now
          return db, Ndb.SEQ
      # new URL - record it for posterity
      Ndb = newNode('_NODEDB', str(ndb))
      seqnum = self.seq()
      Ndb.URL = dburl
      Ndb.SEQ = seqnum
      return db, seqnum

    # presume we were handed an int, the db sequence number
    ss = (dburl,)
    for Ndb in N_.DBs:
      if Ndb.SEQs == ss:
        return NodeDBFromURL(Ndb.URL)

    raise ValueError, "unknown DB sequence number: %s; _.DBs = %s" % (s, N_.DBs)

  def fromtoken(self, valuetxt, node=None, attr=None, doCreate=False):
    ''' Method to extract a token from the start of a string, for use
        in the named attribute `attr`.
        It is intended to be overridden by subclasses to add
        recognition for domain specific things such as IP addresses.
        overrides should fall back to this method if they do not
        recognise their special syntaxes.
        This is to be used to parse human friendly value lists.
        Conversely, totext() and fromtext() below are for external data storage.
    '''
    # NAME with implied TYPE
    if attr:
      m = re_NAME.match(valuetxt)
      if m and m.group() == valuetxt:
        if attr == "SUB"+node.type:
          try:
            value = self.nodeByTypeName(node.type, m.group(), doCreate=doCreate)
          except ValueError:
            value = m.group()
        else:
          try:
            value = self.nodeByTypeName(attr, m.group(), doCreate=doCreate)
          except ValueError:
            value = m.group()
        return value

    # TYPE:NAME
    m = re_NODEREF.match(valuetxt)
    if m and m.group() == valuetxt:
      value = self.nodeByTypeName(m.group(1), m.group(2), doCreate=doCreate)
      return value

    import cs.nodedb.text
    return cs.nodedb.text.fromtoken(valuetxt, self, doCreate=doCreate)

  def totoken(self, value, node=None, attr=None):
    ''' Convert a value to human friendly token.
    '''
    if isinstance(value, Node):
      # Node representation:
      # If value.type == FOO, Node is of type FOO and attr is SUBFOO,
      #   just write the value Node name
      if attr:
        if attr == "SUB"+node.type and value.type == node.type:
          return value.name
        # If value.type == FOO and attr == FOO,
        #   just write the value Node name
        if attr == value.type:
          return value.name
      return ":".join((value.type, value.name))

    import cs.nodedb.text
    return cs.nodedb.text.totoken(value)

  def totext(self, value):
    ''' Convert a value for external string storage.
          text        The string "text" for strings not commencing with a colon.
          ::text      The string ":text" for strings commencing with a colon.
          :TYPE:name  Node of specified name and TYPE in local NodeDB.
          :\+[0-9]+:TYPE:name Node of specified name and TYPE in other NodeDB.
          :[0-9]+     A non-negative integer.
          :scheme:text Encoding of value as "text" using its registered scheme.
    '''
    if isinstance(value, Node):
      assert ':' not in value.type, \
             "illegal colon in TYPE \"%s\"" % (value.type,)
      if value.nodedb is self:
        # Node from local NodeDB
        assert value.type[0].isupper(), "non-UPPER type: %s" % (value.type,)
        return ":%s:%s" % (value.type, value.name)
      odb, seqnum = self.nodedb.otherDB(value.nodedb.url)
      return ":+%d:%s:%s" % (seqnum, value.type, value.name)
    t = type(value)
    if t in StringTypes:
      if value.startswith(':'):
        return ':'+value
      return value
    if t is int:
      s = str(value)
      assert s[0].isdigit()
      return ':' + s
    R = self.__attr_type_registry.get(t, None)
    if R:
      scheme = R.scheme
      assert scheme[0].islower() and scheme.find(':',1) < 0, \
             "illegal scheme name: \"%s\"" % (scheme,)
      return ':'+scheme+':'+R.totext(value)
    raise ValueError, "can't totext( <%s> %s )" % (type(value),value)

  def fromtext(self, text, doCreate=True):
    ''' Convert a stored string into a value.
          text        The string "text" for strings not commencing with a colon.
          ::text      The string ":text" for strings commencing with a colon.
          :TYPE:name  Node of specified name and TYPE in local NodeDB.
          :\+[0-9]+:TYPE:name Node of specified name and TYPE in other NodeDB.
          :[0-9]+     A non-negative integer.
          :scheme:text Encoding of value as "text" using its registered scheme.
    '''
    if not text.startswith(':'):
      # plain string
      return text
    if len(text) < 2:
      raise ValueError, "unparsable text \"%s\"" % (text,)
    t1 = text[1:]
    if text.startswith('::'):
      # :string-with-leading-colon
      return t1
    if t1[0].isdigit():
      # :int
      return int(t1)
    if t1[0].isupper():
      # TYPE:NAME
      if t1.find(':', 1) < 0:
        raise ValueError, "bad :TYPE:NAME \"%s\"" % (text,)
      t, name = t1.split(':', 1)
      return self.nodeByTypeName(t, name, doCreate=doCreate)
    if t1[0].islower():
      # scheme:info
      if t1.find(':', 1) < 0:
        raise ValueError, "bad :scheme:info \"%s\"" % (text,)
      scheme, info = t1.split(':', 1)
      R = self.__attr_scheme_registry.get(scheme, None)
      if R:
        return R.fromtext(info)
      raise ValueError, "unsupported :scheme:info \"%s\"" % (text,)
    if t1[0] == '+':
      # :+seq:TYPE:NAME
      # obtain foreign Node from other NodeDB
      seqnum, t, name = t1[1:].split(':', 2)
      return self.otherDB(int(seqnum))[t, name]
    raise ValueError, "unparsable text \"%s\"" % (text,)

  def default_dump_nodes(self, typenames=None):
    ''' Yield the default sequence of Nodes to dump.
    '''
    if typenames is None:
      typenames = sorted(self.types)
    for t in typenames:
      nodes = sorted(getattr(self, t+'s'), by_name)
      for N in nodes:
        yield N

  def dump(self, fp, fmt='csv', nodes=None):
    ''' Write database nodes to the file `fp`.
        If `fmt` is "csv" (the default) use the archival "vertical"
        format.
        If `fmt` is "csv_wide" use the human friendly "wide" format.
    '''
    if nodes is None:
      nodes = self.default_dump_nodes()
    if fmt == 'csv':
      return self.dump_csv(fp, nodes)
    if fmt == 'csv_wide':
      return export_csv_wide(fp, nodes)
    raise ValueError, "unsupported format '%s'" % (fmt,)

  def dump_csv(self, fp, nodes):
    from .csvdb import write_csv_file
    write_csv_file(fp, self.nodedata(nodes))
    fp.flush()

  def nodedata(self, nodes=None):
    ''' Generator to yield:
          type, name, attrmap
        ready to be written to external storage such as a CSV file
        or to be applied to another NodeDB.
    '''
    if nodes is None:
      nodes = self.default_dump_nodes()
    for N in nodes:
      attrmap = {}
      for attr, values in N.iteritems():
        attrmap[attr] = [ self.totext(value) for value in values ]
      yield N.type, N.name, attrmap

  def apply_nodedata(self, nodedata, doCreate=True):
    ''' Load `nodedata`, a sequence of:
          type, name, attrmap
        into this NodeDB.
    '''
    with Pfx(str(self)):
      debug("apply_nodedata(..,doCreate=%s)...", doCreate)
      for t, name, attrmap in nodedata:
        debug("%s:%s", t, name)
        if doCreate:
          N = self.make( (t, name) )
        else:
          N = self[t, name]
        mapping = {}
        for attr, values in attrmap.items():
          ##debug("set %s:%s.%s", t, name, attr)
          mapping[attr] = [ self.fromtext(value) for value in values ]
        N.apply(mapping)

  def nodespec(self, spec, doCreate=False):
    ''' Generator that parses a comma separated string specifying
        Nodes and yields a sequence of Nodes.
    '''
    from .text import commatext_to_tokens
    for word in commatext_to_tokens(spec):
      with Pfx(word):
        if ':' in word:
          t, n = word.split(':', 1)
        else:
          t, n = nodekey(word)
        if '*' in t or '?' in t:
          debug("fnmatch(..,%s) against %s", t, list(self.types))
          typelist = sorted([ _ for _ in self.types if fnmatch.fnmatch(_, t) ])
        else:
          debug("literal \"%s\"", t)
          typelist = (t, )
        debug("type list = %s", typelist)
        for t in typelist:
          if '*' in n or '?' in n:
            namelist = sorted([ N.name for N in self.type(t) if fnmatch.fnmatch(N.name, n) ])
          else:
            namelist = (n, )
          if not namelist:
            warning("no Nodes of type \"%s\"", t)
          for name in namelist:
            N = self.get( (t, name), doCreate=doCreate )
            if N is None:
              warning("%s:%s: skip missing node (probably has no attributes)", t, name)
            else:
              yield N

  def do_command(self, args):
    op = args.pop(0)
    with Pfx(op):
      try:
        op_func = getattr(self, "cmd_" + op)
      except AttributeError:
        raise GetoptError, "unknown operation"
      return op_func(args)

  def cmd_update(self, args, fp=None):
    ''' update otherdb
          emit set commands to update otherdb with attributes and nodes in
          this db.
    '''
    xit = 0
    if fp is None:
      fp = sys.stdout
    if len(args) == 0:
      raise GetoptError("missing dburl")
    dburl = args.pop(0)
    if len(args) > 0:
      raise GetoptError("extra arguments after dburl '%s': %s" % (dburl, " ".join(args)))
    DB2 = NodeDBFromURL(dburl, readonly=True)
    nodes1 = list(self.default_dump_nodes())
    for N in nodes1:
      t, name = N.type, N.name
      N2 = DB2.get( (t, name), {} )
      attrs = N.keys()
      attrs.sort()
      for attr in attrs:
        values = N[attr]
        ovalues = N2.get(attr, ())
        if values != ovalues:
          fp.write("set %s:%s %s=%s\n" % (t, name, attr,
                                          ",".join( [ self.totoken(V, node=N2, attr=attr) for V in values ] )))
    return xit

  def cmd_dump(self, args, fp=None):
    ''' dump nodes...
          Textdump the named nodes.
    '''
    xit = 0
    if fp is None:
      fp = sys.stdout
    if not args:
      nodes = self.default_dump_nodes()
    else:
      nodes = self.nodespec(args.pop(0))
    first = True
    for node in nodes:
      with Pfx(node):
        if not first:
          fp.write('\n')
        node.textdump(fp)
        first=False
    return xit

  def cmd_dumpwide(self, args, fp=None):
    ''' dumpwide nodes...
          CSV dump the specified nodes in "wide" mode.
    '''
    args = list(args)
    xit = 0
    if fp is None:
      fp = sys.stdout
    if not args:
      nodes = self.default_dump_nodes()
    else:
      nodes = self.nodespec(args.pop(0))
    if not args:
      attrs = None
    else:
      attrtxt = args.pop(0)
      attrs = attrtxt.split(',')
    if args:
      raise GetoptError, "extra arguments after nodes and attrs: %s" % (args,)
    export_csv_wide(fp, nodes, attrs=attrs, all_nodes=True)
    return xit

  def cmd_editnode(self, args):
    ''' editnode TYPE:key
    '''
    if len(args) != 1:
      raise GetoptError("expected a single TYPE:key")
    N = self[args[0]]
    from cs.nodedb.text import editNode
    editNode(N, doCreate=True)
    return 0

  def cmd_edit(self, args, editfile=None):
    ''' edit nodespec [attrs...]
          Edit the specified nodes as a CSV file in "wide" mode.
    '''
    args = list(args)
    xit = 0
    if not args:
      nodes = self.default_dump_nodes()
    else:
      nodes = self.nodespec(args.pop(0), doCreate=True)
    if not args:
      attrs = None
    else:
      attrs = args
    edit_csv_wide(self, nodes=nodes, attrs=attrs, all_nodes=True)
    return xit

  def cmd_httpd(self, args, DBView=None):
    ''' httpd ipaddr:port
          Run an HTTP daemon on the specified address and port.
    '''
    xit = 0
    from .httpd import serve
    if len(args) == 0:
      raise GetoptError("missing ipaddr:port")
    ipaddr, port = args.pop(0).rsplit(':', 1)
    port = int(port)
    if len(args) > 0:
      raise GetoptError("extra arguments after %s:%s" % (ipaddr, port))
    self.readonly = True
    serve(self, ipaddr, port, DBView=DBView)
    return xit

  def cmd_import(self, args):
    ''' import other-db...
          Import node data from another NodeDB.
    '''
    debug("cmd_import(%s)", args)
    xit = 0
    if not args:
      raise GetoptError("missing arguments")
    for arg in args:
      debug("import %s...", arg)
      db = NodeDBFromURL(arg)
      self.apply_nodedata(db.nodedata())
    return xit

  def cmd_list(self, args):
    ''' list TYPE:*...
          Recite the extant nodes of the specified TYPE.
    '''
    xit = 0
    if not args:
      raise GetoptError("missing arguments")
    for arg in args:
      with Pfx('"%s"' % (arg,)):
        for N in self.nodespec(arg):
          print str(N)
    return xit

  def cmd_new(self, args, doCreate=True):
    ''' new TYPE:name [attr=values...]...
          Create the specified node and set attribute values.
    '''
    if len(args) == 0:
      raise GetoptError("missing TYPE:key")
    key=args.pop(0)
    with Pfx(key):
      if ':' not in key:
        raise GetoptError("bad key")
      nodetype, name = key.split(':',1)
      if not nodetype.isupper():
        raise GetoptError("bad key type \"%s\"" % nodetype)
      N = self.newNode(nodetype, name)
      for assignment in args:
        N.assign(assignment, doCreate=doCreate)
    return 0

  def cmd_print(self, attrs):
    N = self[attrs.pop(0)]
    for attr in attrs:
      print N.get0(attr, '')
    return 0

  def cmd_report(self, args):
    if len(args) != 1:
      raise GetoptError("expected a single TYPE:key")
    with Pfx(args[0]):
      self[args[0]].report(sys.stdout)
    return 0

  def cmd_set(self, args):
    ''' set [-C] TYPE:name [attr=values...]...
          Set attribute values.
          If -C is specified, create the node if missing.
    '''
    doCreate = False
    if args and args[0] == '-C':
      args.pop(0)
      doCreate = True
    if len(args) == 0:
      raise GetoptError("missing node spec")
    nodes = args.pop(0)
    if len(args) == 0:
      raise GetoptError("missing assignment")
    for assignment in args:
      for N in self.nodespec(nodes, doCreate=doCreate):
        with Pfx(N):
          N.assign(assignment)
    return 0

  def interactive(self, prompt):
    return NodeDB.Interactive(self, prompt)

  class Interactive(Cmd):

    def __init__(self, nodedb, prompt):
      Cmd.__init__(self)
      self.prompt = prompt
      self._nodedb = nodedb

    @property
    def usage(self):
      usage="Usage:"
      for command in sorted([ command[3:] for command in set(self.get_names())
                                          if command.startswith('do_')
                            ]):
        fn = getattr(self, 'do_'+command)
        fndoc = fn.__doc__
        if fndoc:
          fndoc = fndoc.rstrip()
        else:
          fndoc = " " + command + " [?ARGS?]"
        usage += "\n" + fndoc
      return usage

    def get_names(self):
      names = Cmd.get_names(self)
      # add do_* for cmd_* names in nodedb
      names.extend( 'do_'+name[4:] for name in dir(self._nodedb) if name.startswith('cmd_') )
      return names

    def __getattr__(self, attr):
      if attr.startswith('do_'):
        op = attr[3:]
        try:
          fn = getattr(self._nodedb, 'cmd_'+op)
        except AttributeError:
          # fall back to superclass
          pass
        else:
          from .text import get_commatexts
          def do_op(argline):
            try:
              args = list(get_commatexts(argline))
            except ValueError, e:
              error(str(e))
            else:
              with Pfx(op):
                try:
                  fn(args)
                except GetoptError, e:
                  error(str(e))
                except ValueError, e:
                  exception(str(e))
            return False
          do_op.__doc__ = fn.__doc__
          return do_op
      return Cmd.__getattr__(self, attr)

    def do_exit(self, line):
      return True

    def do_quit(self, line):
      return True

_NodeDBsByURL = {}

def NodeDBFromURL(url, readonly=False, klass=None):
  ''' Factory method to return singleton NodeDB instances.
  '''
  ##print >>sys.stderr, "NodeDBFromURL: url =", url
  if klass is None:
    klass = NodeDB

  if url in _NodeDBsByURL:
    return _NodeDBsByURL[url]

  if url.startswith('/'):
    # filesystem pathname
    # recognise some extensions and recurse
    # otherwise reject
    base = os.path.basename(url)
    _, ext = os.path.splitext(base)
    if ext == '.csv':
      return NodeDBFromURL('file-csv://'+url, readonly=readonly, klass=klass)
    if ext == '.tch':
      return NodeDBFromURL('file-tch://'+url, readonly=readonly, klass=klass)
    if ext == '.sqlite':
      return NodeDBFromURL('sqlite://'+url, readonly=readonly, klass=klass)
    raise ValueError, "unsupported NodeDB URL: "+url

  markpos = url.find('://')
  if markpos > 0:
    markend = markpos + 3
    scheme = url[:markpos]
    if scheme == 'file-csv':
      from cs.nodedb.csvdb import Backend_CSVFile
      dbpath = url[markend:]
      backend = Backend_CSVFile(dbpath, readonly=readonly)
      db = klass(backend, readonly=readonly)
      _NodeDBsByURL[url] = db
      return db

    if scheme == 'file-tch':
      from cs.nodedb.tokcab import Backend_TokyoCabinet
      dbpath = url[markend:]
      backend = Backend_TokyoCabinet(dbpath, readonly=readonly)
      db = klass(backend, readonly=readonly)
      _NodeDBsByURL[url] = db
      return db

    if scheme == 'sqlite' or scheme == 'mysql':
      # TODO: direct sqlite support, skipping SQLAlchemy?
      # TODO: mysql: URLs will leak user and password - strip first for key
      ####assert not url.startswith('sqlite:///:memory:'), \
      ####       "sorry, \"%s\" isn't a singleton URL" % (url,)
      from cs.nodedb.sqla import Backend_SQLAlchemy
      dbpath = url
      backend = Backend_SQLAlchemy(dbpath, readonly=readonly)
      db = klass(backend, readonly=readonly)
      _NodeDBsByURL[url] = db
      db.url = url
      return db

  if os.path.isfile(url):
    if url.endswith('.csv'):
      return NodeDBFromURL('file-csv://'+os.path.abspath(url), readonly=readonly, klass=klass)
    if url.endswith('.tch'):
      return NodeDBFromURL('file-tch://'+os.path.abspath(url), readonly=readonly, klass=klass)

  raise ValueError, "unsupported NodeDB URL: "+url

if __name__ == '__main__':
  import cs.nodedb.node_tests
  cs.nodedb.node_tests.selftest(sys.argv)<|MERGE_RESOLUTION|>--- conflicted
+++ resolved
@@ -783,15 +783,9 @@
     return N
 
   def __setitem__(self, item, N):
-<<<<<<< HEAD
     assert isinstance(N, Node), "tried to store non-Node: %r" % (N,)
     assert N.nodedb is self, "tried to store foreign Node: %r" % (N,)
     key = nodekey(item)
-=======
-    assert isinstance(N, Node), "tried to store non-Node: %s" % (repr(N),)
-    assert N.nodedb is self, "tried to store foreign Node: %s" % (repr(N),)
-    key = self.nodekey(item)
->>>>>>> 348c40f9
     assert key == (N.type, N.name), \
            "tried to store Node(%s:%s) as key (%s:%s)" \
              % (N.type, N.name, key[0], key[1])
