#!/usr/bin/env python3

from contextlib import contextmanager
from getopt import GetoptError
from math import pi, sin, cos
from os.path import abspath
import sys
from tkinter import Tk, Button, Toplevel
from typing import Callable, Optional, Tuple, Union

from cs.cmdutils import BaseCommand
from cs.context import ContextManagerMixin, stackattrs
from cs.logutils import warning
from cs.pfx import Pfx, pfx_call, pfx_method
<<<<<<< HEAD
=======
from cs.resources import MultiOpenMixin
from cs.typingutils import subtype
>>>>>>> d7e946c1

from cs.debug import trace
from cs.lex import r, s
from cs.x import X

from panda3d.core import Point3 as P3
from direct.actor.Actor import Actor
from direct.showbase.ShowBase import ShowBase
from direct.showbase.DirectObject import DirectObject
from direct.task import Task
from direct.interval.IntervalGlobal import Sequence

from typeguard import typechecked

from .app import P3DApp
from .egg import Material, Model, PointLight, RGBA
from .geom import torus
from .io import pzread

<<<<<<< HEAD
=======
Numeric = Union[int, float]
Appish = subtype(ShowBase, 'Appish')

>>>>>>> d7e946c1
def main(argv=None):
  ''' Run the `P3DCommand` command line implementation.
  '''
  return P3DCommand(argv).run()

class P3DCommand(BaseCommand):

  @contextmanager
  def run_context(self):
    with super().run_context():
      yield

  def cmd_demo(self, argv):
    ''' Usage: {cmd} [environment.egg]
    '''
    if argv:
      model_spec = argv.pop(0)
    else:
      model_spec = None
    if argv:
      raise GetoptError("extra arguments: %s" % argv)
    if model_spec == 'torus':
      material = Material(
          name="test-mat",
          diffr=100,
          diffg=100,
          diffb=100,
          diffa=100,
          emitr=0,
          emitg=0,
          emitb=100,
          ##ambr=40,
          ##ambg=0,
          ##ambb=0,
          ##amba=0.5,
          specr=0.5,
          specg=50,
          specb=0.5,
          shininess=100,
      )
      with Model("demo") as model:
        model.append(material)
        surface = torus(
            10,  ##radius1,
            2,  ##radius2,
            steps1=12,
            steps2=12,
            material=material,
            ##texture=texture,
        )
        model.append(surface.EggNode())
        model.append(
            PointLight(
                "light0",
                surface.vpool,
                (100, 100, 100),
                thick=10,
                RGBA=RGBA(300, 0, 0),
            )
        )
      scene = model
    else:
      scene = model_spec
    options = self.options
    with P3DemoApp(scene) as app:
      X("app=%s", r(app))
      X("app.tkRoot = %s", r(app.tkRoot))
      app.run()
    return 0

  def cmd_pzcat(self, argv):
    ''' Usage: {cmd} *.pz-files...
          Decompress .pz files and write their content to the standard output.
    '''
    if not argv:
      raise GetoptError("missing *.pz filenames")
    badopts = False
    for pzfname in argv:
      with Pfx(pzfname):
        if not pzfname.endswith('.pz'):
          warning("does not end in .pz")
          badopts = True
    if badopts:
      raise GetoptError("bad arguments")
    for pzfname in argv:
      with Pfx(pzfname):
        egg_bs = pzread(pzfname)
        sys.stdout.write(egg_bs.decode('utf-8'))

class P3DemoApp(P3DApp):

  def __init__(self, envpath=None):
    if envpath is None:
      envpath = "models/environment"
    super().__init__(
        envpath,
        scale=(0.25, 0.25, 0.25),
        pos=(-8, 42, 0),
    )

  @contextmanager
  def startup_shutdown(self):
    with super().startup_shutdown():
      X("add SetupTask => %r", self.add_task(self.setupTask))
      self.add_task(self.spinCameraTask)

      # Load and transform the panda actor.
      panda = Actor("models/panda-model", {"walk": "models/panda-walk4"})
      print("panda", s(panda), type(panda).__mro__)
      panda.setScale(0.005, 0.005, 0.005)
      panda.reparentTo(self.render)

      # Loop its animation.
      panda.loop("walk")

      # Create the four lerp intervals needed for the panda to
      # walk back and forth.
      posInterval1 = panda.posInterval(
          13, P3(0, -10, 0), startPos=P3(0, 10, 0)
      )
      posInterval2 = panda.posInterval(
          13, P3(0, 10, 0), startPos=P3(0, -10, 0)
      )
      hprInterval1 = panda.hprInterval(3, P3(180, 0, 0), startHpr=P3(0, 0, 0))
      hprInterval2 = panda.hprInterval(3, P3(0, 0, 0), startHpr=P3(180, 0, 0))

      # Create and play the sequence that coordinates the intervals.
      pandaPace = Sequence(
          posInterval1,
          hprInterval1,
          posInterval2,
          hprInterval2,
          name="pandaPace"
      )
      pandaPace.loop()

      yield

  @trace
  def setupTask(self, task):
    ''' An initial task, runs once.
    '''
    X("SETUP")
    X("task = %s", r(task))
    return Task.done

  def spinCameraTask(self, task):
    ''' Move the camera viewpoint by a step.
        Return `Task.cont` so that we get called again.
    '''
    angleDegrees = task.time * 6.0
    angleRadians = angleDegrees * (pi / 180.0)
    self.camera.setPos(20 * sin(angleRadians), -20 * cos(angleRadians), 3)
    self.camera.setHpr(angleDegrees, 0, 0)
    return Task.cont

if __name__ == '__main__':
  sys.exit(main(sys.argv))<|MERGE_RESOLUTION|>--- conflicted
+++ resolved
@@ -12,11 +12,8 @@
 from cs.context import ContextManagerMixin, stackattrs
 from cs.logutils import warning
 from cs.pfx import Pfx, pfx_call, pfx_method
-<<<<<<< HEAD
-=======
 from cs.resources import MultiOpenMixin
 from cs.typingutils import subtype
->>>>>>> d7e946c1
 
 from cs.debug import trace
 from cs.lex import r, s
@@ -36,12 +33,9 @@
 from .geom import torus
 from .io import pzread
 
-<<<<<<< HEAD
-=======
 Numeric = Union[int, float]
 Appish = subtype(ShowBase, 'Appish')
 
->>>>>>> d7e946c1
 def main(argv=None):
   ''' Run the `P3DCommand` command line implementation.
   '''
