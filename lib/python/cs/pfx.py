--- conflicted
+++ resolved
@@ -104,11 +104,7 @@
   '''
 
   def wrapper(self, *a, **kw):
-<<<<<<< HEAD
-    with Pfx("%s.%s", str(self) if use_str else type(self).__name__, method.__name__):
-=======
     with Pfx("%s.%s", self if use_str else type(self).__name__, method.__name__):
->>>>>>> 95172ae5
       return method(self, *a, **kw)
 
   wrapper.__doc__ = method.__doc__
