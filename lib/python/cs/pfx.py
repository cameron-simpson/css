#!/usr/bin/python
#
# Pfx: a framework for easy to use dynamic message prefixes.
#   - Cameron Simpson <cs@cskk.id.au>
#

r'''
Dynamic message prefixes providing execution context.

The primary facility here is Pfx,
a context manager which maintains a per thread stack of context prefixes.
Usage is like this::

  from cs.pfx import Pfx
  ...
  def parser(filename):
    with Pfx("parse(%r)", filename):
      with open(filename) as f:
        for lineno, line in enumerate(f, 1):
          with Pfx("%d", lineno) as P:
            if line_is_invalid(line):
              raise ValueError("problem!")
            P.info("line = %r", line)

This produces log messages like::

  datafile: 1: line = 'foo\n'

and exception messages like::

  datafile: 17: problem!

which lets one put just the relevant complaint in exception and log
messages and get useful calling context on the output.
This does make for wordier logs and exceptions
but used with a little discretion produces far more debugable results.
'''

from __future__ import print_function
from contextlib import contextmanager
import logging
import sys
import threading
from cs.py3 import StringTypes, ustr, unicode
from cs.x import X

DISTINFO = {
    'description': "Easy context prefixes for messages.",
    'keywords': ["python2", "python3"],
    'classifiers': [
        "Programming Language :: Python",
        "Programming Language :: Python :: 2",
        "Programming Language :: Python :: 3",
    ],
    'install_requires': [
        'cs.py3',
        'cs.x',
    ],
}

cmd = None

def pfx_iter(tag, iter):
  ''' Wrapper for iterators to prefix exceptions with `tag`.
  '''
  with Pfx(tag):
    for i in iter:
      yield i

def pfx(func):
  ''' Decorator for functions that should run inside:
        with Pfx(func_name):
      Use:
        @pfx
        def f(...):
  '''
  def wrapped(*args, **kwargs):
    with Pfx(func.__name__):
      return func(*args, **kwargs)
  return wrapped

def pfxtag(tag, loggers=None):
  ''' Decorator for functions that should run inside:
        with Pfx(tag, loggers=loggers):
      Use:
        @pfxtag(tag)
        def f(...):
  '''
  def wrap(func):
    if tag is None:
      wraptag = func.__name__
    else:
      wraptag = tag
    def wrapped(*args, **kwargs):
      with Pfx(wraptag, loggers=loggers):
        return func(*args, **kwargs)
    return wrapped
  return wrap

class _PfxThreadState(threading.local):
  ''' _PfxThreadState is a thread local class to track Pfx stack state.
  '''

  def __init__(self):
    self.raise_needs_prefix = False
    self._ur_prefix = None
    self.stack = []
    self.trace = None

  @property
  def cur(self):
    ''' .cur is the current/topmost Pfx instance.
    '''
    global cmd
    stack = self.stack
    if not stack:
      if not cmd:
        try:
          cmd = sys.argv[0]
        except IndexError:
          cmd = "NO_SYS_ARGV_0"
      return Pfx(cmd)
    return stack[-1]

  @property
  def prefix(self):
    ''' Return the prevailing message prefix.
    '''
    global cmd
    marks = []
    for P in reversed(list(self.stack)):
      marks.append(P.umark)
      if P.absolute:
        break
    if self._ur_prefix is not None:
      marks.append(self._ur_prefix)
    if cmd is not None:
      marks.append(cmd)
    marks = reversed(marks)
    return unicode(': ').join(marks)

  def append(self, P):
    ''' Push a new Pfx instance onto the stack.
    '''
    self.stack.append(P)

  def pop(self):
    ''' Pop a Pfx instance from the stack.
    '''
    return self.stack.pop()

class Pfx(object):
  ''' A context manager to maintain a per-thread stack of message prefices.
  '''

  # instantiate the thread-local state object
  _state = _PfxThreadState()

  def __init__(self, mark, *args, **kwargs):
    ''' Initialise a new Pfx instance.
        `mark`: message prefix string
        `args`: if not empty, apply to the prefix string with `%`
        `absolute`: optional keyword argument, default False. If true, this message forms the base of the message prefixes; existing prefixes will be suppressed.
        `loggers`: which loggers should receive log messages.
    '''
    absolute = kwargs.pop('absolute', False)
    loggers = kwargs.pop('loggers', None)
    if kwargs:
      raise TypeError("unsupported keyword arguments: %r" % (kwargs,))

    self.mark = mark
    self.mark_args = args
    self.absolute = absolute
    self._umark = None
    self._loggers = None
    if loggers is not None:
      if not hasattr(loggers, '__getitem__'):
        loggers = (loggers, )
      self.logto(loggers)

  def __enter__(self):
    _state = self._state
    _state.append(self)
    _state.raise_needs_prefix = True
    if _state.trace:
      _state.trace(_state.prefix)

  def __exit__(self, exc_type, exc_value, traceback):
    _state = self._state
    if exc_value is not None:
      if _state.raise_needs_prefix:
        # prevent outer Pfx wrappers from hacking stuff as well
        _state.raise_needs_prefix = False
        # now hack the exception attributes
        prefix = self._state.prefix
        def prefixify(text):
          if not isinstance(text, StringTypes):
<<<<<<< HEAD
            ##X("%s: not a string (class %s), not prefixing: %r (sys.exc_info=%r)",
            ##  prefix, text.__class__, text, sys.exc_info())
=======
>>>>>>> 00989ae5
            return text
          return prefix \
              + ': ' \
              + ustr(text, errors='replace').replace('\n', '\n' + prefix)
        for attr in 'args', 'message', 'msg', 'reason':
          try:
            value = getattr(exc_value, attr)
          except AttributeError:
            pass
          else:
            if isinstance(value, StringTypes):
              value = prefixify(value)
            else:
              try:
                vlen = len(value)
              except TypeError:
                print("warning: %s: %s.%s: " % (prefix, exc_value, attr),
                      prefixify("do not know how to prefixify: %r" % (value,)),
                      file=sys.stderr)
                continue
              else:
                if vlen < 1:
                  value = [ prefixify(repr(value)) ]
                else:
                  value = [ prefixify(value[0]) ] + list(value[1:])
            setattr(exc_value, attr, value)
            break
    _state.pop()
    if _state.trace:
      _state.trace(_state.prefix)
    return False

  @property
  def umark(self):
    ''' Return the unicode message mark for use with this Pfx.
        Used by Pfx._state.prefix to compute to full prefix.
    '''
    u = self._umark
    if u is None:
      mark = ustr(self.mark)
      if not isinstance(mark, unicode):
        if isinstance(mark, str):
          mark = unicode(mark, errors='replace')
        else:
          mark = unicode(mark)
      u = mark
      if self.mark_args:
        u = u % self.mark_args
      self._umark = u
    return u

  def logto(self, newLoggers):
    ''' Define the Loggers anew.
    '''
    self._loggers = newLoggers

  def partial(self, func, *a, **kw):
    ''' Return a function that will run the supplied function `func`
        within a surrounding Pfx context with the current mark string.
        This is intended for deferred call facilities like
        WorkerThreadPool, Later, and futures.
    '''
    pfx2 = Pfx(self.mark, absolute=True, loggers=self.loggers)
    def pfxfunc():
      with pfx2:
        return func(*a, **kw)
    return pfxfunc

  @property
  def loggers(self):
    ''' Return the loggers to use for this Pfx instance.
    '''
    _loggers = self._loggers
    if _loggers is None:
      for P in reversed(self._state.stack):
        if P._loggers is not None:
          _loggers = P._loggers
          break
      if _loggers is None:
        _loggers = (logging.getLogger(),)
    return _loggers

  enter = __enter__
  exit = __exit__

  # Logger methods
  def exception(self, msg, *args):
    for L in self.loggers:
      L.exception(msg, *args)
  def log(self, level, msg, *args, **kwargs):
    ## to debug format errors ## D("msg=%r, args=%r, kwargs=%r", msg, args, kwargs)
    for L in self.loggers:
      try:
        L.log(level, msg, *args, **kwargs)
      except Exception as e:
        print("%s: exception logging to %s msg=%r, args=%r, kwargs=%r: %s", self._state.prefix, L, msg, args, kwargs, e, file=sys.stderr)
  def debug(self, msg, *args, **kwargs):
    self.log(logging.DEBUG, msg, *args, **kwargs)
  def info(self, msg, *args, **kwargs):
    self.log(logging.INFO, msg, *args, **kwargs)
  def warning(self, msg, *args, **kwargs):
    self.log(logging.WARNING, msg, *args, **kwargs)
  def error(self, msg, *args, **kwargs):
    self.log(logging.ERROR, msg, *args, **kwargs)
  def critical(self, msg, *args, **kwargs):
    self.log(logging.CRITICAL, msg, *args, **kwargs)

def prefix():
  ''' Return the current Pfx prefix.
  '''
  return Pfx._state.prefix

@contextmanager
def PrePfx(pfx, *args):
  ''' Push a temporary value for Pfx._state._ur_prefix to enloundenify messages.
  '''
  if args:
    pfx = pfx % args
  state = Pfx._state
  old_ur_prefix = state._ur_prefix
  state._ur_prefix = pfx
  yield None
  state._ur_prefix = old_ur_prefix

class PfxCallInfo(Pfx):
  ''' Subclass of Pfx to insert current function an caller into messages.
  '''

  def __init__(self):
    import traceback
    grandcaller, caller, myframe = traceback.extract_stack(None, 3)
    Pfx.__init__(self,
                 "at %s:%d %s(), called from %s:%d %s()",
                 caller[0], caller[1], caller[2],
                 grandcaller[0], grandcaller[1], grandcaller[2])

def PfxThread(target=None, **kw):
  ''' Factory function returning a Thread which presents the current prefix as context.
  '''
  current_prefix = prefix()
  def run(*a, **kw):
    with Pfx(current_prefix):
      if target is not None:
        target(*a, **kw)
  return threading.Thread(target=run, **kw)

def XP(msg, *args, **kwargs):
  ''' Variation on X() which prefixes the message with the currrent Pfx prefix.
  '''
  file = kwargs.pop('file', None)
  if file is None:
    file = sys.stderr
  elif file is not None:
    if isinstance(file, StringTypes):
      with open(file, "a") as fp:
        XP(msg, *args, file=fp)
      return
  file.write(prefix())
  file.write(': ')
  file.flush()
  return X(msg, *args, file=file)

def XX(prepfx, msg, *args, **kwargs):
  with PrePfx(prepfx):
    return XP(msg, *args, **kwargs)<|MERGE_RESOLUTION|>--- conflicted
+++ resolved
@@ -195,11 +195,8 @@
         prefix = self._state.prefix
         def prefixify(text):
           if not isinstance(text, StringTypes):
-<<<<<<< HEAD
             ##X("%s: not a string (class %s), not prefixing: %r (sys.exc_info=%r)",
             ##  prefix, text.__class__, text, sys.exc_info())
-=======
->>>>>>> 00989ae5
             return text
           return prefix \
               + ': ' \
