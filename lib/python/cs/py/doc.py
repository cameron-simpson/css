--- conflicted
+++ resolved
@@ -11,11 +11,8 @@
 )
 from itertools import chain
 
-<<<<<<< HEAD
-=======
 from cs.fsm import FSM
 from cs.gvutils import gvdataurl, GVDATAURL
->>>>>>> 2d91882d
 from cs.lex import cutprefix, stripped_dedent
 from cs.logutils import warning
 from cs.pfx import Pfx, pfx_call
@@ -30,10 +27,6 @@
         "Programming Language :: Python :: 3",
     ],
     'install_requires': [
-<<<<<<< HEAD
-        'cs.cmdutils',
-=======
->>>>>>> 2d91882d
         'cs.lex',
         'cs.logutils',
         'cs.pfx',
@@ -66,13 +59,7 @@
         dunders, then other public names
   '''
   if isinstance(module, str):
-<<<<<<< HEAD
-    module_name = module
-    with Pfx("import_module(%r)", module_name):
-      module = importlib.import_module(module_name)
-=======
     module = pfx_call(importlib.import_module, module)
->>>>>>> 2d91882d
   full_docs = [obj_docstring(module)]
   ALL = getattr(module, '__all__', None)
   for Mname, obj in sorted(module_attributes(module), key=sort_key):
@@ -94,13 +81,8 @@
         continue
       if isfunction(obj):
         sig = signature(obj)
-<<<<<<< HEAD
-        full_docs.append(f'\n\n## Function `{Mname}{sig}`\n\n{obj_doc}')
-=======
         full_docs.append(f'\n\n## `{Mname}{sig}`\n\n{obj_doc}')
->>>>>>> 2d91882d
       elif isclass(obj):
-        from cs.cmdutils import BaseCommand
         classname_etc = Mname
         mro_names = []
         mro_set = set(obj.__mro__)
@@ -118,12 +100,6 @@
         if mro_names:
           classname_etc += '(' + ', '.join(mro_names) + ')'
           ##obj_doc = 'MRO: ' + ', '.join(mro_names) + '  \n' + obj_doc
-<<<<<<< HEAD
-        full_docs.append(f'\n\n## Class `{classname_etc}`\n\n{obj_doc}')
-        if issubclass(obj, BaseCommand):
-          full_docs.append("\n\nUsage summary:\n\n    ")
-          full_docs.append("\n    ".join(obj.usage_text().split("\n")))
-=======
         if issubclass(obj, FSM) and hasattr(obj, 'FSM_TRANSITIONS'):
           obj_doc += (
               f'\n\nState diagram:\n![{Mname} State Diagram](' + gvdataurl(
@@ -136,7 +112,6 @@
               ) + f' "{Mname} State Diagram")\n'
           )
         full_docs.append(f'\n\n## Class `{classname_etc}`\n\n{obj_doc}')
->>>>>>> 2d91882d
         seen_names = set()
         direct_attrs = dict(obj.__dict__)
         # iterate over specified names or default names in order
@@ -178,19 +153,10 @@
           if ismethod(attr) or isfunction(attr):
             method_sig = signature(attr)
             full_docs.append(
-<<<<<<< HEAD
-                f'\n\n*Method `{Mname}.{attr_name}{method_sig}`*:\n{attr_doc}'
-            )
-          elif isdatadescriptor(attr):
-            full_docs.append(
-                f'\n\n*Property `{Mname}.{attr_name}`*:\n{attr_doc}'
-            )
-=======
                 f'\n\n*`{Mname}.{attr_name}{method_sig}`*:\n{attr_doc}'
             )
           elif isdatadescriptor(attr):
             full_docs.append(f'\n\n*`{Mname}.{attr_name}`*:\n{attr_doc}')
->>>>>>> 2d91882d
           elif not callable(attr):
             pass
           elif isinstance(attr, property):
