--- conflicted
+++ resolved
@@ -7,6 +7,7 @@
 import sys
 from functools import partial
 from cs.excutils import transmute
+from cs.py3 import unicode
 
 DISTINFO = {
     'description': "convenience facilities related to Python functions",
@@ -16,15 +17,9 @@
         "Programming Language :: Python :: 2",
         "Programming Language :: Python :: 3",
     ],
-    'install_requires': ['cs.excutils'],
+    'install_requires': ['cs.excutils', 'cs.py3'],
 }
 
-<<<<<<< HEAD
-from cs.excutils import transmute
-from cs.py3 import unicode
-
-=======
->>>>>>> 7af9fcd5
 def funcname(func):
   ''' Return a name for the supplied function `func`.
       Several objects do not have a __name__ attribute, such as partials.
@@ -155,10 +150,9 @@
           % (citation, basetype, type(retval), retval)
       )
     return retval
-<<<<<<< HEAD
-  check_returns_type.__name__ = ( 'check_returns_type[%s,basetype=%s]'
-                                  % (funcname, basetype)
-                                )
+  check_returns_type.__name__ = (
+      'check_returns_type[%s,basetype=%s]' % (citation, basetype)
+  )
   return check_returns_type
 
 def yields_str(func):
@@ -174,10 +168,4 @@
 def returns_str(func):
   ''' Decorator for functions which should return strings.
   '''
-  return returns_type(func, (str, unicode))
-=======
-  check_returns_type.__name__ = (
-      'check_returns_type[%s,basetype=%s]' % (citation, basetype)
-  )
-  return check_returns_type
->>>>>>> 7af9fcd5
+  return returns_type(func, (str, unicode))