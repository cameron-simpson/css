--- conflicted
+++ resolved
@@ -71,9 +71,6 @@
     av.extend(kv)
   return '%s(' + ','.join(afv) + ')', av
 
-<<<<<<< HEAD
-# pylint: disable=too-many-arguments
-=======
 def callif(doit, func, *a, **kw):
   ''' Call `func(*a,**kw)` if `doit` is true
       otherwise just print it out.
@@ -94,8 +91,8 @@
     fmt, av = func_a_kw_fmt(func, *a, **kw)
     modes['print'](fmt % tuple(av))
 
->>>>>>> 07e5b9e6
 @decorator
+# pylint: disable=too-many-arguments
 def trace(
     func, call=True, retval=False, exception=False, pfx=False, pprint=False
 ):
