#!/usr/bin/python
#

''' I find the supplied python traceback facilities quite awkward.
    These functions provide convenient facilities.
'''

from collections import namedtuple
import sys
from traceback import extract_stack

__version__ = '20220429-post'

DISTINFO = {
    'description':
    "Convenience functions for the python execution stack.",
    'keywords': ["python2", "python3"],
    'classifiers': [
        "Programming Language :: Python",
        "Programming Language :: Python :: 2",
        "Programming Language :: Python :: 3",
    ],
    'install_requires': [],
}

_Frame = namedtuple('Frame', 'filename lineno funcname linetext')

class Frame(_Frame):
  ''' A `namedtuple` for stack frame contents.
  '''

  def __str__(self):
    return "%s:%d: %s" % (self.filename, self.lineno, self.linetext)

def frames():
  ''' Return the current stack as a list of `Frame` objects.
  '''
  return [Frame(*f) for f in extract_stack()[:-1]]

def caller(frame_index=-3):
  ''' Return the `Frame` of the caller's caller.
<<<<<<< HEAD
      Return `None` if `frame_index` is out of range.
=======
      Returns `None` if `frame_index` is out of range.
>>>>>>> e6a00cb4

      Useful `frame_index` values:
      * `-1`: caller, this function
      * `-2`: invoker, who wants to know the caller
      * `-3`: the calling function of the invoker

      The default `from_index` value is `-3`.
  '''
<<<<<<< HEAD
  frs = frames()
  try:
    return frs[frame_index]
  except IndexError:
    return None
=======
  try:
    raw_frame = frames()[frame_index]
  except IndexError:
    return None
  return Frame(*raw_frame)
>>>>>>> e6a00cb4

def stack_dump(fp=None, indent=0, Fs=None, skip=None):
  ''' Recite current or supplied stack to `fp`, default `sys.stderr`.

      Parameters:
      * `fp`: the output file object, default `sys.stderr`
      * `indent`: how many spaces to indent the stack lines, default `0`
      * `Fs`: the stack `Frame`s to write,
        default obtained from the current stack
      * `skip`: the number of `Frame`s to trim from the end of `Fs`;
        if `Fs` is `None` this defaults to `2` to trim the `Frame`s
        for the `stack_dump` function and its call to `frames()`,
        otherwise the default is `0` to use the supplied `Frame`s as is
  '''
  if fp is None:
    fp = sys.stderr
  if Fs is None:
    Fs = frames()
    if skip is None:
      skip = 2
  elif skip is None:
    skip = 0
  if skip > 0:
    Fs = Fs[:-skip]
  for F in Fs:
    if indent > 0:
      fp.write(' ' * indent)
    fp.write(str(F))
    fp.write('\n')

if __name__ == '__main__':
  import cs.py.stack_tests
  cs.py.stack_tests.selftest(sys.argv)<|MERGE_RESOLUTION|>--- conflicted
+++ resolved
@@ -39,11 +39,7 @@
 
 def caller(frame_index=-3):
   ''' Return the `Frame` of the caller's caller.
-<<<<<<< HEAD
-      Return `None` if `frame_index` is out of range.
-=======
       Returns `None` if `frame_index` is out of range.
->>>>>>> e6a00cb4
 
       Useful `frame_index` values:
       * `-1`: caller, this function
@@ -52,19 +48,11 @@
 
       The default `from_index` value is `-3`.
   '''
-<<<<<<< HEAD
   frs = frames()
   try:
     return frs[frame_index]
   except IndexError:
     return None
-=======
-  try:
-    raw_frame = frames()[frame_index]
-  except IndexError:
-    return None
-  return Frame(*raw_frame)
->>>>>>> e6a00cb4
 
 def stack_dump(fp=None, indent=0, Fs=None, skip=None):
   ''' Recite current or supplied stack to `fp`, default `sys.stderr`.
