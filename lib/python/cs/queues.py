--- conflicted
+++ resolved
@@ -557,13 +557,6 @@
     with self._lock:
       self.queued.insert(index, item)
 
-<<<<<<< HEAD
-  def prepend(self, items):
-    ''' Convenient/performant queue-lots-of-items at the front of the queue.
-    '''
-    with self._lock:
-      self.queued[:0] = list(items)
-=======
   def prepend(self, items, offset=0):
     ''' Insert `items` at `offset` (default `0`, the front of the queue).
     '''
@@ -576,7 +569,6 @@
       items = list(items)
     with self._lock:
       self.queued[offset:offset] = items
->>>>>>> 22a363e7
 
   def __bool__(self):
     ''' A `ListQueue` looks a bit like a container,
