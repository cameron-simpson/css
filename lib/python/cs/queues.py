--- conflicted
+++ resolved
@@ -106,16 +106,12 @@
     self.on_open = on_open
     self.on_close = on_close
     self.on_shutdown = on_shutdown
-<<<<<<< HEAD
-    self._asynchron = Asynchron()
     self._keep_open = None
     self._keep_open_until = None
     self._keep_open_poll_interval = 0.5
     self._keep_open_increment = 1.0
-=======
     self._finalise_later= finalise_later
     self._finalise = Condition(self._lock)
->>>>>>> 35378274
 
   def open(self, name=None):
     ''' Increment the open count.
