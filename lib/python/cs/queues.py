--- conflicted
+++ resolved
@@ -14,11 +14,7 @@
 from cs.asynchron import Asynchron
 from cs.debug import Lock, RLock, Thread, trace_caller, stack_dump
 from cs.excutils import noexc, logexc
-<<<<<<< HEAD
-from cs.logutils import error, exception, warning, debug, D, Pfx, PfxCallInfo
-=======
 from cs.logutils import exception, error, warning, debug, D, Pfx, PfxCallInfo
->>>>>>> 08ef2331
 from cs.seq import seq
 from cs.py3 import Queue, PriorityQueue, Queue_Full, Queue_Empty
 from cs.obj import O, Proxy
