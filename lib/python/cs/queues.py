#!/usr/bin/python
#
# Some Queue subclasses and ducktypes.
#       - Cameron Simpson <cs@zip.com.au>
#

import sys
from functools import partial
import logging
import threading
from threading import Condition, Timer
import time
import traceback
from cs.debug import Lock, RLock, Thread, trace_caller, stack_dump
from cs.excutils import noexc, logexc
from cs.logutils import exception, error, warning, debug, D, Pfx, PfxCallInfo
from cs.seq import seq
from cs.py3 import Queue, PriorityQueue, Queue_Full, Queue_Empty
from cs.obj import O, Proxy

def not_closed(func):
  ''' Decorator to wrap NestingOpenCloseMixin proxy object methods
      which hould raise when self.closed.
  '''
  def not_closed_wrapper(self, *a, **kw):
    if self.closed:
      error("%r: ALREADY CLOSED: closed set to True from the following:", self)
      stack_dump(stack=self.closed_stacklist, log_level=logging.ERROR)
      raise RuntimeError("%s: %s: already closed" % (not_closed_wrapper.__name__, self))
    return func(self, *a, **kw)
  not_closed_wrapper.__name__ = "not_closed_wrapper(%s)" % (func.__name__,)
  return not_closed_wrapper

class _NOC_Proxy(Proxy):
  ''' A Proxy subclass to return from NestingOpenCloseMixin.open() and __enter__.
      Note tht this has its own localised .closed attribute which starts False.
      This lets users indidually track .closed for their use.
  '''

  def __init__(self, other, name=None):
    Proxy.__init__(self, other)
    if name is None:
      name = "%s-open%d" % ( getattr(other,
                                     'name',
                                     "%s#%d" % (self.__class__.__name__,
                                                id(self))),
                             seq()
                           )
    self.name = name
    self.closed = False

  def __str__(self):
    return "open(%r:%s[closed=%r,all_closed=%r])" % (self.name, self._proxied, self.closed, self._proxied.all_closed)

  __repr__ = __str__

  @not_closed
  def close(self, check_final_close=False):
    ''' Close this open-proxy. Sanity check then call inner close.
    '''
    self.closed = True
    self.closed_stacklist = traceback.extract_stack()
    self._proxied._close()
    if check_final_close:
      if self._proxied.all_closed:
        self.D("OK FINAL CLOSE")
      else:
        raise RuntimeError("%s: expected this to be the final close, but it was not" % (self,))

class _NOC_ThreadingLocal(threading.local):

  def __init__(self):
    self.cmgr_proxies = []

class NestingOpenCloseMixin(O):
  ''' A mixin to count open and closes, and to call .shutdown() when the count goes to zero.
      A count of active open()s is kept, and on the last close()
      the object's .shutdown() method is called.
      Use via the with-statement calls open()/close() for __enter__()
      and __exit__().
      Multithread safe.
      This mixin uses the internal attribute _opens and relies on a
      preexisting attribute _lock for locking.
  '''

  def __init__(self, on_open=None, on_close=None, on_shutdown=None, proxy_type=None, finalise_later=False):
    ''' Initialise the NestingOpenCloseMixin state.
        The following callback parameters may be supplied to aid tracking activity:
        `on_open`: called on open with the post-increment open count
        `on_close`: called on close with the pre-decrement open count
        `on_shutdown`: called after calling self.shutdown()
	`finalise_later`: do not notify the finalisation Condition
	    on shutdown, require a separate call to .finalise().
	    This is mode is useful for objects such as queues where
	    the final close prevents further .put calls, but sers
	    calling .join may need to wait for all the queued items
	    to be processed.
    '''
    if proxy_type is None:
      proxy_type = _NOC_Proxy
    self._noc_proxy_type = proxy_type
    self._noc_tl = _NOC_ThreadingLocal()
    self.opened = False
    self._opens = 0
    ##self.closed = False # final _close() not yet called
    self.on_open = on_open
    self.on_close = on_close
    self.on_shutdown = on_shutdown
    self._finalise_later= finalise_later
    self._finalise = Condition(self._lock)

  def open(self, name=None):
    ''' Increment the open count.
	If self.on_open, call self.on_open(self, count) with the
	post-increment count.
        `name`: optional name for this open object.
        Return a Proxy object that tracks this open.
    '''
    self.opened = True
    with self._lock:
      self._opens += 1
      count = self._opens
    if self.on_open:
      self.on_open(self, count)
    return self._noc_proxy_type(self, name=name)

  def close(self):
    ''' Placeholder method to warn callers that they should be using the proxy returned from .open().
    '''
    raise RuntimeError("%s subclasses do not support .close(): that method is to be called on the _NOC_Proxy returned from .open()" % (self.__class__.__name__,))

  @property
  def cmgr_proxy(self):
    ''' Property representing the current context manager proxy.
    '''
    return self._noc_tl.cmgr_proxies[-1]

  def __enter__(self):
    ''' NestingOpenClose context managers return a proxy object.
    '''
    proxy = self.open()
    self._noc_tl.cmgr_proxies.append(proxy)
    return proxy

  def __exit__(self, exc_type, exc_value, traceback):
    proxy = self._noc_tl.cmgr_proxies.pop()
    proxy.close()
    return False

  @logexc
  def _close(self):
    ''' Decrement the open count.
	If self.on_open, call self.on_open(self, count) with the
	pre-decrement count.
        If self.on_shutdown and the count goes to zero, call self.on_shutdown(self).
        If the count goes to zero, call self.shutdown().
    '''
    with self._lock:
      if self._opens < 1:
        error("%s: EXTRA CLOSE", self)
      self._opens -= 1
      count = self._opens
    if self.on_close:
      self.on_close(self, count)
    if count == 0:
<<<<<<< HEAD
      self.shutdown()
      if self.on_shutdown:
        self.on_shutdown(self)
      if not self._finalise_later:
        self.finalise()
=======
      if self.on_shutdown:
        self.on_shutdown(self)
      self.shutdown()
      self._asynchron.put(True)
>>>>>>> a413ea25
    elif self.all_closed:
      error("%s.close: count=%r, ALREADY CLOSED", self, count)

  def finalise(self):
    ''' Finalise the object, releasing all callers of .join().
	Normally this is called automatically after .shutdown unless
	`finalise_later` was set to true during initialisation.
    '''
    with self._lock:
      if self._finalise:
        self._finalise.notify_all()
        self._finalise = None

  @property
  def all_closed(self):
    if self._opens > 0:
      return False
    if self._opens < 0:
      with PfxCallInfo():
        warning("%r._opens < 0: %r", self, self._opens)
    if not self.opened:
      # never opened, so not totally closed
      return False
    ##if not self.closed:
    ##  with PfxCallInfo():
    ##    warning("%r.closed = %r, but want to return all_closed=True", self, self.closed)
    ##  return False
    return True

  def join(self):
    ''' Join this object.
        Wait for the internal _finalise Condition (if still not None).
        Normally this is notified at the end of the shutdown procedure
        unless the object's `finalise_later` parameter was true.
    '''
    self._lock.acquire()
    if self._finalise:
      self._finalise.wait()
    else:
      self._lock.release()

class _Q_Proxy(_NOC_Proxy):
  ''' A _NOC_Proxy subclass for queues with a sanity check on .put.
  '''

  @not_closed
  def put(self, item, *a, **kw):
    return self._proxied.put(item, *a, **kw)

class _QueueIterator(NestingOpenCloseMixin):
  ''' A QueueIterator is a wrapper for a Queue (or ducktype) which
      presents an iterator interface to collect items.
      It does not offer the .get or .get_nowait methods.
  '''

  sentinel = object()

  def __init__(self, q, name=None):
    if name is None:
      name = "QueueIterator-%d" % (seq(),)
    self._lock = Lock()
    self.name = name
    O.__init__(self, q=q)
    NestingOpenCloseMixin.__init__(self, proxy_type=_Q_Proxy)

  def __str__(self):
    return "<%s:opens=%d,closed=%s>" % (self.name, self._opens, self.all_closed)

  def put(self, item, *args, **kw):
    ''' Put `item` onto the queue.
        Warn if the queue is closed.
        Reject if `item` is the sentinel.
    '''
    if self.all_closed:
      with PfxCallInfo():
        warning("%r.put: all closed: item=%s", self, item)
    if item is self.sentinel:
      raise ValueError("put(sentinel)")
    return self._put(item, *args, **kw)

  def _put(self, item, *args, **kw):
    ''' Direct call to self.q.put() with no checks.
    '''
    return self.q.put(item, *args, **kw)

  def shutdown(self):
    ''' Support method for NestingOpenCloseMixin.shutdown.
        Queue the sentinel object so that calls to .get() from .__next__ do not block.
    '''
    self._put(self.sentinel)

  def __iter__(self):
    ''' Iterable interface for the queue.
    '''
    return self

  def __next__(self):
    ''' Return the next item from the queue.
        If the queue is closed, raise StopIteration.
    '''
    q = self.q
    try:
      item = q.get()
    except Queue_Empty:
      raise StopIteration
    if item is self.sentinel:
      # put the sentinel back for other iterators
      self._put(item)
      raise StopIteration
    return item

  next = __next__

def IterableQueue(capacity=0, name=None, *args, **kw):
  if not isinstance(capacity, int):
    raise RuntimeError("capacity: expected int, got: %r" % (capacity,))
  name = kw.pop('name', name)
  return _QueueIterator(Queue(capacity, *args, **kw), name=name).open()

def IterablePriorityQueue(capacity=0, name=None, *args, **kw):
  if not isinstance(capacity, int):
    raise RuntimeError("capacity: expected int, got: %r" % (capacity,))
  name = kw.pop('name', name)
  return _QueueIterator(PriorityQueue(capacity, *args, **kw), name=name).open()

class Channel(object):
  ''' A zero-storage data passage.
      Unlike a Queue(1), put() blocks waiting for the matching get().
  '''
  def __init__(self):
    self.__readable = Lock()
    self.__readable.acquire()
    self.__writable = Lock()
    self.__writable.acquire()
    self.closed = False

  def __str__(self):
    if self.__readable.acquire(False):
      if self.__writable.acquire(False):
        state = "ERROR(readable and writable)"
        self.__writable.release()
      else:
        state = "put just happened, get imminent"
      self.__readable.release()
    else:
      if self.__writable.acquire(False):
        state = "idle"
        self.__writable.release()
      else:
        state = "get blocked waiting for put"
    return "<cs.threads.Channel %s>" % (state,)

  def __call__(self, *a):
    ''' Call the Channel.
        With no arguments, do a .get().
        With an argument, do a .put().
    '''
    if a:
      return self.put(*a)
    return self.get()

  @not_closed
  def get(self):
    ''' Read a value from the Channel.
        Blocks until someone put()s to the Channel.
    '''
    # allow a writer to proceed
    self.__writable.release()
    # await a writer
    self.__readable.acquire()
    self.close()
    value = self._value
    delattr(self,'_value')
    return value

  @not_closed
  def put(self, value):
    ''' Write a value to the Channel.
        Blocks until a corresponding get() occurs.
    '''
    # block until there is a matching .get()
    self.__writable.acquire()
    self._value = value
    # allow .get() to proceed
    self.__readable.release()

  def close(self):
    if self.closed:
      warning("%s: .close() of closed Channel" % (self,))
    else:
      self.closed = True

class PushQueue(NestingOpenCloseMixin):
  ''' A puttable object to look like a Queue.
      Calling .put(item) calls `func_push` supplied at initialisation to
      trigger a function on data arrival.
  '''

  def __init__(self, L, func_push, outQ, func_final=None, is_iterable=False, name=None,
                     on_open=None, on_close=None, on_shutdown=None):
    ''' Initialise the PushQueue with the Later `L`, the callable `func_push`
        and the output queue `outQ`.
	`func_push` is a one-to-many function which accepts a single
	  item of input and returns an iterable of outputs; it may
	  be a generator.
          This iterable is submitted to `L` via defer_iterable to call
          `outQ.put` with each output.
        `outQ` accepts results from the callable via its .put() method.
        `func_final`, if specified and not None, is called after completion of
          all calls to `func_push`.
        If `is_iterable``, submit `func_push(item)` via L.defer_iterable() to
          allow a progressive feed to `outQ`.
        Otherwise, submit `func_push` with `item` via L.defer().
    '''
    if name is None:
      name = "%s%d-%s" % (self.__class__.__name__, seq(), func_push)
    self.name = name
    self._lock = Lock()
    O.__init__(self)
    NestingOpenCloseMixin.__init__(self,
                                   on_open=on_open, on_close=on_close, on_shutdown=on_shutdown,
                                   proxy_type=_Q_Proxy)
    self.later = L
    self.func_push = func_push
    self.outQ = outQ
    self.func_final = func_final
    self.is_iterable = is_iterable
    self.LFs = []
    if not is_iterable:
      raise RuntimeError("PUSHQUEUE NOT IS_ITERABLE")

  def __str__(self):
    return "PushQueue:%s" % (self.name,)

  def __repr__(self):
    return "<%s outQ=%s>" % (self, self.outQ)

  def put(self, item):
    ''' Receive a new item.
	If self.is_iterable then presume that self.func_push returns
	an iterator and submit self.func_push(item) to defer_iterable.
        Otherwise, defer self.func_push(item) and after completion,
        queue its results to outQ.
    '''
    if self.all_closed:
      warning("%s.put(%s) when all closed" % (self, item))
    L = self.later
    if self.is_iterable:
      try:
        items = self.func_push(item)
        ##items = list(items)
      except Exception as e:
        exception("%s.func_push(item=%r): %s", self, item, e)
        items = ()
      # pass a new open-proxy to defer_iterable, as it will close it
      L._defer_iterable(items, self.outQ.open())
    else:
      raise RuntimeError("PUSHQUEUE NOT IS_ITERABLE")
      # defer the computation then call _push_items which puts the results
      # and closes outQ
      LF = L._defer( self.func_push, item )
      self.LFs.append(LF)
      L._after( (LF,), None, self._push_items, LF )

  # NB: reports and discards exceptions
  @noexc
  def _push_items(self, LF):
    ''' Handler to run after completion of `LF`.
        Put the results of `LF` onto `outQ`.
    '''
    raise RuntimeError("NOTREACHED")
    try:
      for item in LF():
        self.outQ.put(item)
    except Exception as e:
      exception("%s._push_items: exception putting results of LF(): %s", self, e)
    self.outQ.close()

  def shutdown(self):
    ''' shutdown() is called by NestingOpenCloseMixin._close() to close
        the outQ for real.
    '''
    debug("%s.shutdown()", self)
    LFs = self.LFs
    self.LFs = []
    if self.func_final:
      # run func_final to completion before closing outQ
      LFclose = self.later._after( LFs, None, self._run_func_final )
      LFs = (LFclose,)
    self.later._after( LFs, None, self.outQ.close )

  def _run_func_final(self):
    debug("%s._run_func_final()", self)
    items = self.func_final()
    items = list(items)
    outQ = self.outQ
    for item in items:
      outQ.put(item)

class NullQueue(NestingOpenCloseMixin):
  ''' A queue-like object that discards its inputs.
      Calls to .get() raise Queue_Empty.
  '''

  def __init__(self, blocking=False, name=None,
               on_open=None, on_close=None, on_shutdown=None):
    ''' Initialise the NullQueue.
        `blocking`: if true, calls to .get() block until .shutdown().
          Its default is False. 
        `name`: a name for this NullQueue.
    '''
    if name is None:
      name = "%s%d" % (self.__class__.__name__, seq())
    self.name = name
    self._lock = Lock()
    self._close_cond = Condition(self._lock)
    O.__init__(self)
    NestingOpenCloseMixin.__init__(self,
                                   on_open=on_open, on_close=on_close, on_shutdown=on_shutdown,
                                   proxy_type=_Q_Proxy)
    self.blocking = blocking

  def __str__(self):
    return "NullQueue:%s" % (self.name,)

  def __repr__(self):
    return "<%s blocking=%s>" % (self, self.blocking)

  def put(self, item):
    ''' Put a value onto the Queue; it is discarded.
    '''
    pass

  def get(self):
    ''' Get the next value. Always raises Queue_Empty.
        If .blocking, delay until .shutdown().
    '''
    if self.blocking:
      with self._lock:
        if not self.all_closed:
          self._close_cond.wait()
    raise Queue_Empty

  def shutdown(self):
    ''' Shut down the queue. Wakes up anything waiting on ._close_cond, such
        as callers of .get() on a .blocking queue.
    '''
    with self._lock:
      self._close_cond.notify_all()

  def __iter__(self):
    return self

  def next(self):
    try:
      return self.get()
    except Queue_Empty:
      raise StopIteration

NullQ = NullQueue(name='NullQ')

class TimerQueue(object):
  ''' Class to run a lot of "in the future" jobs without using a bazillion
      Timer threads.
  '''
  def __init__(self, name=None):
    if name is None:
      name = 'TimerQueue-%d' % (seq(),)
    self.name = name
    self.Q = PriorityQueue()    # queue of waiting jobs
    self.pending = None         # or (Timer, when, func)
    self.closed = False
    self._lock = Lock()
    self.mainRunning = False
    self.mainThread = Thread(target=self._main)
    self.mainThread.start()

  def __str__(self):
    return self.name

  def close(self, cancel=False):
    ''' Close the TimerQueue. This forbids further job submissions.
        If `cancel` is supplied and true, cancel all pending jobs.
	Note: it is still necessary to call TimerQueue.join() to
	wait for all pending jobs.
    '''
    self.closed = True
    if self.Q.empty():
      # dummy entry to wake up the main loop
      self.Q.put( (None, None, None) )
    if cancel:
      self._cancel()

  def _cancel(self):
    with self._lock:
      if self.pending:
        T, Twhen, Tfunc = self.pending
        self.pending[2] = None
        self.pending = None
        T.cancel()
      else:
        Twhen, Tfunc = None, None
    return Twhen, Tfunc

  def add(self, when, func):
    ''' Queue a new job to be called at 'when'.
        'func' is the job function, typically made with functools.partial.
    '''
    assert not self.closed, "add() on closed TimerQueue"
    self.Q.put( (when, seq(), func) )

  def join(self):
    ''' Wait for the main loop thread to finish.
    '''
    assert self.mainThread is not None, "no main thread to join"
    self.mainThread.join()

  def _main(self):
    ''' Main loop:
        Pull requests off the queue; they will come off in time order,
        so we always get the most urgent item.
        If we're already delayed waiting for a previous request,
          halt that request's timer and compare it with the new job; push the
          later request back onto the queue and proceed with the more urgent
          one.
        If it should run now, run it.
        Otherwise start a Timer to run it later.
        The loop continues processing items until the TimerQueue is closed.
    '''
    with Pfx("TimerQueue._main()"):
      assert not self.mainRunning, "main loop already active"
      self.mainRunning = True
      while not self.closed:
        when, n, func = self.Q.get()
        debug("got when=%s, n=%s, func=%s", when, n, func)
        if when is None:
          # it should be the dummy item
          assert self.closed
          assert self.Q.empty()
          break
        with self._lock:
          if self.pending:
            # Cancel the pending Timer
            # and choose between the new job and the job the Timer served.
            # Requeue the lesser job and do or delay-via-Timer the more
            # urgent one.
            T, Twhen, Tfunc = self.pending
            self.pending[2] = None  # prevent the function from running if racy
            T.cancel()
            self.pending = None     # nothing pending now
            T = None                # let go of the cancelled timer
            if when < Twhen:
              # push the pending function back onto the queue, but ahead of
              # later-queued funcs with the same timestamp
              requeue = (Twhen, 0, Tfunc)
            else:
              # push the dequeued function back - we prefer the pending one
              requeue = (when, n, func)
              when = Twhen
              func = Tfunc
            self.Q.put(requeue)
          # post: self.pending is None and the Timer is cancelled
          assert self.pending is None

        now = time.time()
        delay = when - now
        if delay <= 0:
          # function due now - run it
          try:
            retval = func()
          except:
            exception("func %s threw exception", func)
          else:
            debug("func %s returns %s", func, retval)
        else:
          # function due later - run it from a Timer
          def doit(self):
            # pull off our pending task and untick it
            Tfunc = None
            with self._lock:
              if self.pending:
                T, Twhen, Tfunc = self.pending
              self.pending = None
            # run it if we haven't been told not to
            if Tfunc:
              try:
                retval = Tfunc()
              except:
                exception("func %s threw exception", Tfunc)
              else:
                debug("func %s returns %s", Tfunc, retval)
          with self._lock:
            T = Timer(delay, partial(doit, self))
            self.pending = [ T, when, func ]
            T.start()
      self.mainRunning = False

if __name__ == '__main__':
  import cs.queues_tests
  cs.queues_tests.selftest(sys.argv)<|MERGE_RESOLUTION|>--- conflicted
+++ resolved
@@ -163,18 +163,11 @@
     if self.on_close:
       self.on_close(self, count)
     if count == 0:
-<<<<<<< HEAD
-      self.shutdown()
-      if self.on_shutdown:
-        self.on_shutdown(self)
-      if not self._finalise_later:
-        self.finalise()
-=======
       if self.on_shutdown:
         self.on_shutdown(self)
       self.shutdown()
-      self._asynchron.put(True)
->>>>>>> a413ea25
+      if not self._finalise_later:
+        self.finalise()
     elif self.all_closed:
       error("%s.close: count=%r, ALREADY CLOSED", self, count)
 
