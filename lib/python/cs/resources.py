#!/usr/bin/python
#
# Resourcing related classes and functions.
#       - Cameron Simpson <cs@cskk.id.au> 11sep2014
#

from contextlib import contextmanager
from threading import Condition, RLock, Lock
import time
from cs.logutils import error
from cs.obj import O
from cs.py.stack import caller

DISTINFO = {
    'description': "resourcing related classes and functions",
    'keywords': ["python2", "python3"],
    'classifiers': [
        "Programming Language :: Python",
        "Programming Language :: Python :: 2",
        "Programming Language :: Python :: 3",
    ],
    'install_requires': ['cs.logutils', 'cs.obj', 'cs.py.stack'],
}

<<<<<<< HEAD
from contextlib import contextmanager
from threading import Condition, RLock, Lock, current_thread
import time
import traceback
from cs.excutils import logexc
import cs.logutils
from cs.logutils import debug, warning, error, PfxCallInfo, X, XP
from cs.obj import O, Proxy
from cs.py.stack import caller, stack_dump

=======
>>>>>>> 5c1cf1e0
class ClosedError(Exception):
  pass

def not_closed(func):
  ''' Decorator to wrap methods of objects with a .closed property which should raise when self.closed.
  '''
  def not_closed_wrapper(self, *a, **kw):
    if self.closed:
      raise ClosedError("%s: %s: already closed" % (not_closed_wrapper.__name__, self))
    return func(self, *a, **kw)
  not_closed_wrapper.__name__ = "not_closed_wrapper(%s)" % (func.__name__,)
  return not_closed_wrapper

class MultiOpenMixin(O):
  ''' A mixin to count open and closes, and to call .startup on the first .open and to call .shutdown on the last .close.
      Use as a context manager calls open()/close() from __enter__() and __exit__().
      Multithread safe.
      This mixin defines ._lock = RLock(); subclasses need not bother.
      Classes using this mixin need to define .startup and .shutdown.
  '''

  def __init__(self, finalise_later=False, lock=None, subopens=False):
    ''' Initialise the MultiOpenMixin state.
        `finalise_later`: do not notify the finalisation Condition on
          shutdown, require a separate call to .finalise().
          This is mode is useful for objects such as queues where
          the final close prevents further .put calls, but users
          calling .join may need to wait for all the queued items
          to be processed.
        `lock`: if set and not None, an RLock to use; otherwise one will be allocated
          `subopens`: if true (default false) then .open will return
          a proxy object with its own .closed attribute set by the
          proxy's .close.
    '''
<<<<<<< HEAD
    if subopens:
      raise RuntimeError("subopens not implemented")
=======
    O.__init__(self)
>>>>>>> 5c1cf1e0
    if lock is None:
      lock = RLock()
    self.opened = False
    self._opens = 0
    self._opened_from = {}
    ##self.closed = False # final _close() not yet called
    self._final_close_from = None
    self._lock = lock
    self._finalise_later = finalise_later
    self._finalise = None

  def __enter__(self):
    self.open(caller_frame=caller())
    return self

  def __exit__(self, exc_type, exc_value, traceback):
    self.close(caller_frame=caller())
    return False

  def open(self, caller_frame=None):
    ''' Increment the open count.
        On the first .open call self.startup().
    '''
    if True:
      if caller_frame is None:
        caller_frame = caller()
      frame_key = caller_frame.filename, caller_frame.lineno
      self._opened_from[frame_key] = self._opened_from.get(frame_key, 0) + 1
    self.opened = True
    with self._lock:
      self._opens += 1
      opens = self._opens
    if opens == 1:
      self._finalise = Condition(self._lock)
      self.startup()
    return self

  def close(self, enforce_final_close=False, caller_frame=None):
    ''' Decrement the open count.
        If the count goes to zero, call self.shutdown() and return its value.
        `enforce_final_close`: if true, the caller expects this to
          be the final close for the object and a RuntimeError is
          raised if this is not actually the case.
        `caller_frame`: used for debugging; the caller may specify
          this if necessary, otherwise it is computed from
          cs.py.stack.caller when needed. Presently the caller of the
          final close is recorded to help debugging extra close calls.
    '''
    if not self.opened:
      raise RuntimeError("%s: close before initial open" % (self,))
    retval = None
    with self._lock:
      if self._opens < 1:
        error("%s: UNDERFLOW CLOSE", self)
        error("  final close was from %s", self._final_close_from)
        for frame_key in sorted(self._opened_from.keys()):
          error("  opened from %s %d times", frame_key, self._opened_from[frame_key])
        ##from cs.debug import thread_dump
        ##from threading import current_thread
        ##thread_dump([current_thread()])
        ##raise RuntimeError("UNDERFLOW CLOSE of %s" % (self,))
        return
      self._opens -= 1
      opens = self._opens
    if opens == 0:
      if caller_frame is None:
        caller_frame = caller()
      self._final_close_from = caller_frame
      retval = self.shutdown()
      if not self._finalise_later:
        self.finalise()
    else:
      if enforce_final_close:
        raise RuntimeError("%s: expected this to be the final close, but it was not" % (self,))
    return retval

  def finalise(self):
    ''' Finalise the object, releasing all callers of .join().
        Normally this is called automatically after .shutdown unless
        `finalise_later` was set to true during initialisation.
    '''
    with self._lock:
      finalise = self._finalise
      if finalise is None:
        raise RuntimeError("%s: finalised more than once" % (self,))
      self._finalise = None
      finalise.notify_all()

  @property
  def closed(self):
    if self._opens > 0:
      return False
    ##if self._opens < 0:
    ##  XP("_opens < 0: %r", self._opens)
    ##  raise RuntimeError("_OPENS UNDERFLOW")
    if not self.opened:
      # never opened, so not totally closed
      return False
    return True

  def join(self):
    ''' Join this object.
        Wait for the internal _finalise Condition (if still not None).
        Normally this is notified at the end of the shutdown procedure
        unless the object's `finalise_later` parameter was true.
    '''
    self._lock.acquire()
    if self._finalise:
      self._finalise.wait()
    else:
      self._lock.release()

  @staticmethod
  def is_opened(func):
    ''' Decorator to wrap MultiOpenMixin proxy object methods which should raise if the object is not yet open.
    '''
    def is_opened_wrapper(self, *a, **kw):
      if self.closed:
        raise RuntimeError("%s: %s: already closed from %s" % (is_opened_wrapper.__name__, self, self._final_close_from))
      if not self.opened:
        raise RuntimeError("%s: %s: not yet opened" % (is_opened_wrapper.__name__, self))
      return func(self, *a, **kw)
    is_opened_wrapper.__name__ = "is_opened_wrapper(%s)" % (func.__name__,)
    return is_opened_wrapper

class _SubOpen(Proxy):

  def __init__(self, proxied):
    self.closed = False
    self.master = master

  def close(self):
    if self.closed:
      raise RuntimeError("already closed")
    self.master.close()
    self.closed = True

class MultiOpen(MultiOpenMixin):
  ''' Context manager class that manages a single open/close object using a MultiOpenMixin.
  '''

  def __init__(self, openable, finalise_later=False, lock=None):
    MultiOpenMixin.__init__(self, finalise_later=finalise_later, lock=lock)
    self.openable = openable

  def startup(self):
    self.openable.open()

  def shutdown(self):
    self.openable.close()

class Pool(O):
  ''' A generic pool of objects on the premise that reuse is cheaper than recreation.
      All the pool objects must be suitable for use, so the
      `new_object` callable will typically be a closure. For example,
      here is the __init__ for a per-thread AWS Bucket using a
      distinct Session:

      def __init__(self, bucket_name):
        Pool.__init__(self, lambda: boto3.session.Session().resource('s3').Bucket(bucket_name)
  '''

  def __init__(self, new_object, max_size=None):
    ''' Initialise the Pool with creator `new_object` and maximum size `max_size`.
        `new_object` is a callable which returns a new object for the Pool.
        `max_size`: The maximum size of the pool of available objects saved for reuse.
            If omitted or None, defaults to 4.
            If 0, no upper limit is applied.
    '''
    if max_size is None:
      max_size = 4
    self.new_object = new_object
    self.max_size = max_size
    self.pool = []
    self._lock = Lock()

  def __str__(self):
    return "Pool(max_size=%s, new_object=%s)" % (self.max_size, self.new_object)

  @contextmanager
  def instance(self):
    ''' Context manager returning an object for use, which is returned to the pool afterwards.
    '''
    with self._lock:
      try:
        o = self.pool.pop()
      except IndexError:
        o = self.new_object()
    yield o
    with self._lock:
      if self.max_size == 0 or len(self.pool) < self.max_size:
        self.pool.append(o)

class RunState(object):
  ''' A class to track a running task whose cancellation may be requested.

      A RunState has the following properties:

      cancelled: true if .cancel has been called.

      running: true if the task is running. Assigning a true value
        to it also sets .start_time to now. Assigning a false value
        to it also sets .end_time to now.

      start_time: the time .running was last set to true.
      end_time: the time .running was last set to false.
      run_time: max(0, .end_time - .start_time)

      stopped: true if the task is not running.

      stopping: true if the task is running but has been cancelled.

      notify_start: a set of callables called with the RunState
        instance to be called whenever .running becomes true.
      notify_end: a set of callables called with the RunState
        instance to be called whenever .running becomes false.
      notify_cancel: a set of callables called with the RunState
        instance to be called whenever .cancel is called.

      A RunState can be used a a context manager, with the enter
      and exit methods calling start and .end respectively.
  '''

  def __init__(self):
    # core state
    self._running = False
    self.cancelled = False
    # timing state
    self.start_time = None
    self.end_time = None
    self.total_time = 0
    # callbacks
    self.notify_start = set()
    self.notify_cancel = set()
    self.notify_end = set()

  def __bool__(self):
    ''' Return true if the task is running.
    '''
    return self.running
  __nonzero__ = __bool__

  def __enter__(self):
    self.start()
    return self

  def __exit__(self, exc_type, exc_value, traceback):
    self.end()

  def start(self):
    ''' Start: adjust state, set start_time to now.
        Sets .cancelled to False and sets .running to True.
    '''
    assert not self.running
    self.cancelled = False
    self.running = True

  def end(self):
    ''' End: adjust state, set end_time to now.
        Sets sets .running to False.
    '''
    assert self.running
    self.running = False

  @property
  def running(self):
    ''' Property expressing whether the task is running.
    '''
    return self._running

  @running.setter
  def running(self, status):
    ''' Set the running property.
    '''
    if self._running:
      if not status:
        self.end_time = time.time()
        self.total_time += self.run_time
        for notify in self.notify_end:
          notify(self)
    elif status:
      self.start_time = time.time()
      for notify in self.notify_start:
        notify(self)
    self._running = status

  @property
  def stopping(self):
    ''' Is the process stopping?
    '''
    return self.running and self.cancelled

  @property
  def stopped(self):
    ''' Is the process stopped.
    '''
    return self.cancelled and not self.running

  def cancel(self):
    ''' Set the cancelled flag, the process should notice and stop.
    '''
    self.cancelled = True
    for notify in self.notify_cancel:
      notify(self)

  @property
  def run_time(self):
    ''' Property returning most recent run time (end_time-start_time).
    '''
    return max(0, self.end_time - self.start_time)<|MERGE_RESOLUTION|>--- conflicted
+++ resolved
@@ -22,19 +22,6 @@
     'install_requires': ['cs.logutils', 'cs.obj', 'cs.py.stack'],
 }
 
-<<<<<<< HEAD
-from contextlib import contextmanager
-from threading import Condition, RLock, Lock, current_thread
-import time
-import traceback
-from cs.excutils import logexc
-import cs.logutils
-from cs.logutils import debug, warning, error, PfxCallInfo, X, XP
-from cs.obj import O, Proxy
-from cs.py.stack import caller, stack_dump
-
-=======
->>>>>>> 5c1cf1e0
 class ClosedError(Exception):
   pass
 
@@ -69,12 +56,9 @@
           a proxy object with its own .closed attribute set by the
           proxy's .close.
     '''
-<<<<<<< HEAD
     if subopens:
       raise RuntimeError("subopens not implemented")
-=======
     O.__init__(self)
->>>>>>> 5c1cf1e0
     if lock is None:
       lock = RLock()
     self.opened = False
