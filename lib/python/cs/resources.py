--- conflicted
+++ resolved
@@ -756,10 +756,6 @@
         This is the concise way to terminate an operation which honour
         `.cancelled` if you're prepared to handle the exception.
 
-<<<<<<< HEAD
-  def raiseif(self, msg=None, *a):
-    ''' Raise `CancellationError` is cancelled.
-
         Example:
 
             for item in items:
@@ -774,14 +770,10 @@
           msg = msg % a
       raise CancellationError(msg)
 
-  @property
-  def running(self):
-    ''' Property expressing whether the task is running.
-    '''
-    return self._running
-=======
+  def raiseif(self, msg=None, *a):
+    ''' Raise `CancellationError` is cancelled.
+
         Example:
->>>>>>> cac1359e
 
             for item in items:
                 runstate.raiseif()
