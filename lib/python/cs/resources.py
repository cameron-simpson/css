#!/usr/bin/python
#
# Resourcing related classes and functions.
# - Cameron Simpson <cs@cskk.id.au> 11sep2014
#

''' Resource management classes and functions.
'''

from collections import defaultdict
from contextlib import contextmanager
from dataclasses import dataclass, field
from functools import partial
import sys
from threading import Lock, current_thread, main_thread
import time
from typing import Any, Callable, Mapping, Optional, Tuple, Union

from typeguard import typechecked

from cs.context import contextif, stackattrs, setup_cmgr, ContextManagerMixin
<<<<<<< HEAD
from cs.deco import decorator, default_params
=======
from cs.deco import decorator, default_params, OBSOLETE
from cs.fsm import FSM
>>>>>>> 5b42ebbd
from cs.gimmicks import error, warning, nullcontext
from cs.obj import Proxy
from cs.pfx import pfx_call, pfx_method
from cs.psutils import signal_handlers
<<<<<<< HEAD
from cs.py.func import funcname, prop
from cs.py.stack import caller, frames as stack_frames, stack_dump, StackSummary
=======
from cs.py.func import funccite
from cs.py.stack import caller, frames as stack_frames, StackSummary
>>>>>>> 5b42ebbd
from cs.result import CancellationError
from cs.threads import ThreadState, HasThreadState, NRLock

__version__ = '20240522-post'

DISTINFO = {
    'keywords': ["python2", "python3"],
    'classifiers': [
        "Programming Language :: Python",
        "Programming Language :: Python :: 3",
    ],
    'install_requires': [
        'cs.context',
        'cs.deco',
        'cs.fsm',
        'cs.gimmicks',
        'cs.obj',
        'cs.pfx',
        'cs.psutils',
        'cs.py.func',
        'cs.py.stack',
        'cs.result',
        'cs.threads',
        'typeguard',
    ],
}

class ClosedError(Exception):
  ''' Exception for operations invalid when something is closed.
  '''

def not_closed(func):
  ''' Decorator to wrap methods of objects with a .closed property
      which should raise when self.closed.
  '''

  def not_closed_wrapper(self, *a, **kw):
    ''' Wrapper function to check that this instance is not closed.
    '''
    if self.closed:
      raise ClosedError(
          "%s: %s: already closed" % (not_closed_wrapper.__name__, self)
      )
    return func(self, *a, **kw)

  not_closed_wrapper.__name__ = "not_closed_wrapper(%s)" % (func.__name__,)
  return not_closed_wrapper

# pylint: disable=too-few-public-methods,too-many-instance-attributes
if sys.version_info >= (3, 10):
  _mdc = dataclass(slots=True)
else:
  _mdc = dataclass

@_mdc
class _MultiOpenMixinOpenCloseState:

  mom: "MultiOpenMixin"
  opened: bool = False
  opens: int = 0
  opens_from: Mapping = field(default_factory=lambda: defaultdict(int))
  final_close_from: StackSummary = None
  join_lock: Lock = None
  _teardown: Callable = None
  _lock: NRLock = field(default_factory=NRLock)

  def open(self, caller_frame=None) -> int:
    ''' The open process:
        Bump the opens counter.
        If it goes to 1, run the startup phase of `self.mom.startup_shutdown`.
        Return the incremented opens counter.
    '''
    with self._lock:
      opens = self.opens
      opens += 1
      self.opens = opens
      if caller_frame is not None:
        frame_key = caller_frame.filename, caller_frame.lineno
        self.opens_from[frame_key] += 1
      if opens == 1:
        self.join_lock = Lock()
        self.join_lock.acquire()
        self._teardown = setup_cmgr(self.mom.startup_shutdown())
        self.opened = True
    return opens

  def close(
      self,
      *,
      caller_frame=None,
      enforce_final_close=False,
      unopened_ok=False,
  ) -> Tuple[int, Any]:
    ''' The close process:
        Decrement the opens counter.
        If it goes to 0, run the shutdown phase of `self.mom.startup_shutdown`.
        Return a 2-tuple `(opens,retval)` being:
        - the decremented opens counter
        - the return value of the shutdown phase or `None` if the shutdown was not run
    '''
    if not self.opened:
      if unopened_ok:
        return None
      raise RuntimeError("%s: close before initial open" % (self,))
    retval = None
    with self._lock:
      opens = self.opens
      if opens < 1:
        error("%s: UNDERFLOW CLOSE from %s", self, caller())
        error("  final close was from %s", self.final_close_from)
        for frame_key in sorted(self.opens_from.keys()):
          error(
              "  opened from %s %d times", frame_key,
              self.opens_from[frame_key]
          )
        return opens, retval
      opens -= 1
      self.opens = opens
      if opens == 0:
        ##INACTIVE##self.tcm_dump(MultiOpenMixin)
        self.final_close_from = caller_frame
        teardown, self._teardown = self._teardown, None
        retval = teardown()
        self.join_lock.release()
        self.join_lock = None
    if enforce_final_close and opens != 0:
      raise RuntimeError(
          "%s: expected this to be the final close, but it was not" % (self,)
      )
    return opens, retval

  def join(self):
    ''' Synchronise with the final `close()` call.
        Calling this before the initial `open()` raises a `ClosedError`.
    '''
    lock = self.join_lock
    if lock is None:
      if not self.opened:
        raise ClosedError("%s has not been opened")
      return
    lock.acquire()
    lock.release()

## debug: TrackedClassMixin
class MultiOpenMixin(ContextManagerMixin):
  ''' A multithread safe mixin to count open and close calls,
      doing a startup on the first `.open` and shutdown on the last `.close`.

      If used as a context manager this mixin calls `open()`/`close()` from
      `__enter__()` and `__exit__()`.

      It is recommended that subclass implementations do as little
      as possible during `__init__`, and do almost all setup during
      startup so that the class may perform multiple startup/shutdown
      iterations.

      Classes using this mixin should define a context manager
      method `.startup_shutdown` which does the startup actions
      before yielding and then does the shutdown actions.

      Example:

          class DatabaseThing(MultiOpenMixin):
              @contextmanager
              def startup_shutdown(self):
                  self._db = open_the_database()
                  try:
                      yield
                  finally:
                      self._db.close()
          ...
          with DatabaseThing(...) as db_thing:
              ... use db_thing ...

      If course, often something like a database open will itself
      be a context manager and the `startup_shutdown` method more
      usually looks like this:

              @contextmanager
              def startup_shutdown(self):
                  with open_the_database() as db:
                      self._db = db
                      yield

      Why not just write a plain context manager class? Because in
      multithreaded or async code one wants to keep the instance
      "open" while any thread is still using it.
      This mixin lets threads use an instance in overlapping fashion:

          db_thing = DatabaseThing(...)
          with db_thing:
              ... kick off threads with access to the db ...
          ...
          thread 1:
          with db_thing:
             ... use db_thing ...
          thread 2:
          with db_thing:
             ... use db_thing ...

      TODO:
      * `subopens`: if true (default false) then `.open` will return
        a proxy object with its own `.closed` attribute set by the
        proxy's `.close`.
  '''

  _mom_state_lock = Lock()

  @property
  def MultiOpenMixin_state(self):
    ''' The state object for the mixin,
        something of a hack to avoid providing an `__init__`.
    '''
    try:
      # the fast path
      return self.__dict__['_MultiOpenMixin_state']
    except KeyError:
      # pylint: disable=protected-access
      with self.__class__._mom_state_lock:
        try:
          state = self.__dict__['_MultiOpenMixin_state']
        except KeyError:
          state = self.__dict__['_MultiOpenMixin_state'
                                ] = _MultiOpenMixinOpenCloseState(self)
      return state

  def tcm_get_state(self):
    ''' Support method for `TrackedClassMixin`.
    '''
    state = self.MultiOpenMixin_state
    return {'opened': state.opened, 'opens': state.opens}

  def __enter_exit__(self):
    self.open()
    try:
      yield
    finally:
      self.close()

  @contextmanager
  def startup_shutdown(self):
    ''' Default context manager form of startup/shutdown - just
        call the distinct `.startup()` and `.shutdown()` methods
        if both are present, do nothing if neither is present.

        This supports subclasses always using:

            with super().startup_shutdown():

        as an outer wrapper.

        The `.startup` check is to support legacy subclasses of
        `MultiOpenMixin` which have separate `startup()` and
        `shutdown()` methods.
        The preferred approach is a single `startup_shutdwn()`
        context manager overriding this method.

        The usual form looks like this:

            @contextmanager
            def startup_shutdown(self):
                with super().startup_shutdown():
                    ... do some set up ...
                    try:
                        yield
                    finally:
                        ... do some tear down ...
    '''
    try:
      startup = self.startup
    except AttributeError:
      shutdown = None
    else:
      shutdown = self.shutdown
      startup()
    try:
      yield
    finally:
      if shutdown is not None:
        shutdown()

  def open(self, caller_frame=None):
    ''' Increment the open count.
        On the first `.open` call `self.startup()`.
    '''
    state = self.MultiOpenMixin_state
    if False:  # pylint: disable=using-constant-test
      if caller_frame is None:
        caller_frame = caller()
      frame_key = caller_frame.filename, caller_frame.lineno
      state.opens_from[frame_key] = state.opens_from.get(frame_key, 0) + 1
    state.open(caller_frame=caller_frame)
    return self

  def close(
      self,
      *,
      enforce_final_close=False,
      caller_frame=None,
      unopened_ok=False
  ):
    ''' Decrement the open count.
        If the count goes to zero, call `self.shutdown()` and return its value.

        Parameters:
        * `enforce_final_close`: if true, the caller expects this to
          be the final close for the object and a `RuntimeError` is
          raised if this is not actually the case.
        * `caller_frame`: used for debugging; the caller may specify
          this if necessary, otherwise it is computed from
          `cs.py.stack.caller` when needed. Presently the caller of the
          final close is recorded to help debugging extra close calls.
        * `unopened_ok`: if true, it is not an error if this is not open.
          This is intended for closing callbacks which might get called
          even if the original open never happened.
          (I'm looking at you, `cs.resources.RunState`.)
    '''
    state = self.MultiOpenMixin_state
    if False:  # pylint: disable=using-constant-test
      if caller_frame is None:
        caller_frame = caller()
      frame_key = caller_frame.filename, caller_frame.lineno
      state.opens_from[frame_key] = state.opens_from.get(frame_key, 0) + 1
    _, retval = state.close(
        caller_frame=caller_frame,
        enforce_final_close=enforce_final_close,
        unopened_ok=unopened_ok,
    )
    return retval

  @property
  def closed(self):
    ''' Whether this object has been closed.
        Note: False if never opened.
    '''
    state = self.MultiOpenMixin_state
    if state.opens > 0:
      return False
    ##if state.opens < 0:
    ##  raise RuntimeError("OPENS UNDERFLOW: opens < 0: %r" % (state.opens,))
    if not state.opened:
      # never opened, so not totally closed
      return False
    return True

  def join(self):
    ''' Join this object.

        Wait for the internal finalise `Condition` (if still not `None`).
        Normally this is notified at the end of the shutdown procedure
        unless the object's `finalise_later` parameter was true.
    '''
    self.MultiOpenMixin_state.join()

  def is_open(self):
    ''' Test whether this object is open.
    '''
    return self.MultiOpenMixin_state.opens > 0

  @staticmethod
  def is_opened(func):
    ''' Decorator to wrap `MultiOpenMixin` proxy object methods which
        should raise if the object is not yet open.
    '''

    def is_opened_wrapper(self, *a, **kw):
      ''' Wrapper method which checks that the instance is open.
      '''
      if self.closed:
        raise RuntimeError(
            "%s: %s: already closed from %s" %
            (is_opened_wrapper.__name__, self, self.final_close_from)
        )
      if not self.opened:
        raise RuntimeError(
            "%s: %s: not yet opened" % (is_opened_wrapper.__name__, self)
        )
      return func(self, *a, **kw)

    is_opened_wrapper.__name__ = "is_opened_wrapper(%s)" % (func.__name__,)
    return is_opened_wrapper

# pylint: disable=too-few-public-methods
class _SubOpen(Proxy):
  ''' A single use proxy for another object with its own independent .closed attribute.

      The target use case is `MultiOpenMixin`s which return independent
      closables from their .open method.
  '''

  def __init__(self, proxied):
    Proxy.__init__(self, proxied)
    self.closed = False

  def close(self):
    ''' Close the proxy.
    '''
    if self.closed:
      raise RuntimeError("already closed")
    self._proxied.close()
    self.closed = True

class MultiOpen(MultiOpenMixin):
  ''' Context manager class that manages a single open/close object
      using a MultiOpenMixin.
  '''

  def __init__(self, openable, finalise_later=False):
    ''' Initialise: save the `openable` and call the MultiOpenMixin initialiser.
    '''
    MultiOpenMixin.__init__(self, finalise_later=finalise_later)
    self.openable = openable

  def startup(self):
    ''' Open the associated openable object.
    '''
    self.openable.open()

  def shutdown(self):
    ''' Close the associated openable object.
    '''
    self.openable.close()

@contextmanager
def openif(obj):
  ''' Context manager to open `obj` if it has a `.open` method
      and also to close it via its `.close` method.
      This yields `obj.open()` if defined, or `obj` otherwise.
  '''
  try:
    open_method = obj.open
  except AttributeError:
    close_method = None
    opened = obj
  else:
    close_method = obj.close
    opened = pfx_call(open_method)
  try:
    yield opened
  finally:
    if close_method is not None:
      pfx_call(close_method)

class Pool(object):
  ''' A generic pool of objects on the premise that reuse is cheaper than recreation.

      All the pool objects must be suitable for use, so the
      `new_object` callable will typically be a closure.
      For example, here is the __init__ for a per-thread AWS Bucket using a
      distinct Session:

          def __init__(self, bucket_name):
              Pool.__init__(self, lambda: boto3.session.Session().resource('s3').Bucket(bucket_name)
  '''

  def __init__(self, new_object, max_size=None, lock=None):
    ''' Initialise the Pool with creator `new_object` and maximum size `max_size`.

        Parameters:
        * `new_object` is a callable which returns a new object for the Pool.
        * `max_size`: The maximum size of the pool of available objects saved for reuse.
            If omitted or `None`, defaults to 4.
            If 0, no upper limit is applied.
        * `lock`: optional shared Lock; if omitted or `None` a new Lock is allocated
    '''
    if max_size is None:
      max_size = 4
    if lock is None:
      lock = Lock()
    self.new_object = new_object
    self.max_size = max_size
    self.pool = []
    self._lock = lock

  def __str__(self):
    return "Pool(max_size=%s, new_object=%s)" % (
        self.max_size, self.new_object
    )

  @contextmanager
  def instance(self):
    ''' Context manager returning an object for use, which is returned to the pool afterwards.
    '''
    with self._lock:
      try:
        o = self.pool.pop()
      except IndexError:
        o = self.new_object()
    try:
      yield o
    finally:
      with self._lock:
        if self.max_size == 0 or len(self.pool) < self.max_size:
          self.pool.append(o)

# pylint: disable=too-many-instance-attributes
class RunState(FSM, HasThreadState):
  ''' A class to track a running task whose cancellation may be requested.

      Its purpose is twofold, to provide easily queriable state
      around tasks which can start and stop, and to provide control
      methods to pronounce that a task has started (`.start`),
      should stop (`.cancel`)
      and has stopped (`.stop`).

      A `RunState` can be used as a context manager, with the enter
      and exit methods calling `.start` and `.stop` respectively.
      Note that if the suite raises an exception
      then the exit method also calls `.cancel` before the call to `.stop`.

      Monitor or daemon processes can poll the `RunState` to see when
      they should terminate, and may also manage the overall state
      easily using a context manager.
      Example:

          def monitor(self):
              with self.runstate:
                  while not self.runstate.cancelled:
                      ... main loop body here ...

      A `RunState` has three main methods:
      * `.start()`: set `.running` and clear `.cancelled`
      * `.cancel()`: set `.cancelled`
      * `.stop()`: clear `.running`

      A `RunState` has the following properties:
      * `cancelled`: true if `.cancel` has been called.
      * `running`: true if the task is running.
        Further, assigning a true value to it sets `.start_time` to now.
        Assigning a false value to it sets `.stop_time` to now.
      * `start_time`: the time `.running` was last set to true.
      * `stop_time`: the time `.running` was last set to false.
      * `run_time`: `max(0,.stop_time-.start_time)`
      * `stopped`: true if the task is not running.
      * `stopping`: true if the task is running but has been cancelled.
      * `notify_start`: a set of callables called with the `RunState` instance
        to be called whenever `.running` becomes true.
      * `notify_end`: a set of callables called with the `RunState` instance
        to be called whenever `.running` becomes false.
      * `notify_cancel`: a set of callables called with the `RunState` instance
        to be called whenever `.cancel` is called.
  '''

  perthread_state = ThreadState()

  FSM_TRANSITIONS = {
      'IDLE': {
          'start': 'RUNNING',
      },
      'RUNNING': {
          'cancel': 'STOPPING',
          'stop': 'STOPPED',
      },
      'STOPPING': {
          'stop': 'STOPPED',
          'cancel': 'STOPPING',
      },
      'STOPPED': {
          'start': 'RUNNING',
      },
  }

  FSM_DEFAULT_STATE = 'IDLE'

  def __init__(
      self,
      name=None,
      *,
      signals=None,
      handle_signal=None,
      poll_cancel: Optional[Callable] = None,
      verbose=False,
      thread_wide=False,
  ):
    FSM.__init__(self)
    self.name = name
    self.verbose = verbose
    self.thread_wide = thread_wide
    self._started_from = None
    self._signals = tuple(signals) if signals else ()
    self._sigstack = None
    self._sighandler = handle_signal or self.handle_signal
    # core state
    self._running = False
    self._cancelled = False
    self.poll_cancel = poll_cancel
    # timing state
    self.start_time = None
    self.stop_time = None
    self.total_time = 0
    # callbacks
    self.notify_start = set()
    self.notify_cancel = set()
    self.notify_end = set()

  def __bool__(self):
    ''' Return true if the task is running.
    '''
    return self.running

  __nonzero__ = __bool__

  def __str__(self):
    return "%s(%s):%s:%gs" % (
        self.__class__.__name__,
        '' if self.name is None else repr(self.name),
        self.fsm_state,
        self.run_time,
    )

  def __repr__(self):
    return "%s:%d(%s):%s:%gs" % (
        self.__class__.__name__,
        id(self),
        '' if self.name is None else repr(self.name),
        self.fsm_state,
        self.run_time,
    )

  def __enter_exit__(self):
    ''' The `__enter__`/`__exit__` generator function:
        * push this `RunState` via `HasThreadState`
        * catch signals if we are in the main `Thread`
        * start
        * `yield self` => run
        * cancel on exception during the run
        * stop

        Note that if the `RunState` is already running we do not
        do any of that stuff apart from the `yield self` because
        we assume whatever setup should have been done has already
        been done.
        In particular, the `HasThreadState.Thread` factory calls this
        in the "running" state.
    '''
    with contextif(self.thread_wide, HasThreadState.as_contextmanager, self):
      if self.running:
        # we're already running - do not change states or push signal handlers
        # typical situation is HasThreadState.Thread setting up the "current" RunState
        yield self
      else:
        # if we're not in the main thread we suppress the signal shuffling as well
        in_main = current_thread() is main_thread()
        with (self.catch_signal(self._signals, call_previous=False,
                                handle_signal=self._sighandler)
              if in_main else nullcontext()) as sigstack:
          with (stackattrs(self, _sigstack=sigstack)
                if sigstack is not None else nullcontext()):
            self.fsm_event('start')
            try:
              yield self
            except Exception:
              self.fsm_event('cancel')
              raise
            finally:
              self.fsm_event('stop')

  def fsm_event(self, event: str, **extra):
    ''' Override `FSM.fsm_event` to apply side effects to particular transitions.

        On `'cancel'` set the cancelled flag.
        On `'start'` clear the cancelled flag and set `.start_time`.
        On `'stop'`set `.stop_time`.
    '''
    new_state = super().fsm_event(event, **extra)
    if event == 'cancel':
      self._cancelled = True
      # TODO: use the main FSM callback mechanism
      for notify in self.notify_cancel:
        notify(self)
    elif event == 'start':
      self._cancelled = False
      self.start_time = time.time()
      self._started_from = stack_frames()
    elif event == 'stop':
      self.stop_time = time.time()
    return new_state

  @property
  @OBSOLETE('.fsm_event')
  def state(self):
    ''' The `RunState`'s state as a string.
        Deprecated, new uses should consult `self.fsm_state`.
    '''
    fsm_state = self.fsm_state
    if fsm_state == 'IDLE':
      label = 'pending'
    else:
      label = fsm_state.lower()
    return label

  @pfx_method
  def start(self, running_ok=False):
    ''' Start: adjust state, set `start_time` to now.
        Sets `.cancelled` to `False` and sets `.running` to `True`.
    '''
    if self.fsm_state in ('RUNNING', 'STOPPING') and not running_ok:
      warning("already running")
    self.fsm_event('start')

  def stop(self):
    ''' Fire the `'stop'` event.
    '''
    self.fsm_event('stop')

  # compatibility
  @OBSOLETE('.stop')
  def end(self):
    ''' Obsolete synonym for `.stop()`.
    '''
    self.stop()

  @property
  def cancelled(self):
    ''' Test the .cancelled attribute, including a poll if supplied.
    '''
    if self._cancelled:
      return True
    if self.poll_cancel:
      if self.poll_cancel():
        self._cancelled = True
        return True
    return False

  def raiseif(self, msg=None, *a):
    ''' Raise `CancellationError` if cancelled.
        This is the concise way to terminate an operation which honour
        `.cancelled` if you're prepared to handle the exception.

        Example:

            for item in items:
                runstate.raiseif()
                ... process item ...
    '''
    if self.cancelled:
      if msg is None:
        msg = "%s.cancelled" % (self,)
      else:
        if a:
          msg = msg % a
      raise CancellationError(msg)

  @property
  def running(self):
    ''' Whether the state is `'RUNNING'` or `'STOPPING'`.
    '''
    return self.fsm_state in ('RUNNING', 'STOPPING')

  @property
  def stopping(self):
    ''' Is the process stopping?
    '''
    return self.fsm_state == 'STOPPING'

  def cancel(self):
    ''' Set the cancelled flag; the associated process should notice and stop.
    '''
    self.fsm_event('cancel')

  @property
  def run_time(self):
    ''' Property returning most recent run time (`stop_time-start_time`).
        If still running, use now as the stop time.
        If not started, return `0.0`.
    '''
    start_time = self.start_time
    if start_time is None:
      return 0.0
    if self.is_running or self.stop_time is None:
      stop_time = time.time()
    else:
      stop_time = self.stop_time
    return max(0, stop_time - start_time)

  def iter(self, it):
    ''' Iterate over `it` while not `self.cancelled`.
    '''
    it = iter(it)
    while True:
      if self.cancelled:
        return
      try:
        yield next(it)
      except StopIteration:
        return

  @contextmanager
  def catch_signal(
      self,
      sig,
      call_previous=False,
      handle_signal=None,
  ):
    ''' Context manager to catch the signal or signals `sig` and
        cancel this `RunState`.
        Restores the previous handlers on exit.
        Yield a mapping of `sig`=>`old_handler`.

        Parameters:
        * `sig`: an `int` signal number or an iterable of signal numbers
        * `call_previous`: optional flag (default `False`)
          passed to `cs.psutils.signal_handlers`
    '''
    if handle_signal is None:
      handle_signal = self.handle_signal
    sigs = (sig,) if isinstance(sig, int) else sig
    sig_hnds = {signum: handle_signal for signum in sigs}
    with signal_handlers(sig_hnds,
                         call_previous=call_previous) as old_handler_map:
      yield old_handler_map

  def handle_signal(self, sig, _):
    ''' `RunState` signal handler: cancel the run state.
        Warn if `self.verbose`.
      '''
    # pylint: disable=expression-not-assigned
    if self.verbose:
      warning("%s: received signal %s, cancelling", self, sig)
    self.cancel()

<<<<<<< HEAD
# default to the current RunState or make one
@decorator
def uses_runstate(func, name=None):
  ''' Decorator to fill in the `runstate` parameter as the default
      `RunState` or a new thread wide one.
  '''
  if name is None:
    name = funcname(func)
=======
@decorator
def uses_runstate(func, name=None):
  ''' A wrapper for `@default_params` which makes a new thread wide
      `RunState` parameter `runstate` if missing.
      The optional decorator parameter `name` may be used to specify
      a name for the new `RunState` if one is made. The default
      comes from the wrapped function's name.

      Example:

          @uses_runstate
          def do_something(blah, *, runstate:RunState):
              ... do something, polling the runstate as approriate ...
  '''
  if name is None:
    name = funccite(func)
>>>>>>> 5b42ebbd
  return default_params(
      func,
      runstate=lambda: (
          RunState.
          default(factory=partial(RunState, name=name, thread_wide=True))
      )
  )

class RunStateMixin(object):
  ''' Mixin to provide convenient access to a `RunState`.

      Provides: `.runstate`, `.cancelled`, `.running`, `.stopping`, `.stopped`.
  '''

  @uses_runstate
  @typechecked
  def __init__(self, *, runstate: Union[RunState, str]):
    ''' Initialise the `RunStateMixin`; sets the `.runstate` attribute.

        Parameters:
        * `runstate`: optional `RunState` instance or name.
          If a `str`, a new `RunState` with that name is allocated.
          If omitted, the default `RunState` is used.
    '''
    if isinstance(runstate, str):
      runstate = RunState(runstate)
    self.runstate = runstate

  def cancel(self):
    ''' Call .runstate.cancel().
    '''
    return self.runstate.cancel()

  @property
  def cancelled(self):
    ''' Test .runstate.cancelled.
    '''
    return self.runstate.cancelled

  @property
  def running(self):
    ''' Test .runstate.running.
    '''
    return self.runstate.running

  @property
  def stopping(self):
    ''' Test .runstate.stopping.
    '''
    return self.runstate.stopping

  @property
  def stopped(self):
    ''' Test .runstate.stopped.
    '''
    return self.runstate.stopped<|MERGE_RESOLUTION|>--- conflicted
+++ resolved
@@ -19,23 +19,14 @@
 from typeguard import typechecked
 
 from cs.context import contextif, stackattrs, setup_cmgr, ContextManagerMixin
-<<<<<<< HEAD
-from cs.deco import decorator, default_params
-=======
 from cs.deco import decorator, default_params, OBSOLETE
 from cs.fsm import FSM
->>>>>>> 5b42ebbd
 from cs.gimmicks import error, warning, nullcontext
 from cs.obj import Proxy
 from cs.pfx import pfx_call, pfx_method
 from cs.psutils import signal_handlers
-<<<<<<< HEAD
-from cs.py.func import funcname, prop
+from cs.py.func import funccite
 from cs.py.stack import caller, frames as stack_frames, stack_dump, StackSummary
-=======
-from cs.py.func import funccite
-from cs.py.stack import caller, frames as stack_frames, StackSummary
->>>>>>> 5b42ebbd
 from cs.result import CancellationError
 from cs.threads import ThreadState, HasThreadState, NRLock
 
@@ -857,16 +848,6 @@
       warning("%s: received signal %s, cancelling", self, sig)
     self.cancel()
 
-<<<<<<< HEAD
-# default to the current RunState or make one
-@decorator
-def uses_runstate(func, name=None):
-  ''' Decorator to fill in the `runstate` parameter as the default
-      `RunState` or a new thread wide one.
-  '''
-  if name is None:
-    name = funcname(func)
-=======
 @decorator
 def uses_runstate(func, name=None):
   ''' A wrapper for `@default_params` which makes a new thread wide
@@ -883,7 +864,6 @@
   '''
   if name is None:
     name = funccite(func)
->>>>>>> 5b42ebbd
   return default_params(
       func,
       runstate=lambda: (
