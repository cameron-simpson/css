--- conflicted
+++ resolved
@@ -114,10 +114,6 @@
     try:
       head = I.next()
     except StopIteration:
-<<<<<<< HEAD
-      heads.pop(choice)
-      seqs.pop(choice)
-=======
       pass
     else:
       heapq.heappush(heap, (head, I))
@@ -154,7 +150,6 @@
   def gather(self, *a, **kw):
     return itertools.chain(*[ func(item) for item in self ])
   return gather
->>>>>>> 135dca90
 
 if __name__ == '__main__':
   import sys
