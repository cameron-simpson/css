#!/usr/bin/env python3
#
# pylint: disable=too-many-lines

''' Simple SQL based tagging
    and the associated `sqltags` command line script,
    supporting both tagged named objects and tagged timestamped log entries.

    Compared to `cs.fstags` and its associated `fstags` command,
    this is oriented towards large numbers of items
    not naturally associated with filesystem objects.

    My initial use case is an activity log
    (unnamed timestamped tag sets)
    but I'm also using it for ontologies
    (named tag sets containing metadata).

    Many basic tasks can be performed with the `sqltags` command line utility,
    documented under the `SQLTagsCommand` class below.

    See the `SQLTagsORM` documentation for details about how data
    are stored in the database.
    See the `SQLTagSet` documentation for details of how various
    tag value types are supported.
'''

from abc import abstractmethod
from builtins import id as builtin_id
from collections import defaultdict, namedtuple
from contextlib import contextmanager
import csv
from dataclasses import dataclass, field
from datetime import date, datetime
from fnmatch import fnmatchcase
from getopt import getopt, GetoptError
import operator
import os
from os.path import expanduser, isabs as isabspath
import re
import sys
from subprocess import run
from threading import RLock
import time
from typing import List, Mapping, Optional, Sequence

from icontract import ensure, require
from sqlalchemy import (
    Column,
    Integer,
    Float,
    String,
    JSON,
    ForeignKey,
)
from sqlalchemy.orm import aliased
from sqlalchemy.sql import select
from sqlalchemy.sql.expression import and_, or_, case
from typeguard import typechecked

from cs.cmdutils import BaseCommand
from cs.context import stackattrs
from cs.dateutils import UNIXTimeMixin, datetime2unixtime
from cs.deco import fmtdoc, Promotable
from cs.fileutils import shortpath
from cs.lex import FormatAsError, has_format_attributes, get_decimal_value, r
from cs.logutils import error, warning, ifverbose
from cs.obj import SingletonMixin
from cs.pfx import Pfx, pfx_method
from cs.sqlalchemy_utils import (
    ORM,
    BasicTableMixin,
    HasIdMixin,
)
from cs.tagset import (
    TagSet, Tag, TagFile, TagSetCriterion, TagBasedTest, TagsCommandMixin,
    TagsOntology, BaseTagSets, tag_or_tag_value, as_unixtime
)
from cs.threads import locked, ThreadState
from cs.upd import print  # pylint: disable=redefined-builtin

__version__ = '20230217-post'

DISTINFO = {
    'keywords': ["python3"],
    'classifiers': [
        "Programming Language :: Python",
        "Programming Language :: Python :: 3",
    ],
    'entry_points': {
        'console_scripts': ['sqltags = cs.sqltags:main'],
    },
    'install_requires': [
        'cs.cmdutils>=20210404',
        'cs.context',
        'cs.dateutils',
        'cs.deco',
        'cs.fileutils',
        'cs.lex',
        'cs.logutils',
        'cs.obj',
        'cs.pfx',
        'cs.sqlalchemy_utils>=20210420',
        'cs.tagset>=20211212',
        'cs.threads>=20201025',
        'cs.upd',
        'icontract',
        'sqlalchemy',
        'typeguard',
    ],
}

# regexp for "word[,word...]:", the leading prefix for categories
# if not specified by the -c command line option
CATEGORIES_PREFIX_re = re.compile(
    r'(?P<categories>[a-z]\w*(,[a-z]\w*)*):\s*', re.I
)

DBURL_ENVVAR = 'SQLTAGS_DBURL'
DBURL_DEFAULT = '~/var/sqltags.sqlite'

FIND_OUTPUT_FORMAT_DEFAULT = '{localtime} {headline}'

def main(argv=None):
  ''' Command line mode.
  '''
  return SQLTagsCommand(argv).run()

state = ThreadState(verbose=sys.stderr.isatty())

def verbose(msg, *a):
  ''' Emit message if in verbose mode.
  '''
  ifverbose(state.verbose, msg, *a)

def glob2like(glob: str) -> str:
  ''' Convert a filename glob to an SQL LIKE pattern.
  '''
  assert '[' not in glob
  return glob.replace('*', '%').replace('?', '_')

def prefix2like(prefix: str, esc='\\') -> str:
  ''' Convert a prefix string to an SQL LIKE pattern.
  '''
  return prefix.replace('%', esc + '%') + '%'

class SQLParameters(namedtuple('SQLParameters',
                               'criterion alias entity_id_column constraint')):
  ''' The parameters required for constructing queries
      or extending queries with JOINs.

      Attributes:
      * `criterion`: the source criterion, usually an `SQTCriterion` subinstance
      * `alias`: an alias of the source table for use in queries
      * `entity_id_column`: the `entities` id column,
        `alias.id` if the alias is of `entities`,
        `alias.entity_id` if the alias is of `tags`
      * `constraint`: a filter query based on `alias`
  '''

class SQLTagProxy:
  ''' An object based on a `Tag` name
      which produces an `SQLParameters` when compared with some value.

      Example:

          >>> sqltags = SQLTags('sqlite://')
          >>> sqltags.init()
          >>> # make a SQLParameters for testing the tag 'name.thing'==5
          >>> sqlp = sqltags.tags.name.thing == 5
          >>> str(sqlp.constraint)
          'tags_1.name = :name_1 AND tags_1.float_value = :float_value_1'
          >>> sqlp = sqltags.tags.name.thing == 'foo'
          >>> str(sqlp.constraint)
          'tags_1.name = :name_1 AND tags_1.string_value = :string_value_1'
  '''

  def __init__(self, orm, tag_name):
    self._orm = orm
    self._tag_name = tag_name

  def __str__(self):
    return "%s(tag_name=%r)" % (type(self).__name__, self._tag_name)

  def __getattr__(self, sub_tag_name):
    ''' Magic access to dotted tag names: produce a new `SQLTagProxy` from ourself.
    '''
    return SQLTagProxy(self._orm, self._tag_name + '.' + sub_tag_name)

  def by_op_text(self, op_text, other, alias=None):
    ''' Return an `SQLParameters` based on the comparison's text representation.

        Parameters:
        * `op_text`: the comparsion operation text, one of:
          `'='`, `'<='`, `'<'`, `'>='`, `'>'`, `'~'`.
        * `other`: the other value for the comparison,
          used to infer the SQL column name
          and kept to provide the SQL value parameter
        * `alias`: optional SQLAlchemy table alias
    '''
    try:
      cmp_func = {
          '=': self.__eq__,
          '<=': self.__le__,
          '<': self.__lt__,
          '>=': self.__ge__,
          '>': self.__gt__,
          '~': self.likeglob,
      }[op_text]
    except KeyError:
      # pylint: disable=raise-missing-from
      raise ValueError("unknown comparison operator text %r" % (op_text,))
    return cmp_func(other, alias=alias)

  # pylint: disable=too-many-arguments
  def _cmp(
      self,
      op_label,
      other,
      op,
      op_takes_alias=False,
      alias=None
  ) -> SQLParameters:
    ''' Parameterised translator from an operator to an `SQLParameters`.

        Parameters:
        * `op_label`: a text label for the operator for use in messages,
          such as `'=='` for `operator.eq`.
        * `other`: the other value to which to compare.
        * `op`: the operator callable returning an SQLAlchemy filter condition
          from an SQLAlchemy column and the derived avlue from `other`;
          usually this will be supplied as something like `operator.eq`.
        * `op_takes_alias`: a Boolean (default `False`).
          If false, `op` is handed a column from the table alias as above.
          If true, `op` is handed the table alias itself.
        * `alias`: optional SQLAlchemy table alias

        The `op_takes_alias` parameter exists to support multicolumn
        conditions such as `==None`, which needs to test that all the value
        columns are `NULL`.

        The default case (`op_takes_alias` is false)
        obtains the condition from `op(column,value)`
        where `column` and `value` are inferred from the type of `other`:
        - if `other` is an `int` or `float`
          then `column=alias.float_value` and `value=float(other)`
        - if `other` is a `str`
          then `column=alias.string_value` and `value=other`

        When `op_takes_alias` is true
        the condition is obtained from `op(alias,other)`
        where `alias` is the new table alias for `tags`
        and `other` is the value supplied.
        It is up to `op` to construct the required condition.
    '''
    pf = f'{self}{op_label}{other!r}'
    with Pfx(pf):
      tags = alias or aliased(self._orm.tags)
      if op_takes_alias:
        other_condition = op(tags, other)
      else:
        if isinstance(other, (int, float)):
          tag_value = float(other)
          column = tags.float_value
        elif isinstance(other, str):
          tag_value = other
          column = tags.string_value
        else:
          raise TypeError("not supported for type %s" % (type(other),))
        other_condition = op(column, tag_value)
      return SQLParameters(
          criterion=pf,
          alias=tags,
          entity_id_column=tags.entity_id,
          constraint=and_(tags.name == self._tag_name, other_condition),
      )

  def __eq__(self, other, alias=None) -> SQLParameters:
    ''' Return an SQL `=` test `SQLParameters`.

        Example:

            >>> sqlp = SQLTags('sqlite://').tags.name.thing == 'foo'
            >>> str(sqlp.constraint)
            'tags_1.name = :name_1 AND tags_1.string_value = :string_value_1'
    '''
    if other is None:
      # special test for ==None
      return self._cmp(
          "==",
          other,
          lambda alias, value: and_(
              alias.float_value is None,
              alias.stringvalue is None,
              alias.structured_value is None,
          ),
          op_takes_alias=True,
          alias=alias,
      )
    return self._cmp("==", other, operator.eq)

  def __ne__(self, other, alias=None) -> SQLParameters:
    ''' Return an SQL `<>` test `SQLParameters`.

        Example:

            >>> sqlp = SQLTags('sqlite://').tags.name.thing != 'foo'
            >>> str(sqlp.constraint)
            'tags_1.name = :name_1 AND tags_1.string_value != :string_value_1'
    '''
    if other is None:
      # special test for ==None
      return self._cmp(
          "==",
          other,
          lambda alias, value: or_(
              alias.float_value is not None,
              alias.stringvalue is not None,
              alias.structured_value is not None,
          ),
          op_takes_alias=True,
          alias=alias,
      )
    return self._cmp("!=", other, operator.ne)

  def __lt__(self, other):
    ''' Return an SQL `<` test `SQLParameters`.

        Example:

            >>> sqlp = SQLTags('sqlite://').tags.name.thing < 'foo'
            >>> str(sqlp.constraint)
            'tags_1.name = :name_1 AND tags_1.string_value < :string_value_1'
    '''
    return self._cmp("<", other, operator.lt)

  def __le__(self, other):
    ''' Return an SQL `<=` test `SQLParameters`.

        Example:

            >>> sqlp = SQLTags('sqlite://').tags.name.thing <= 'foo'
            >>> str(sqlp.constraint)
            'tags_1.name = :name_1 AND tags_1.string_value <= :string_value_1'
    '''
    return self._cmp("<=", other, operator.le)

  def __gt__(self, other):
    ''' Return an SQL `>` test `SQLParameters`.

        Example:

            >>> sqlp = SQLTags('sqlite://').tags.name.thing > 'foo'
            >>> str(sqlp.constraint)
            'tags_1.name = :name_1 AND tags_1.string_value > :string_value_1'
    '''
    return self._cmp(">", other, operator.gt)

  def __ge__(self, other):
    ''' Return an SQL `>=` test `SQLParameters`.

        Example:

            >>> sqlp = SQLTags('sqlite://').tags.name.thing >= 'foo'
            >>> str(sqlp.constraint)
            'tags_1.name = :name_1 AND tags_1.string_value >= :string_value_1'
    '''
    return self._cmp(">=", other, operator.ge)

  def startswith(self, prefix: str) -> SQLParameters:
    ''' Return an SQL LIKE prefix test `SQLParameters`.

        Example:

            >>> sqlp = SQLTags('sqlite://').tags.name.thing.startswith('foo')
            >>> str(sqlp.constraint)
            "tags_1.name = :name_1 AND tags_1.string_value LIKE :string_value_1 ESCAPE '\\\\'"
    '''
    esc = '\\'
    return self._cmp(
        "startswith", prefix,
        lambda column, prefix: column.like(prefix2like(prefix, esc), esc)
    )

  def likeglob(self, globptn: str) -> SQLParameters:
    ''' Return an SQL LIKE test approximating a glob as an `SQLParameters`.

        Example:

            >>> sqlp = SQLTags('sqlite://').tags.name.thing.likeglob('foo*')
            >>> str(sqlp.constraint)
            "tags_1.name = :name_1 AND tags_1.string_value LIKE :string_value_1 ESCAPE '\\\\'"
    '''
    esc = '\\'
    return self._cmp(
        "likeglob", globptn, lambda column, globptn: column.
        like(globptn.replace('%', esc + '%').replace('*', '%'), esc)
    )

# pylint: disable=too-few-public-methods
class SQLTagProxies:
  ''' A proxy for the tags supporting Python comparison => `SQLParameters`.

      Example:

          sqltags.tags.dotted.name.here == 'foo'
  '''

  def __init__(self, orm):
    self.orm = orm

  def __getattr__(self, tag_name):
    return SQLTagProxy(self.orm, tag_name)

class SQTCriterion(TagSetCriterion):
  ''' Subclass of `TagSetCriterion` requiring an `.sql_parameters` method
      which returns an `SQLParameters` providing the information required
      to construct an sqlalchemy query.
      It also resets `.CRITERION_PARSE_CLASSES`, which will pick up
      the SQL capable criterion classes below.
  '''

  # require the match_tagged_entity method to confirm selection if False,
  # no need if true
  SQL_COMPLETE = False

  # list of TagSetCriterion classes
  # whose .parse methods are used by .parse
  CRITERION_PARSE_CLASSES = []

  @abstractmethod
  def sql_parameters(self, orm) -> SQLParameters:
    ''' Subclasses must return am `SQLParameters` instance
        parameterising the SQL queries that follow.
    '''
    raise NotImplementedError("sql_parameters")

  @abstractmethod
  def match_tagged_entity(self, te: TagSet) -> bool:
    ''' Perform the criterion test on the Python object directly.
        This is used at the end of a query to implement tests which
        cannot be sufficiently implemented in SQL.
        If `self.SQL_COMPLETE` it is not necessary to call this method.
    '''
    raise NotImplementedError("sql_parameters")

  @staticmethod
  def from_equality(tag_name, tag_value):
    ''' Return an `SQTCriterion` instance based on `tag_name==tag_value`.
        This supports `SQLTags.find`'s keyword parameters.
    '''
    if tag_name == 'id':
      if isinstance(tag_value, int):
        tag_value = [tag_value]
      elif isinstance(tag_value, tuple):
        tag_value = list(tag_value)
      return SQTEntityIdTest(tag_value)
    tag = Tag(tag_name, tag_value)
    return SQLTagBasedTest(str(tag), True, tag, '=')

class SQTEntityIdTest(SQTCriterion):
  ''' A test on `entity.id`.
  '''

  SQL_COMPLETE = True

  @typechecked
  def __init__(self, ids: List[int]):
    self.entity_ids = ids

  def __str__(self):
    return "%s(%r)" % (type(self).__name__, self.entity_ids)

  # decimal parse, delim parameter not relevant
  # pylint: disable=unused-argument
  @classmethod
  def parse(cls, s, offset=0, delim=None):
    ''' Parse a decimal entity id from `s`.
    '''
    value, offset = get_decimal_value(s, offset=offset)
    return cls([value]), offset

  @pfx_method
  def sql_parameters(self, orm) -> SQLParameters:
    entities = orm.entities
    alias = aliased(entities)
    sqlp = SQLParameters(
        criterion=self,
        alias=alias,
        entity_id_column=alias.id,
        constraint=alias.id.in_(self.entity_ids),
    )
    return sqlp

  def match_tagged_entity(self, te: TagSet) -> bool:
    ''' Test the `TagSet` `te` against `self.entity_ids`.
    '''
    return te.id in self.entity_ids

SQTCriterion.CRITERION_PARSE_CLASSES.append(SQTEntityIdTest)
SQTCriterion.TAG_BASED_TEST_CLASS = SQTEntityIdTest

class SQLTagBasedTest(TagBasedTest, SQTCriterion):
  ''' A `cs.tagset.TagBasedTest` extended with a `.sql_parameters` method.
  '''

  SQL_COMPLETE = True

  # TODO: REMOVE SQL_TAG_VALUE_COMPARISON_FUNCS, unused
  # functions returning SQL tag.value tests based on self.comparison
  # pylint: disable=singleton-comparison
  SQL_TAG_VALUE_COMPARISON_FUNCS = {
      None:
      lambda alias, cmp_value: and_(
          alias.float_value is None, alias.string_value is None, alias.
          structured_value is None
      ),
      '=':
      lambda alias, cmp_value: (
          or_(
              alias.float_value != None, alias.string_value != None, alias.
              structured_value != None
          ) if cmp_value is None else (
              alias.float_value == cmp_value
              if isinstance(cmp_value, (int, float)) else (
                  alias.string_value == cmp_value
                  if isinstance(cmp_value, str) else
                  (alias.structured_value == cmp_value)
              )
          )
      ),
      '<=':
      lambda alias, cmp_value: (
          alias.float_value <= cmp_value
          if isinstance(cmp_value, (int, float)) else (
              alias.string_value <= cmp_value
              if isinstance(cmp_value, str) else
              (alias.structured_value <= cmp_value)
          )
      ),
      '<':
      lambda alias, cmp_value: (
          alias.float_value < cmp_value
          if isinstance(cmp_value, (int, float)) else (
              alias.string_value < cmp_value if isinstance(cmp_value, str) else
              (alias.structured_value < cmp_value)
          )
      ),
      '>=':
      lambda alias, cmp_value: (
          alias.float_value >= cmp_value
          if isinstance(cmp_value, (int, float)) else (
              alias.string_value >= cmp_value
              if isinstance(cmp_value, str) else
              (alias.structured_value >= cmp_value)
          )
      ),
      '>':
      lambda alias, cmp_value: (
          alias.float_value > cmp_value
          if isinstance(cmp_value, (int, float)) else (
              alias.string_value > cmp_value if isinstance(cmp_value, str) else
              (alias.structured_value > cmp_value)
          )
      ),
      '~':
      lambda alias, cmp_value: case(
          [
              (
                  alias.string_value.isnot(None),
                  alias.string_value.like(glob2like(cmp_value))
              ),
          ],
          else_=True,
      )
      ##'~/': # requires sqlalchemy 1.4
      ##lambda alias, cmp_value: alias.string_value.regexp_match(cmp_value),
  }

  SQL_ID_VALUE_COMPARISON_FUNCS = {
      None: lambda entity, id_value: entity.id is not None,
      '=': lambda entity, id_value: entity.id == id_value,
      '<=': lambda entity, id_value: entity.id <= id_value,
      '<': lambda entity, id_value: entity.id < id_value,
      '>=': lambda entity, id_value: entity.id >= id_value,
      '>': lambda entity, id_value: entity.id > id_value,
      '~': lambda entity, id_value: entity.id in id_value,
  }

  SQL_NAME_VALUE_COMPARISON_FUNCS = {
      None:
      lambda entity, name_value: entity.name is not None,
      '=':
      lambda entity, name_value: (
          entity.name != None
          if name_value is None else entity.name == name_value
      ),
      '<=':
      lambda entity, name_value: entity.name <= name_value,
      '<':
      lambda entity, name_value: entity.name < name_value,
      '>=':
      lambda entity, name_value: entity.name >= name_value,
      '>':
      lambda entity, name_value: entity.name > name_value,
      '~':
      lambda entity, name_value: entity.name.like(glob2like(name_value)),
      ##'~/': lambda entity, name_value: re.search(name_value, entity.name),
  }

  SQL_UNIXTIME_VALUE_COMPARISON_FUNCS = {
      None: lambda entity, unixtime_value: entity.unixtime is not None,
      '=': lambda entity, unixtime_value: entity.unixtime == unixtime_value,
      '<=': lambda entity, unixtime_value: entity.unixtime <= unixtime_value,
      '<': lambda entity, unixtime_value: entity.unixtime < unixtime_value,
      '>=': lambda entity, unixtime_value: entity.unixtime >= unixtime_value,
      '>': lambda entity, unixtime_value: entity.unixtime > unixtime_value,
  }

  TE_VALUE_COMPARISON_FUNCS = {
      '=':
      lambda te_value, cmp_value: te_value == cmp_value,
      '<=':
      lambda te_value, cmp_value: te_value <= cmp_value,
      '<':
      lambda te_value, cmp_value: te_value < cmp_value,
      '>=':
      lambda te_value, cmp_value: te_value >= cmp_value,
      '>':
      lambda te_value, cmp_value: te_value > cmp_value,
      '~':
      lambda te_value, cmp_value: (
          fnmatchcase(te_value, cmp_value) if isinstance(te_value, str) else
          any(map(lambda value: fnmatchcase(value, cmp_value), te_value))
      ),
      '~/':
      lambda te_value, cmp_value:
      (isinstance(te_value, str) and re.search(cmp_value, te_value)),
  }

  # TODO: handle tag named "id" specially as well
  @pfx_method
  def sql_parameters(self, orm, alias=None) -> SQLParameters:
    tag = self.tag
    tag_name = tag.name
    tag_value = tag.value
    if tag_name in ('name', 'unixtime'):
      entities = orm.entities
      if alias is None:
        alias = aliased(entities)
      entity_id_column = alias.id
      if tag_name == 'name':
        if not isinstance(tag_value, str):
          raise ValueError(
              "name comparison requires a str, got %s:%r" %
              (type(tag_value), tag_value)
          )
        constraint_fn = self.SQL_NAME_VALUE_COMPARISON_FUNCS.get(
            self.comparison
        )
        constraint = constraint_fn and constraint_fn(alias, tag_value)
      elif tag_name == 'unixtime':
        timestamp = as_unixtime(tag_value)
        constraint_fn = self.SQL_UNIXTIME_VALUE_COMPARISON_FUNCS.get(
            self.comparison
        )
        constraint = constraint_fn and constraint_fn(alias, timestamp)
      else:
        raise RuntimeError("unhandled non-tag field %r" % (tag_name,))
      sqlp = SQLParameters(
          criterion=self,
          alias=alias,
          entity_id_column=entity_id_column,
          constraint=constraint if self.choice else -alias.has(constraint),
      )
    else:
      # general tag_name
      sqlp = SQLTagProxy(orm, tag_name).by_op_text(
          self.comparison, tag_value, alias=alias
      )
    return sqlp

  def match_tagged_entity(self, te: TagSet) -> bool:
    ''' Match this criterion against `te`.
    '''
    tag = self.tag
    tag_name = tag.name
    tag_value = tag.value
    if tag_name == 'name':
      if tag_value is None:
        # does this entity have a name?
        result = te.name is not None
      else:
        result = self.TE_VALUE_COMPARISON_FUNCS[self.comparison
                                                ](te.name, tag_value)
    elif tag_name == 'unixtime':
      result = self.TE_VALUE_COMPARISON_FUNCS[
          self.comparison](te.unixtime, as_unixtime(tag_value))
    else:
      if tag_value is None:
        result = tag_name in te
      else:
        te_tag_value = te.get(tag_name)
        if te_tag_value is None:
          result = False
        else:
          result = self.TE_VALUE_COMPARISON_FUNCS[self.comparison
                                                  ](te_tag_value, tag_value)
    return result if self.choice else not result

SQTCriterion.CRITERION_PARSE_CLASSES.append(SQLTagBasedTest)
SQTCriterion.TAG_BASED_TEST_CLASS = SQLTagBasedTest

class PolyValued:
  ''' A mixin for classes with `(float_value,string_value,structured_value)` columns.
  '''

  def is_valid(self):
    ''' Test that at most one attribute is non-`None`.
    '''
    # at least 2 values of 3 must be None
    assert sum(map(lambda v: int(v is None), self)) >= len(self) - 1
    assert self.float_value is None or isinstance(self.float_value, float)
    assert self.string_value is None or isinstance(self.string_value, str)
    assert self.structured_value is None or not isinstance(
        self.structured_value, float
    )
    return True

  def as_polyvalue(self):
    ''' Return this row's value as a `PolyValue`.
    '''
    return PolyValue(
        float_value=self.float_value,
        string_value=self.string_value,
        structured_value=self.structured_value,
    )

  @require(lambda pv: pv.is_valid())
<<<<<<< HEAD
  def set_polyvalue(self, pv: "PolyValued"):
=======
  @typechecked
  def set_polyvalue(self, pv: PolyValue):
>>>>>>> 22a363e7
    ''' Set all the value fields.
    '''
    self.float_value = pv.float_value
    self.string_value = pv.string_value
    self.structured_value = pv.structured_value

  @classmethod
  def value_test(cls, other_value):
    ''' Return `(column,test_value)` for constructing tests against
        `other_value` where `column` if the appropriate SQLAlchemy column
        and `test_value` is the comparison value for testing.

        For most `other_value`s the `test_value`
        will just be `other_value`,
        but for certain types the `test_value` will be:
        * `NoneType`: `None`, and the column will also be `None`
        * `datetime`: `datetime2unixtime(other_value)`
    '''
    if other_value is None:
      return None, None
    if isinstance(other_value, datetime):
      return cls.float_value, datetime2unixtime(other_value)
    if isinstance(other_value, float):
      return cls.float_value, other_value
    if isinstance(other_value, int):
      f = float(other_value)
      if f == other_value:
        return cls.float_value, f
    if isinstance(other_value, str):
      return cls.string_value, other_value
    return cls.structured_value, other_value

class PolyValue(namedtuple('PolyValue',
                           'float_value string_value structured_value'),
                PolyValued):
  ''' A `namedtuple` for the polyvalues used in an `SQLTagsORM`.

      We express various types in SQL as one of 3 columns:
      * `float_value`: for `float`s and `int`s which round trip with `float`
      * `string_value`: for `str`
      * `structured_value`: a JSON transcription of any other type

      This allows SQL indexing of basic types.

      Note that because `str` gets stored in `string_value`
      this leaves us free to use "bare string" JSON to serialise
      various nonJSONable types.

      The `SQLTagSets` class has a `to_polyvalue` factory
      which produces a `PolyValue` suitable for the SQL rows.
      NonJSONable types such as `datetime`
      are converted to a `str` but stored in the `structured_value` column.
      This should be overridden by subclasses as necessary.

      On retrieval from the database
      the tag rows are converted to Python values
      by the `SQLTagSets.from_polyvalue` method,
      reversing the process above.
  '''

class PolyValueColumnMixin(PolyValued):
  ''' A mixin for classes with `(float_value,string_value,structured_value)` columns.
      This is used by the `Tags` and `TagMultiValues` relations inside `SQLTagsORM`.
  '''

  float_value = Column(
      Float,
      nullable=True,
      default=None,
      index=True,
      comment='tag value in numeric form'
  )
  string_value = Column(
      String,
      nullable=True,
      default=None,
      index=True,
      comment='tag value in string form'
  )
  structured_value = Column(
      JSON, nullable=True, default=None, comment='tag value in JSON form'
  )

# pylint: disable=too-many-instance-attributes
class SQLTagsORM(ORM, UNIXTimeMixin):
  ''' The ORM for an `SQLTags`.

      The current implementation uses 3 tables:
      * `entities`: this has a NULLable `name`
        and `unixtime` UNIX timestamp;
        this is unique per `name` if the name is not NULL
      * `tags`: this has an `entity_id`, `name` and a value stored
        in one of three columns: `float_value`, `string_value` and
        `structured_value` which is a JSON blob;
        this is unique per `(entity_id,name)`
      * `tag_subvalues`: this is a broken out version of `tags`
        when `structured_value` is a sequence or mapping,
        breaking out the values one per row;
        this exists to support "tag contains value" lookups

      Tag values are stored as follows:
      * `None`: all 3 columns are set to `NULL`
      * `float`: stored in `float_value`
      * `int`: if the `int` round trips to `float`
        then it is stored in `float_value`,
        otherwise it is stored in `structured_value`
        with the type label `"bigint"`
      * `str`: stored in `string_value`
      * `list`, `tuple`, `dict`: stored in `structured_value`;
        if these containers contain unJSONable content there will be trouble
      * other types, such as `datetime`:
        these are converted to strings with identifying type label prefixes
        and stored in `structured_value`

      The `float_value` and `string_value` columns
      allow us to provide indices for these kinds of tag values.

      The type label scheme takes advantage of the fact that actual `str`s
      are stored in the `string_value` column.
      Because of this, there will be no actual strings in `structured_value`.
      Therefore, we can convert nonJSONable types to `str` and store them here.

      The scheme used is to provide conversion functions to convert types
      to `str` and back, and an associated "type label" prefix.
      For example, we store a `datetime` as the ISO format of the `datetime`
      with `"datetime:"` prefixed to it.

      The actual conversions are kept with the `SQLTagSet` class
      (or any subclass).
      This ORM receives the 3-tuples of SQL ready values
      from that class as the `PolyValue` `namedtuple`
      and does not perform any conversion itself.
      The conversion process is described in `SQLTagSet`.
  '''

  def __init__(self, *, db_url):
    super().__init__(db_url)
    ##self.engine_keywords.update(case_sensitive=True)
    if 'ECHO' in map(str.upper, os.environ.get('SQLTAGS_MODES',
                                               '').split(',')):
      self.engine_keywords.update(echo=True)
    self.define_schema()

  def define_schema(self):
    ''' Instantiate the schema and define the root metanode.
    '''
    with self.sqla_state.auto_session() as session:
      self.Base.metadata.create_all(bind=self.engine)
      self.prepare_metanode(session=session)

  def prepare_metanode(self, *, session):
    ''' Ensure row id 0, the metanode, exists.
    '''
    entities = self.entities
    entity = entities.lookup1(session=session, id=0)
    if entity is None:
      # force creation of the desired row id
      entity = entities(id=0, unixtime=time.time())
      session.add(entity)
      entity.add_tag(
          'headline',
          PolyValue(
              float_value=None,
              string_value="%s node 0: the metanode." % (type(self).__name__,),
              structured_value=None
          ),
          session=session,
      )
    return entity

  # pylint: disable=too-many-statements
  def declare_schema(self):
    ''' Define the database schema / ORM mapping.
    '''
    orm = self
    Base = self.Base

    class Entities(
        Base,
        BasicTableMixin,
        HasIdMixin,
        UNIXTimeMixin,
    ):
      ''' An entity.
      '''

      __tablename__ = 'entities'
      name = Column(
          String,
          nullable=True,
          index=True,
          unique=True,
          default=None,
          comment='optional entity name'
      )
      unixtime = Column(
          Float,
          nullable=True,
          index=True,
          default=None,
          comment='optional time'
      )

      def __str__(self):
        return (
            "%s:%s(name=%r,when=%s)" % (
                type(self).__name__,
                self.id,
                self.name,
                self.datetime.isoformat(),
            )
        )

      def _update_multivalues(self, tag_name, values, *, session):
        ''' Update the tag subvalue table.
        '''
        tag_subvalues_table = orm.tag_subvalues
        session.query(tag_subvalues_table).filter_by(
            entity_id=self.id, tag_name=tag_name
        ).delete()
        if values is not None and not isinstance(values, str):
          try:
            subvalues = iter(values)
          except TypeError:
            pass
          else:
            for subvalue in subvalues:
              subv = tag_subvalues_table(entity_id=self.id, tag_name=tag_name)
              subv.value = subvalue
              session.add(subv)

      @typechecked
      def add_tag(self, name: str, pv: PolyValue, *, session):
        ''' Add a tag for `(name,pv)`,
            replacing any existing tag named `name`.
        '''
        tags_table = orm.tags
        if self.id is None:
          # obtain the id value from the database
          session.add(self)
          session.flush()
        # TODO: upsert!
        etag = tags_table.lookup1(
            session=session, entity_id=self.id, name=name
        )
        if etag is None:
          etag = tags_table(entity_id=self.id, name=name)
          etag.set_polyvalue(pv)
          session.add(etag)
        else:
          etag.set_polyvalue(pv)
        self._update_multivalues(name, pv.structured_value, session=session)

<<<<<<< HEAD
      @typechecked
      def discard_tag(self, name, pv: Optional[PolyValue] = None, *, session):
=======
      def add_new_tags(self, tags, *, session):
        ''' Add multiple new `Tag`s
            which may not conflict with any existing `Tag`s.
        '''
        tags_table = orm.tags
        if self.id is None:
          # obtain the id value from the database
          session.add(self)
          session.flush()
        for tag in tags:
          pv = SQLTagSet.to_polyvalue(tag.name, tag.value)
          session.add(
              tags_table(
                  entity_id=self.id,
                  name=tag.name,
                  float_value=pv.float_value,
                  string_value=pv.string_value,
                  structured_value=pv.structured_value,
              )
          )

      def discard_tag(self, name, value=None, *, session):
>>>>>>> 22a363e7
        ''' Discard the tag matching `(name,value)`.
            Return the tag row discarded or `None` if no match.
        '''
        tags_table = orm.tags
        etag = tags_table.lookup1(
            session=session, entity_id=self.id, name=name
        )
        if etag is not None:
          if pv.value_test(None) or pv == etag.as_polyvalue():
            session.delete(etag)
        self._update_multivalues(name, (), session=session)
        return etag

    class Tags(Base, BasicTableMixin, PolyValueColumnMixin):
      ''' The table of tags associated with entities.
      '''

      __tablename__ = 'tags'
      entity_id = Column(
          Integer,
          ForeignKey("entities.id"),
          nullable=False,
          index=True,
          primary_key=True,
          comment='entity id'
      )
      name = Column(String, comment='tag name', index=True, primary_key=True)

    class TagSubValues(Base, BasicTableMixin, PolyValueColumnMixin):
      ''' The table of tag value members,
          allowing lookup of basic list member values.
      '''

      __tablename__ = 'tag_subvalues'
      id = Column(Integer, primary_key=True)
      entity_id = Column(
          Integer,
          ForeignKey("entities.id"),
          nullable=False,
          index=True,
          comment='entity id'
      )
      tag_name = Column(String, comment='tag name', index=True)

    self.tags = Tags
    self.tag_subvalues = TagSubValues
    self.entities = Entities

  # pylint: disable=too-many-branches,too-many-locals
  @pfx_method
  ##@require(lambda mode: mode == "tagged")
  def search(self, criteria, *, session, mode='tagged'):
    ''' Construct a query to match `Entity` rows
        matching the supplied `criteria` iterable.
        Return an SQLAlchemy `Query`.

        The `mode` parameter has the following values:
        * `'id'`: the query only yields entity ids
        * `'entity'`: (default) the query yields entities without tags
        * `'tagged'`: (default) the query yields entities left outer
          joined with their matching tags

        Note that the `'tagged'` result produces multiple rows for any
        entity with multiple tags, and that this requires the caller to
        fold entities with multiple tags together.

        *Note*:
        due to implementation limitations
        the SQL query itself may not apply all the criteria,
        so every criterion must still be applied
        to the results
        using its `.match_entity` method.

        If `name` is omitted or `None` the query will match log entities
        otherwise the entity with the specified `name`.

        The `criteria` should be an iterable of `SQTCriterion` instances
        used to construct the query.
    '''
    entities = self.entities
    tags = self.tags
    # first condition:
    #   select tags as alias where constraint
    # following:
    #   inner join tags as alias using entity_id where constraint
    # inner join entities on
    sqlps = []
    entity_tests = []
    per_tag_aliases = {}
    per_tag_tests = defaultdict(list)  # tag_name=>[tests...]
    sqlps = []
    for criterion in criteria:
      with Pfx(criterion):
        assert isinstance(criterion, SQTCriterion), (
            "not an SQTCriterion: %s:%r" %
            (type(criterion).__name__, criterion)
        )
        if isinstance(criterion, SQTCriterion):
          try:
            sqlp = criterion.sql_parameters(self)
          except ValueError:
            warning("SKIP, cannot compute sql_parameters")
            continue
          sqlps.append(sqlp)
        elif isinstance(criterion, TagBasedTest):
          # we know how to treat these efficiently
          # by mergeing conditions on the same tag name
          tag = criterion.tag
          tag_name = tag.name
          tag_value = tag.value
          # no subsequent check of the tagged entity
          post_check = None
          # default operation map
          op = criterion.comparison
          op_map = {
              '=': lambda column, value: column == value,
              '!=': lambda column, value: column != value,
              '<': lambda column, value: column < value,
              '<=': lambda column, value: column <= value,
              '>': lambda column, value: column > value,
              '>=': lambda column, value: column >= value,
          }
          if tag_name in ('id', 'name', 'unixtime'):
            # criterion based on the entities table
            column = getattr(entities, tag_name)
            tests = entity_tests
          else:
            # criterion based on the tags table
            tests = per_tag_tests[tag_name]
            if tests:
              # reuse existing alias - same tag name
              alias = per_tag_aliases[tag_name]
            else:
              # first test for this tag - make an alias
              alias = per_tag_aliases[tag_name] = aliased(tags)
            if tag_value is None:
              column = None
              op_map = {
                  '=':
                  lambda column, value: and_(
                      alias.float_value is None, alias.string_value is None,
                      alias.structured_value is None
                  ),
              }
            elif isinstance(tag_value, (int, float)):
              column = alias.float_value
            elif isinstance(tag_value, str):
              column = alias.string_value
            elif isinstance(tag_value, re.Pattern):
              column = alias.string_value
              op_map = {
                  '~': lambda column, value: column is not None,
              }
              post_check = lambda te: tag_value.match(te[tag_name])
            else:
              raise TypeError(
                  "unhandled type for %s=%s" % (
                      tag_name,
                      r(tag_value),
                  )
              )
            try:
              op_func = op_map[criterion.comparison]
            except KeyError as e:
              # pylint: disable=raise-missing-from
              raise TypeError(
                  "no implementation of op %r for %s=%s" %
                  (op, tag_name, r(tag_value))
              )
          test_func = op_map[op]
          test_cond = test_func(column, tag_value)
          tests.append(test_cond)
        else:
          try:
            sqlp = criterion.sql_parameters(self)
          except ValueError:
            warning("SKIP, cannot compute sql_parameters")
            continue
          sqlps.append(sqlp)
    query = session.query(entities.id, entities.unixtime, entities.name)
    prev_entity_id_column = entities.id
    if entity_tests:
      query = query.filter(*entity_tests)
    for tag_name, tag_tests in per_tag_tests.items():
      alias = per_tag_aliases[tag_name]
      alias_entity_id_column = alias.entity_id
      query = query.join(
          alias, alias_entity_id_column == prev_entity_id_column
      ).filter(alias.name == tag_name, *tag_tests)
      prev_entity_id_column = alias_entity_id_column
    # further JOINs on less direct SQL tests
    for sqlp in sqlps:
      sqlp_entity_id_column = sqlp.entity_id_column
      query = query.join(
          sqlp.alias,
          sqlp_entity_id_column == prev_entity_id_column,
      )
      query = query.filter(sqlp.constraint)
      prev_entity_id_column = sqlp_entity_id_column
    with Pfx("mode=%r", mode):
      if mode == 'id':
        pass
      elif mode == 'entity':
        query = session.query(entities.id, entities.unixtime, entities.name)
        ##.filter( entities.id.in_(query.distinct()))
      elif mode == 'tagged':
        query = query.join(
            tags, isouter=True
        ).filter(entities.id is not None).add_columns(
            tags.name.label('tag_name'),
            tags.float_value.label('tag_float_value'),
            tags.string_value.label('tag_string_value'),
            tags.structured_value.label('tag_structured_value'),
        )
      else:
        raise ValueError("unrecognised mode")
    return query

@has_format_attributes(inherit=True)
class SQLTagSet(SingletonMixin, TagSet):
  ''' A singleton `TagSet` attached to an `SQLTags` instance.

      As with the `TagSet` superclass,
      tag values can be any Python type.
      However, because we are storing these values in an SQL database
      it is necessary to provide a conversion facility
      to prepare those values for storage.

      The database schema is described in the `SQLTagsORM` class;
      in short we directly support `None`, `float` and `str`,
      `int`s which round trip with `float`,
      and `list`, `tuple` and `dict` whose contents transcribe to JSON.

      `int`s which are too large to round trip with `float`
      are treated as an extended `"bigint"` type
      using the scheme described below.

      Because the ORM has distinct `float` and `str` columns to support indexing,
      there will be no plain strings in the remaining JSON blob column.
      Therefore we support other types by providing functions
      to convert each type to a `str` and back,
      and an associated "type label" which will be prefixed to the string;
      the resulting string is stored in the JSON blob.

      The default mechanism is based on the following class attributes and methods:
      * `TYPE_JS_MAPPING`: a mapping of a type label string
        to a 3 tuple of `(type,to_str,from_str)`
        being the extended type,
        a function to convert an instance to `str`
        and a function to convert a `str` to an instance of this type
      * `to_js_str`: a method accepting `(tag_name,tag_value)`
        and returning `tag_value` as a `str`;
        the default implementation looks up the type of `tag_value`
        in `TYPE_JS_MAPPING` to locate the corresponding `to_str` function
      * `from_js_str`: a method accepting `(tag_name,js)`
        which uses the leading type label prefix from the `js`
        to look up the corresponding `from_str` function
        from `TYPE_JS_MAPPING` and use it on the tail of `js`

      The default `TYPE_JS_MAPPING` has mappings for:
      * `"bigint"`: conversions for `int`
      * `"date"`: conversions for `datetime.date`
      * `"datetime"`: conversions for `datetime.datetime`

      Subclasses wanting to augument the `TYPE_JS_MAPPING`
      should prepare their own with code such as:

          class SubSQLTagSet(SQLTagSet,....):
              ....
              TYPE_JS_MAPPING=dict(SQLTagSet.TYPE_JS_MAPPING)
              TYPE_JS_MAPPING.update(
                typelabel=(type, to_str, from_str),
                ....
              )
  '''

  # Conversion mappings for various nonJSONable types.
  TYPE_JS_MAPPING = {
      'bigint': (int, str, int),  # for ints which do not round trip with float
      'date': (date, date.isoformat, date.fromisoformat),
      'datetime': (datetime, datetime.isoformat, datetime.fromisoformat),
  }

  @staticmethod
  def _singleton_key(*, _id, _sqltags, **_):
    return builtin_id(_sqltags), _id

  def _singleton_also_indexmap(self):
    ''' Return the map of secondary key names and their values.
    '''
    d = super()._singleton_also_indexmap()
    assert self.id is not None
    d.update(id=self.id)
    name = self.name
    if name is not None:
      d.update(name=name)
    return d

  @typechecked
  def __init__(
      self, *, name=None, _id: int, _sqltags: "SQLTags", unixtime=None, **kw
  ):
    try:
      pre_sqltags = self.__dict__['sqltags']
    except KeyError:
      super().__init__(_id=_id, **kw)
      # pylint: disable=unexpected-keyword-arg
      self.__dict__.update(_name=name, _unixtime=unixtime, sqltags=_sqltags)
      self._singleton_also_index()
    else:
      assert pre_sqltags is _sqltags, "pre_sqltags is not sqltags: %s vs %s" % (
          pre_sqltags, _sqltags
      )

  def __str__(self):
    return "id=%r:%s(%s)" % (self.id, self.name, super().__str__())

  def __hash__(self):
    return id(self)

  def __getitem__(self, key):
    try:
      return super().__getitem__(key)
    except KeyError:
      if key == 'name':
        return self._name
      if key == 'id':
        return self._id
      if key == 'unixtime':
        return self._unixtime
      raise

  @property
  def name(self):
    ''' Return the `.name`.
    '''
    return self._name

  @name.setter
  def name(self, new_name):
    ''' Set the `.name`.
    '''
    if new_name != self._name:  # pylint: disable=access-member-before-definition
      e = self._get_db_entity()
      e.name = new_name
      self._name = new_name
      self._singleton_also_index()

  @property
  def unixtime(self):
    return self._unixtime

  @contextmanager
  def db_session(self, new=False):
    ''' Context manager to obtain a new session if required,
        just a shim for `self.sqltags.db_session`.
    '''
    with self.sqltags.db_session(new=new) as session:
      yield session

  def _get_db_entity(self):
    ''' Return database `Entities` instance for this `SQLTagSet`.
    '''
    e = self.sqltags.db_entity(self.id)
    assert e is not None, "no sqltags.db_entity(id=%r)" % self.id
    return e

  @classmethod
  @typechecked
  def to_js_str(cls, tag_name: str, tag_value) -> str:
    ''' Convert `tag_value` to a `str` suitable for storage in `structure_value`.
        This can be reversed by `from_js_str`.

        Subclasses wanting extra type support
        should either:
        (usual approach) provide their own `TYPE_JS_MAPPING` class attribute
        as described at the top of this class
        or (for unusual requirements) override this method and also `from_js_str`.
    '''
    with Pfx("as_js_str(%r, %s:%r)", tag_name, type(tag_value).__name__,
             tag_value):
      for typelabel, (type_, to_str, from_str) in cls.TYPE_JS_MAPPING.items():
        assert ':' not in typelabel, "bad typelabel %r: colons forbidden" % (
            typelabel,
        )
        if isinstance(tag_value, type_):
          with Pfx("typelabel=%r", typelabel):
            return typelabel + ':' + to_str(tag_value)
      raise TypeError("unsupported type")

  @classmethod
  @typechecked
  def from_js_str(cls, tag_name: str, js: str):
    ''' Convert the `str` `js` to a `Tag` value.
        This is the reverse of `as_js_str`.

        Subclasses wanting extra type support
        should either:
        (usual approach) provide their own `TYPE_JS_MAPPING` class attribute
        as described at the top of this class
        or (for unusual requirements) override this method and also `to_js_str`.
    '''
    typelabel, js_s = js.split(':', 1)
    type_, to_str, from_str = cls.TYPE_JS_MAPPING[typelabel]
    return from_str(js_s)

  @classmethod
  @require(lambda pv: pv.is_valid())
  @typechecked
  def from_polyvalue(cls, tag_name: str, pv: PolyValue):
    ''' Convert an SQL `PolyValue` to a tag value.

        This can be overridden by subclasses along with `to_polyvalue`.
        The `tag_name` is provided for context
        in case it should influence the normalisation.
    '''
    if pv.float_value is not None:
      # return as an int if the float round trips
      f = pv.float_value
      i = int(f)
      if float(i) == f:
        return i
      return f
    if pv.string_value is not None:
      return pv.string_value
    js = pv.structured_value
    if js is None:
      return None
    if isinstance(js, str):
      return cls.from_js_str(tag_name, js)
    return js

  @classmethod
  @pfx_method
  def jsonable(cls, value):
    ''' Convert `value` to a form which can be directly JSON serialised.

        In particular this converts non-list/set/tuple Sequences to lists
        and non-dict Mappings to dicts.

        Warning: this is not robust against cycles.
    '''
    if value is None:
      return None
    if isinstance(value, (int, str, float)):
      return value
    # mapping?
    if (isinstance(value, Mapping)
        or hasattr(value, 'items') and callable(value.items)):
      # mapping
      return {
          str(field): cls.jsonable(subvalue)
          for field, subvalue in value.items()
      }
    if isinstance(value, (set, tuple, list, Sequence)):
      return [cls.jsonable(subvalue) for subvalue in value]
    try:
      d = value._asdict()
    except AttributeError:
      pass
    else:
      return cls.jsonable(d)
    raise TypeError('no JSONable value for %s:%r' % (type(value), value))

  @classmethod
  @ensure(lambda result: result.is_valid())
  @typechecked
  def to_polyvalue(cls, tag_name: str, tag_value) -> PolyValue:
    ''' Normalise `Tag` values for storage via SQL.
        Preserve things directly expressable in JSON.
        Convert other values via `to_js_str`.
        Return `PolyValue` for use with the SQL rows.
    '''
    if tag_value is None:
      return PolyValue(None, None, None)
    if isinstance(tag_value, float):
      return PolyValue(tag_value, None, None)
    if isinstance(tag_value, int):
      f = float(tag_value)
      if f == tag_value:
        return PolyValue(f, None, None)
    if isinstance(tag_value, str):
      return PolyValue(None, tag_value, None)
    if isinstance(tag_value, (list, tuple, dict)):
      return PolyValue(None, None, cls.jsonable(tag_value))
    # convert to a special string
    return PolyValue(None, None, cls.to_js_str(tag_name, tag_value))

  # pylint: disable=arguments-differ
  @tag_or_tag_value
  def set(self, tag_name, value, *, skip_db=False, verbose=None):
    if tag_name == 'id':
      raise ValueError("may not set pseudoTag %r" % (tag_name,))
    with self.db_session():
      if tag_name in ('name', 'unixtime'):
        setattr(self, '_' + tag_name, value)
        if not skip_db:
          ifverbose(verbose, "+ %s", Tag(tag_name, value))
          setattr(self._get_db_entity(), tag_name, value)
      else:
        super().set(tag_name, value, verbose=verbose)
        if not skip_db:
          self.add_db_tag(tag_name, self.to_polyvalue(tag_name, value))

  @pfx_method
  @typechecked
  def add_db_tag(self, tag_name, pv: PolyValue):
    ''' Add a tag to the database.
    '''
    with self.db_session() as session:
      e = self._get_db_entity()
      return e.add_tag(tag_name, pv, session=session)

  # pylint: disable=arguments-differ
  @tag_or_tag_value
  def discard(self, tag_name, value, *, skip_db=False, verbose=None):
    if tag_name == 'id':
      raise ValueError("may not discard pseudoTag %r" % (tag_name,))
    if tag_name in ('name', 'unixtime'):
      # direct columns
      if value is None or getattr(self, tag_name) == value:
        setattr(self, '_' + tag_name, None)
        if not skip_db:
          ifverbose(verbose, "- %s", Tag(tag_name, value))
          setattr(self._get_db_entity(), tag_name, None)
    else:
      super().discard(tag_name, value, verbose=verbose)
      if not skip_db:
        self.discard_db_tag(tag_name, self.to_polyvalue(tag_name, value))

  @typechecked
  def discard_db_tag(self, tag_name: str, pv: Optional[PolyValue] = None):
    ''' Discard a tag from the database.
    '''
    with self.db_session() as session:
      return self._get_db_entity().discard_tag(tag_name, pv, session=session)

  def parent_tagset(self, tag_name='parent'):
    ''' Return the parent `TagSet` as defined by a `Tag`,
        by default the `Tag` named `'parent'`.
    '''
    return self.sqltags[self[tag_name]]

  def child_tagsets(self, tag_name='parent'):
    ''' Return the child `TagSet`s as defined by their parent `Tag`,
        by default the `Tag` named `'parent'`.
    '''
    children = set(
        self.sqltags.find([SQLTagBasedTest.by_tag_value(tag_name, self.id)])
    )
    if self.name:
      children += set(
          self.sqltags.find(
              [SQLTagBasedTest.by_tag_value(tag_name, self.name)]
          )
      )
    return children

# pylint: disable=too-many-ancestors
class SQLTags(BaseTagSets, Promotable):
  ''' A class using an SQL database to store its `TagSet`s.
  '''

  @pfx_method
  def TagSetClass(self, *, name, **kw):
    ''' Local implementation of `TagSetClass`
        so that we can annotate it with a `.singleton_also_by` attribute.
    '''
    return super().TagSetClass(name=name, **kw)

  # Annotate the factory function wth .singleton_also_by
  # so that it acts more like a singleton class.
  TagSetClass.singleton_also_by = SQLTagSet.singleton_also_by

  # pylint: disable=super-init-not-called
  @require(
      lambda ontology: ontology is None or isinstance(ontology, TagsOntology)
  )
  def __init__(self, db_url=None, ontology=None):
    if not db_url:
      db_url = self.infer_db_url()
    self.orm = SQLTagsORM(db_url=db_url)
    if ontology is None:
      ontology = TagsOntology(self)
    self.db_url = db_url
    self.ontology = ontology
    self._lock = RLock()
    # the default TagSet subclass: we pass in this SQLTags as a leading context variable
    ## UNUSED? ## self.tags = SQLTagProxies(self.orm)

  def __str__(self):
    db_url = getattr(self, 'db_url', None)
    if isinstance(db_url, str):
      db_url_s = shortpath(db_url)
    else:
      db_url_s = str(db_url)
    return "%s(%s)" % (type(self).__name__, db_url_s)

  def TAGSETCLASS_DEFAULT(self, *a, _sqltags=None, **kw):
    ''' Factory to return a suitable `TagSet` subclass instance.
        This produces an `SQLTagSet` instance correctly associated with this `SQLTags`.
    '''
    if _sqltags is None:
      _sqltags = self
    else:
      assert _sqltags is self
    return SQLTagSet(*a, _sqltags=_sqltags, **kw)

  @contextmanager
  def startup_shutdown(self):
    ''' Open the ORM while the `SQLTags` is open.
    '''
    with self.orm:
      yield self

  @contextmanager
  def db_session(self, *, new=False):
    ''' Context manager to obtain a db session if required
        (or if `new` is true).
    '''
    orm_state = self.orm.sqla_state
    get_session = orm_state.new_session if new else orm_state.auto_session
    with get_session() as session2:
      yield session2

  @property
  def default_db_session(self):
    ''' The current per-`Thread` SQLAlchemy Session.
    '''
    session = self.orm.sqla_state.session
    if session is None:
      raise AttributeError("no default db session")
    return session

  @pfx_method
  def flush(self):
    ''' Flush the current session state to the database.
    '''
    try:
      sess = self.default_db_session
    except AttributeError as e:
      ifverbose("no session: %s", e)
    else:
      sess.flush()

  @typechecked
  def default_factory(
      self, name: Optional[str] = None, *, unixtime=None, tags=None
  ):
    ''' Fetch or create an `SQLTagSet` for `name`.
        Return the `SQLTagSet`.

        Note that `name` may be `None` to create a new "log" entry.
    '''
    if tags is None:
      tags = ()
    te = None if name is None else self.get(name)
    if te is None:
      # create the new SQLTagSet
      if unixtime is None:
        unixtime = time.time()
      with self.db_session() as session:
        entity = self.orm.entities(name=name, unixtime=unixtime)
        session.add(entity)
        session.flush()
        te = self.get(entity.id)
        assert te is not None
        entity.add_new_tags(tags, session=session)
      # refresh entry from some source if there is a .refresh() method
      refresh = getattr(type(te), 'refresh', None)
      if refresh is not None and callable(refresh):
        refresh(te)
    else:
      # update the existing SQLTagSet
      if unixtime is not None:
        te.unixtime = unixtime
      for tag in tags:
        te.set(tag.name, tag.value)
    return te

  # pylint: disable=arguments-differ
  def get(self, index, default=None):
    ''' Return an `SQLTagSet` matching `index`, or `None` if there is no such entity.
    '''
    if isinstance(index, int):
      te = self.TagSetClass.singleton_also_by('id', index)
      if te is not None:
        return te
      tes = self.find(id=index)
    elif isinstance(index, str):
      te = self.TagSetClass.singleton_also_by('name', index)
      if te is not None:
        return te
      tes = self.find(name=index)
    else:
      raise TypeError("unsupported index: %s:%r" % (type(index), index))
    tes = list(tes)
    if not tes:
      return default
    te, = tes
    return te

  @locked
  def __getitem__(self, index):
    ''' Return an `SQLTagSet` for `index` (an `int` or `str`).
    '''
    if isinstance(index, slice):
      # a range of UNIX times
      if index.step is not None:
        raise IndexError("slices may not specify a step")
      if index.start >= index.stop:
        raise IndexError("empty range")
      criteria = []
      if index.start is not None:
        criteria.append(
            SQLTagBasedTest.by_tag_value(
                'unixtime', index.start, comparison='>='
            )
        )
      if index.stop is not None:
        criteria.append(
            SQLTagBasedTest.by_tag_value(
                'unixtime', index.start, comparison='<'
            )
        )
      return self.find(criteria)
    with self.db_session():
      te = self.get(index)
      if te is None:
        if isinstance(index, int):
          raise IndexError(index)
        te = self.default_factory(index)
    return te

  @locked
  def __setitem__(self, index, te):
    ''' Dummy `__setitem__` which checks `te` against the db by type
        because the factory has already inserted it into the database.
    '''
    assert isinstance(te, SQLTagSet)
    assert te.sqltags is self

  def keys(self, *, prefix=None):
    ''' Yield all the nonNULL names.

        Constrain the names to those starting with `prefix`
        if not `None`.
    '''
    entities = self.orm.entities
    entities_table = entities.__table__  # pylint: disable=no-member
    name_column = entities_table.c.name
    q = select([name_column])
    if prefix is None:
      q = q.where(name_column.isnot(None))
    else:
      q = q.where(name_column.like(prefix2like(prefix, '\\'), '\\'))
    conn = self.orm.engine.connect()
    result = conn.execute(q)
    for row in result:
      name = row.name
      if prefix is None or name.startswith(prefix):
        yield name
    conn.close()

  def __iter__(self):
    return self.keys()

  def __delitem__(self, index):
    raise NotImplementedError(
        "no %s.__delitem__(%s)" % (type(self).__name__, r(index))
    )

  def items(self, *, prefix=None):
    ''' Return an iterable of `(tagset_name,TagSet)`.
        Excludes unnamed `TagSet`s.

        Constrain the names to those starting with `prefix`
        if not `None`.
    '''
    return map(lambda te: (te.name, te), self.values(prefix=prefix))

  def values(self, *, prefix=None):
    ''' Return an iterable of the named `TagSet`s.
        Excludes unnamed `TagSet`s.

        Constrain the names to those starting with `prefix`
        if not `None`.
    '''
    if prefix is None:
      # anything with a non-None .name
      criterion = "name"
    else:
      # anything with a name commencing with prefix
      # note that the ~ comparitor expects a bare glob after the ~
      criterion = 'name~' + prefix + '?*'
    return self.find(criterion)

  @staticmethod
  @fmtdoc
  def infer_db_url(envvar=None, default_path=None):
    ''' Infer the database URL.

        Parameters:
        * `envvar`: environment variable to specify a default,
          default from `DBURL_ENVVAR` (`{DBURL_ENVVAR}`).
    '''
    if envvar is None:
      envvar = DBURL_ENVVAR
    if default_path is None:
      default_path = DBURL_DEFAULT
    db_url = os.environ.get(envvar)
    if not db_url:
      db_url = expanduser(default_path)
    return db_url

  def init(self):
    ''' Initialise the database.
    '''
    self.orm.define_schema()

  def db_entity(self, index):
    ''' Return the `Entities` instance for `index` or `None`.
    '''
    # require a session for use with the entity
    session = self.default_db_session
    entities = self.orm.entities
    if isinstance(index, int):
      return entities.lookup1(id=index, session=session)
    if isinstance(index, str):
      return entities.lookup1(name=index, session=session)
    raise TypeError(
        "expected index to be int or str, got %s:%s" % (type(index), index)
    )

  @property
  def metanode(self):
    ''' The metadata node.
    '''
    return self[0]

  def find(self, *criteria, _without_tags=False, **crit_kw):
    ''' Generate and run a query derived from `criteria`
        yielding `SQLTagSet` instances.

        Parameters:
        * `criteria`: positional arguments which should be
          `SQTCriterion`s or a `str` suitable for `SQTCriterion.from_str`
        * `_without_tags`: optional flag to return entities without tags,
          default `False`;
          this can be used for a much faster scan of the entities
          because it omits the `JOIN` against the tag table
        * `crit_kw`: keyword parameters are appended to the criteria
          as further tag equality tests
    '''
    criteria = list(criteria)
    criteria.extend(
        [SQTCriterion.from_equality(k, v) for k, v in crit_kw.items()]
    )
    post_criteria = []
    # promote criteria from str to SQTCriterion as needed
    for i, criterion in enumerate(criteria):
      cr0 = criterion
      with Pfx(str(criterion)):
        criterion = criteria[i] = SQTCriterion.promote(criterion)
        if not criterion.SQL_COMPLETE:
          post_criteria.append(criterion)
    with self.db_session() as session:
      orm = self.orm
      query = orm.search(
          criteria,
          mode='entity' if _without_tags else 'tagged',
          session=session,
      )
      # merge entities and tag information
      entity_map = {}
      for row in query:
        entity_id = row.id
        te = entity_map.get(entity_id)
        if te:
          if _without_tags:
            warning(
                "SQLTags.find: repeated entity with id=%s; query=%r",
                entity_id, str(query)
            )
        else:
          # not seen before
          te = entity_map[entity_id] = self.TagSetClass(
              _id=entity_id,
              _sqltags=self,
              _ontology=self.ontology,
              name=row.name,
              unixtime=row.unixtime,
          )
        if not _without_tags:
          # a None tag_name means that there were no tags
          if row.tag_name is not None:
            # set the dict entry directly - we are loading db values,
            # not applying them to the db
            tag_value = te.from_polyvalue(
                row.tag_name,
                PolyValue(
                    row.tag_float_value, row.tag_string_value,
                    row.tag_structured_value
                )
            )
            te.set(row.tag_name, tag_value, skip_db=True)
    if not post_criteria:
      yield from entity_map.values()
    else:
      # verify all the entities for criteria which do not express well as SQL
      for te in entity_map.values():
        if all(criterion.match_tagged_entity(te)
               for criterion in post_criteria):
          yield te

  def import_csv_file(self, f, *, update_mode=False):
    ''' Import CSV data from the file `f`.

        If `update_mode` is true
        named records which already exist will update from the data,
        otherwise the conflict will raise a `ValueError`.
    '''
    csvr = csv.reader(f)
    for csvrow in csvr:
      with Pfx(csvr.line_num):
        te = TagSet.from_csvrow(csvrow)
        self.import_tagged_entity(te, update_mode=update_mode)

  def import_tagged_entity(self, te, *, update_mode=False) -> None:
    ''' Import the `TagSet` `te`.

        This updates the database with the contents of the supplied `TagSet`,
        which has no inherent relationship to the database.

        If `update_mode` is true
        named records which already exist will update from `te`,
        otherwise the conflict will raise a `ValueError`.
    '''
    with self.db_session() as session:
      entities = self.orm.entities
      if te.name is None:
        # new log entry
        e = entities(name=None, unixtime=te.unixtime)
        session.add(e)
      else:
        e = entities.lookup1(name=te.name, session=session)
        if e:
          if not update_mode:
            raise ValueError("entity named %r already exists" % (te.name,))
        else:
          # new named entry
          e = entities(name=te.name, unixtime=te.unixtime)
          session.add(e)
      # update the db entry
      for tag in te.tags:
        with Pfx(tag):
          e.add_tag(tag)

  @classmethod
  def promote(cls, obj):
    if isinstance(obj, cls):
      return obj
    if isinstance(obj, str):
      if obj.startswith('~') or isabspath(obj):
        # expect filesystem path to an SQLite file
        if not obj.endswith('.sqlite'):
          raise ValueError("expected path to .sqlite file")
        obj = expanduser(obj)
        return cls(obj)
    raise TypeError("%s.promote: cannot promote %s", cls.__name__, r(obj))

class BaseSQLTagsCommand(BaseCommand, TagsCommandMixin):
  ''' Common features for commands oriented around an `SQLTags` database.
  '''

  TAGSETS_CLASS = SQLTags

  TAGSET_CRITERION_CLASS = SQTCriterion

  TAG_BASED_TEST_CLASS = SQLTagBasedTest

  GETOPT_SPEC = 'f:'

  # TODO:
  # export_csv [criteria...] >csv_data
  #   Export selected items to CSV data.
  # import_csv <csv_data
  #   Import CSV data.
  # init
  #   Initialise the database.

  USAGE_FORMAT = '''Usage: {cmd} [-f db_url] subcommand [...]
  -f db_url SQLAlchemy database URL or filename.
            Default from ${DBURL_ENVVAR} (default '{DBURL_DEFAULT}').'''

  USAGE_KEYWORDS = {
      'DBURL_DEFAULT': DBURL_DEFAULT,
      'DBURL_ENVVAR': DBURL_ENVVAR,
  }

  @dataclass
  class Options(BaseCommand.Options):
    db_url: str = field(
        default_factory=lambda: BaseSQLTagsCommand.TAGSETS_CLASS.infer_db_url()
    )
    sqltags: Optional[SQLTags] = None

  def apply_opt(self, opt, val):
    ''' Apply a command line option.
    '''
    options = self.options
    if opt == '-f':
      options.db_url = val
    else:
      super().apply_opt(opt, val)

  @contextmanager
  def run_context(self):
    ''' Prepare the `SQLTags` around each command invocation.
    '''
    with super().run_context():
      options = self.options
      db_url = options.db_url
      sqltags = self.TAGSETS_CLASS(db_url)
      with sqltags:
        with stackattrs(options, sqltags=sqltags, verbose=True):
          yield

  @classmethod
  def parse_tagset_criterion(cls, arg, tag_based_test_class=None):
    ''' Parse tag criteria from `argv`.

        The criteria may be either:
        * an integer specifying a `Tag` id
        * a sequence of tag criteria
    '''
    # try a single int argument
    try:
      index = int(arg)
    except ValueError:
      return super().parse_tagset_criterion(
          arg, tag_based_test_class=tag_based_test_class
      )
    else:
      return SQTEntityIdTest([index])

  @staticmethod
  def parse_categories(categories):
    ''' Extract "category" words from the `str` `categories`,
        return a list of category names.

        Splits on commas, strips leading and trailing whitespace, downcases.
    '''
    return list(
        filter(
            None,
            map(
                lambda category: category.strip().lower(),
                categories.split(',')
            )
        )
    )

  def cmd_dbshell(self, argv):
    ''' Usage: {cmd}
          Start an interactive database shell.
    '''
    if argv:
      raise GetoptError("extra arguments: %r" % (argv,))
    orm = self.options.sqltags.orm
    db_url = orm.db_url
    if db_url.startswith("sqlite://"):
      db_fspath = orm.db_fspath
      print("sqlite3", db_fspath)
      run(['sqlite3', db_fspath], check=True)
      return 0
    error("I do not know how to get a db shell for %r", db_url)
    return 1

  def cmd_edit(self, argv):
    ''' Usage: edit criteria...
          Edit the entities specified by criteria.
    '''
    options = self.options
    sqltags = options.sqltags
    badopts = False
    tag_criteria, argv = self.parse_tagset_criteria(argv)
    if not tag_criteria:
      warning("missing tag criteria")
      badopts = True
    if argv:
      warning("remaining unparsed arguments: %r", argv)
      badopts = True
    if badopts:
      raise GetoptError("bad arguments")
    tes = list(sqltags.find(tag_criteria))
    changed_tes = TagSet.edit_tagsets(tes)  # verbose=state.verbose
    for old_name, new_name, te in changed_tes:
      print("changed", repr(te.name or te.id))
      if old_name != new_name:
        assert old_name == te.name
        te.name = new_name

  def cmd_export(self, argv):
    ''' Usage: {cmd} [-F format] [{{tag[=value]|-tag}}...]
          Export entities matching all the constraints.
          -F format Specify the export format, either CSV or FSTAGS.

          The CSV export format is CSV data with the following columns:
          * unixtime: the entity unixtime, a float
          * id: the entity database row id, an integer
          * name: the entity name
          * tags: a column per Tag
    '''
    options = self.options
    sqltags = options.sqltags
    export_format = 'csv'
    badopts = False
    opts, argv = getopt(argv, 'F:')
    for option, value in opts:
      with Pfx(option):
        if option == '-F':
          export_format = value.lower()
          with Pfx(export_format):
            if export_format not in ('csv', 'fstags'):
              warning("unrecognised export format, expected CSV or FSTAGS")
              badopts = True
        else:
          raise RuntimeError("unimplmented option")
    tag_criteria, argv = self.parse_tagset_criteria(argv)
    if argv:
      warning("extra arguments after criteria: %r", argv)
      badopts = True
    if badopts:
      raise GetoptError("bad arguments")
    tagsets = sqltags.find(tag_criteria)
    if export_format == 'csv':
      csvw = csv.writer(sys.stdout)
      for tags in tagsets:
        with Pfx(tags):
          csvw.writerow(tags.csvrow)
    elif export_format == 'fstags':
      for tags in tagsets:
        print(
            TagFile.tags_line(
                tags.name, [Tag('unixtime', tags.unixtime)] + list(tags)
            )
        )
    else:
      raise RuntimeError("unimplemented export format %r" % (export_format,))

  # pylint: disable=too-many-locals
  def cmd_find(self, argv):
    ''' Usage: {cmd} [-o output_format] {{tag[=value]|-tag}}...
          List entities matching all the constraints.
          -o output_format
                      Use output_format as a Python format string to lay out
                      the listing.
                      Default: {FIND_OUTPUT_FORMAT_DEFAULT}
    '''
    options = self.options
    sqltags = options.sqltags
    badopts = False
    output_format = FIND_OUTPUT_FORMAT_DEFAULT
    opts, argv = getopt(argv, 'o:')
    for option, value in opts:
      with Pfx(option):
        if option == '-o':
          ## TODO: indirects through the config file
          ## output_format = sqltags.resolve_format_string(value)
          output_format = value
        else:
          raise RuntimeError("unimplmented option")
    tag_criteria, argv = self.parse_tagset_criteria(argv)
    if not tag_criteria:
      warning("missing tag criteria")
      badopts = True
    if argv:
      warning("unparsed arguments: %r", argv)
      badopts = True
    if badopts:
      raise GetoptError("bad arguments")
    xit = 0
    for te in sqltags.find(*tag_criteria):
      with Pfx(te):
        try:
          output = te.format_as(output_format, error_sep='\n  ')
        except FormatAsError as e:
          error(str(e))
          xit = 1
          continue
        print(output.replace('\n', ' '))
        for tag in sorted(te):
          if tag.name != 'headline':
            print(" ", tag)
    return xit

  def cmd_import(self, argv):
    ''' Usage: {cmd} [{{-u|--update}}] {{-|srcpath}}...
          Import CSV data in the format emitted by "export".
          Each argument is a file path or "-", indicating standard input.
          -u, --update  If a named entity already exists then update its tags.
                        Otherwise this will be seen as a conflict
                        and the import aborted.

        TODO: should this be a transaction so that an import is all or nothing?
    '''
    options = self.options
    sqltags = options.sqltags
    badopts = False
    update_mode = False
    opts, argv = getopt(argv, 'u')
    for option, _ in opts:
      with Pfx(option):
        if option in ('-u', '--update'):
          update_mode = True
        else:
          raise RuntimeError("unsupported option")
    if not argv:
      warning("missing srcpaths")
      badopts = True
    if badopts:
      raise GetoptError("bad arguments")
    for srcpath in argv:
      if srcpath == '-':
        with Pfx("stdin"):
          sqltags.import_csv_file(sys.stdin, update_mode=update_mode)
      else:
        with Pfx(srcpath):
          with open(srcpath) as f:
            sqltags.import_csv_file(f, update_mode=update_mode)

  def cmd_init(self, argv):
    ''' Usage: {cmd}
          Initialise the database.
          This includes defining the schema and making the root metanode.
    '''
    if argv:
      raise GetoptError("extra arguments: %r" % (argv,))
    self.options.sqltags.init()

  # pylint: disable=too-many-locals.too-many-branches.too-many-statements
  def cmd_log(self, argv):
    ''' Record a log entry.

        Usage: {cmd} [-c category,...] [-d when] [-D strptime] {{-|headline}} [tags...]
          Record entries into the database.
          If headline is '-', read headlines from standard input.
          -c categories
            Specify the categories for this log entry.
            The default is to recognise a leading CAT,CAT,...: prefix.
          -d when
            Use when, an ISO8601 date, as the log entry timestamp.
          -D strptime
            Read the time from the start of the headline
            according to the provided strptime specification.
    '''
    options = self.options
    categories = None
    dt = None
    strptime_format = None
    badopts = False
    opts, argv = getopt(argv, 'c:d:D:', '')
    for opt, val in opts:
      with Pfx(opt if val is None else f"{opt} {val!r}"):
        if opt == '-c':
          categories = self.parse_categories(val)
        elif opt == '-d':
          try:
            dt = datetime.fromisoformat(val)
          except ValueError as e:
            warning("unhandled ISO format date: %s", e)
            badopts = True
          if dt.tzinfo is None:
            # create a nonnaive datetime in the local zone
            dt = dt.astimezone()
        elif opt == '-D':
          strptime_format = val
        else:
          raise RuntimeError("unhandled option")
    if dt is not None and strptime_format is not None:
      warning("-d and -D are mutually exclusive")
      badopts = True
    if strptime_format is not None:
      with Pfx("strptime format %r", strptime_format):
        if '%' not in strptime_format:
          warning("no time fields!")
          badopts = True
        else:
          # normalise the format and count the words
          strptime_format = strptime_format.strip()
          strptime_words = strptime_format.split()
          strptime_nwords = len(strptime_words)
          strptime_format = ' '.join(strptime_words)
    if not argv:
      argv = ['-']
      if sys.stdin.isatty():
        warning("reading log lines from stdin...")
    cmdline_headline = argv.pop(0)
    log_tags = []
    while argv:
      tag_s = argv.pop(0)
      with Pfx("tag %r", tag_s):
        try:
          tag = Tag.from_str(tag_s)
        except ValueError:
          argv.insert(0, tag_s)
          break
        else:
          if tag.value is None:
            argv.insert(0, tag_s)
            break
        log_tags.append(tag)
    if argv:
      warning(
          "extra arguments after %d tags: %s", len(log_tags), ' '.join(argv)
      )
      badopts = True
    if badopts:
      raise GetoptError("bad invocation")
    xit = 0
    use_stdin = cmdline_headline == '-'
    sqltags = options.sqltags
    for lineno, headline in enumerate((sys.stdin if use_stdin else
                                       (cmdline_headline,))):
      with Pfx(*(("%d: %s", lineno, headline) if use_stdin else (headline,))):
        headline = headline.rstrip('\n')
        unixtime = None
        if strptime_format:
          with Pfx("strptime %r", strptime_format):
            headparts = headline.split(None, strptime_nwords)
            if len(headparts) < strptime_nwords:
              warning(
                  "not enough fields in headline, using current time: %r",
                  headline
              )
              xit = 1
            else:
              strptime_text = ' '.join(headparts[:strptime_nwords])
              try:
                strptime_dt = datetime.strptime(strptime_text, strptime_format)
              except ValueError as e:
                warning(
                    "cannot parse %r, using current time: %s", strptime_text, e
                )
                xit = 1
              else:
                unixtime = datetime2unixtime(strptime_dt)
                headline = ' '.join(headparts[strptime_nwords:])
        if unixtime is None:
          unixtime = time.time() if dt is None else dt.timestamp()
        if categories is None:
          # infer categories from leading "FOO,BAH:" text
          m = CATEGORIES_PREFIX_re.match(headline)
          if m:
            tag_categories = self.parse_categories(m.group('categories'))
            headline = headline[len(m.group()):]
          else:
            tag_categories = None
        else:
          tag_categories = categories
        log_tags.append(Tag('headline', headline))
        if tag_categories:
          log_tags.append(Tag('categories', list(tag_categories)))
        sqltags.default_factory(None, unixtime=unixtime, tags=log_tags)
    return xit

  def cmd_orm(self, argv):
    ''' Usage: {cmd} define_schema
          Runs the ORM's `define_schema()` method, which creates missing tables
          and entity 0 if missing.
    '''
    if not argv:
      raise GetoptError("missing subcommand")
    subcmd = argv.pop(0)
    with Pfx(subcmd):
      if subcmd == 'define_schema':
        if argv:
          raise GetoptError("extra arguments: %s" % (argv,))
        self.options.sqltags.orm.define_schema()
      else:
        raise GetoptError("unrecognised subcommand")

  def cmd_shell(self, argv):
    ''' Usage: {cmd}
          Run an interactive Python prompt with some predefined local names.
    '''
    return self.shell(*argv)

  # pylint: disable=too-many-branches
  def cmd_tag(self, argv):
    ''' Usage: {cmd} {{-|entity-name}} {{tag[=value]|-tag}}...
          Tag an entity with multiple tags.
          With the form "-tag", remove that tag from the direct tags.
          A entity-name named "-" indicates that entity-names should
          be read from the standard input.
    '''
    badopts = False
    if not argv:
      raise GetoptError("missing entity-name")
    name = argv.pop(0)
    if not argv:
      raise GetoptError("missing tags")
    try:
      tag_choices = self.parse_tag_choices(argv)
    except ValueError as e:
      raise GetoptError(str(e)) from e
    if badopts:
      raise GetoptError("bad arguments")
    if name == '-':
      names = [line.rstrip('\n') for line in sys.stdin]
    else:
      names = [name]
    xit = 0
    options = self.options
    sqltags = options.sqltags
    with stackattrs(state, verbose=True):
      for name in names:
        with Pfx(name):
          try:
            index = int(name)
          except ValueError:
            index = name
          te = sqltags.get(index)
          if te is None:
            error("missing")
            xit = 1
            continue
          tags = te.tags
          for tag_choice in tag_choices:
            if tag_choice.choice:
              if tag_choice.tag not in tags:
                te.set(tag_choice.tag)
            else:
              if tag_choice.tag in tags:
                te.discard(tag_choice.tag)
    return xit

class SQLTagsCommand(BaseSQLTagsCommand):
  ''' `sqltags` main command line utility.
  '''

  def cmd_list(self, argv):
    ''' Usage: {cmd} [entity-names...]
          List entities and their tags.
    '''
    xit = 0
    options = self.options
    sqltags = options.sqltags
    long_mode = False
    if argv and argv[0] == '-l':
      long_mode = True
    if not argv:
      if long_mode:
        for name, tags in sorted(sqltags.items()):
          with Pfx(name):
            print(name)
            for tag in sorted(tags):
              print(" ", tag)
      else:
        for name in sorted(sqltags.keys()):
          with Pfx(name):
            print(name)
    else:
      for name in argv:
        with Pfx(name):
          try:
            index = int(name)
          except ValueError:
            index = name
          tags = sqltags.get(index)
          if tags is None:
            error("missing")
            xit = 1
            continue
          print(name)
          for tag in sorted(tags):
            print(" ", tag)
    return xit

  cmd_ls = cmd_list

if __name__ == '__main__':
  sys.exit(main(sys.argv))<|MERGE_RESOLUTION|>--- conflicted
+++ resolved
@@ -736,12 +736,8 @@
     )
 
   @require(lambda pv: pv.is_valid())
-<<<<<<< HEAD
-  def set_polyvalue(self, pv: "PolyValued"):
-=======
   @typechecked
   def set_polyvalue(self, pv: PolyValue):
->>>>>>> 22a363e7
     ''' Set all the value fields.
     '''
     self.float_value = pv.float_value
@@ -995,10 +991,6 @@
           etag.set_polyvalue(pv)
         self._update_multivalues(name, pv.structured_value, session=session)
 
-<<<<<<< HEAD
-      @typechecked
-      def discard_tag(self, name, pv: Optional[PolyValue] = None, *, session):
-=======
       def add_new_tags(self, tags, *, session):
         ''' Add multiple new `Tag`s
             which may not conflict with any existing `Tag`s.
@@ -1020,8 +1012,8 @@
               )
           )
 
-      def discard_tag(self, name, value=None, *, session):
->>>>>>> 22a363e7
+      @typechecked
+      def discard_tag(self, name, pv: Optional[PolyValue] = None, *, session):
         ''' Discard the tag matching `(name,value)`.
             Return the tag row discarded or `None` if no match.
         '''
