#!/usr/bin/env python3
#
# pylint: disable=too-many-lines

''' Simple SQL based tagging
    and the associated `sqltags` command line script,
    supporting both tagged named objects and tagged timestamped log entries.

    Compared to `cs.fstags` and its associated `fstags` command,
    this is oriented towards large numbers of items
    not naturally associated with filesystem objects.

    My initial use case is an activity log
    (unnamed timestamped tag sets)
    but I'm also using it for ontologies
    (named tag sets containing metadata).

    Many basic tasks can be performed with the `sqltags` command line utility,
    documented under the `SQLTagsCommand` class below.

    See the `SQLTagsORM` documentation for details about how data
    are stored in the database.
    See the `SQLTagSet` documentation for details of how various
    tag value types are supported.
'''

from abc import abstractmethod
from builtins import id as builtin_id
from collections import defaultdict, namedtuple
from contextlib import contextmanager
import csv
from datetime import date, datetime
from fnmatch import fnmatchcase
from getopt import getopt, GetoptError
import operator
import os
from os.path import expanduser, exists as existspath
import re
import sys
from subprocess import run
from threading import RLock
import time
from typing import List, Optional
from icontract import ensure, require
from sqlalchemy import (
    Column,
    Integer,
    Float,
    String,
    JSON,
    ForeignKey,
)
from sqlalchemy.orm import aliased
from sqlalchemy.sql import select
from sqlalchemy.sql.expression import and_, or_, case
from typeguard import typechecked
from cs.cmdutils import BaseCommand
from cs.context import stackattrs
from cs.dateutils import UNIXTimeMixin, datetime2unixtime
from cs.deco import fmtdoc
<<<<<<< HEAD
from cs.lex import FormatAsError, get_decimal_value, r
=======
from cs.fileutils import shortpath
from cs.lex import FormatAsError, get_decimal_value, typed_repr as r
>>>>>>> 553f92b6
from cs.logutils import error, warning, track, info, ifverbose
from cs.obj import SingletonMixin
from cs.pfx import Pfx, pfx_method
from cs.sqlalchemy_utils import (
    ORM,
    BasicTableMixin,
    HasIdMixin,
)
from cs.tagset import (
    TagSet, Tag, TagFile, TagSetCriterion, TagBasedTest, TagsCommandMixin,
    TagsOntology, BaseTagSets, tag_or_tag_value, as_unixtime
)
from cs.threads import locked, State as ThreadState
from cs.upd import print  # pylint: disable=redefined-builtin

__version__ = '20210913-post'

DISTINFO = {
    'keywords': ["python3"],
    'classifiers': [
        "Programming Language :: Python",
        "Programming Language :: Python :: 3",
    ],
    'entry_points': {
        'console_scripts': ['sqltags = cs.sqltags:main'],
    },
    'install_requires': [
        'cs.cmdutils>=20210404',
        'cs.context',
        'cs.dateutils',
        'cs.deco',
        'cs.lex',
        'cs.logutils',
        'cs.obj',
        'cs.pfx',
        'cs.sqlalchemy_utils>=20210420',
        'cs.tagset',
        'cs.threads>=20201025',
        'cs.upd',
        'icontract',
        'sqlalchemy',
        'typeguard',
    ],
}

# regexp for "word[,word...]:", the leading prefix for categories
# if not specified by the -c command line option
CATEGORIES_PREFIX_re = re.compile(
    r'(?P<categories>[a-z]\w*(,[a-z]\w*)*):\s*', re.I
)

DBURL_ENVVAR = 'SQLTAGS_DBURL'
DBURL_DEFAULT = '~/var/sqltags.sqlite'

FIND_OUTPUT_FORMAT_DEFAULT = '{datetime} {headline}'

def main(argv=None):
  ''' Command line mode.
  '''
  return SQLTagsCommand(argv).run()

state = ThreadState(verbose=sys.stderr.isatty())

def verbose(msg, *a):
  ''' Emit message if in verbose mode.
  '''
  ifverbose(state.verbose, msg, *a)

def glob2like(glob: str) -> str:
  ''' Convert a filename glob to an SQL LIKE pattern.
  '''
  assert '[' not in glob
  return glob.replace('*', '%').replace('?', '_')

def prefix2like(prefix: str, esc='\\') -> str:
  ''' Convert a prefix string to an SQL LIKE pattern.
  '''
  return prefix.replace('%', esc + '%') + '%'

class SQLParameters(namedtuple('SQLParameters',
                               'criterion alias entity_id_column constraint')):
  ''' The parameters required for constructing queries
      or extending queries with JOINs.

      Attributes:
      * `criterion`: the source criterion, usually an `SQTCriterion` subinstance
      * `alias`: an alias of the source table for use in queries
      * `entity_id_column`: the `entities` id column,
        `alias.id` if the alias is of `entities`,
        `alias.entity_id` if the alias is of `tags`
      * `constraint`: a filter query based on `alias`
  '''

class SQLTagProxy:
  ''' An object based on a `Tag` name
      which produces an `SQLParameters` when compared with some value.

      Example:

          >>> sqltags = SQLTags('sqlite://')
          >>> sqltags.init()
          >>> # make a SQLParameters for testing the tag 'name.thing'==5
          >>> sqlp = sqltags.tags.name.thing == 5
          >>> str(sqlp.constraint)
          'tags_1.name = :name_1 AND tags_1.float_value = :float_value_1'
          >>> sqlp = sqltags.tags.name.thing == 'foo'
          >>> str(sqlp.constraint)
          'tags_1.name = :name_1 AND tags_1.string_value = :string_value_1'
  '''

  def __init__(self, orm, tag_name):
    self._orm = orm
    self._tag_name = tag_name

  def __str__(self):
    return "%s(tag_name=%r)" % (type(self).__name__, self._tag_name)

  def __getattr__(self, sub_tag_name):
    ''' Magic access to dotted tag names: produce a new `SQLTagProxy` from ourself.
    '''
    return SQLTagProxy(self._orm, self._tag_name + '.' + sub_tag_name)

  def by_op_text(self, op_text, other, alias=None):
    ''' Return an `SQLParameters` based on the comparison's text representation.

        Parameters:
        * `op_text`: the comparsion operation text, one of:
          `'='`, `'<='`, `'<'`, `'>='`, `'>'`, `'~'`.
        * `other`: the other value for the comparison,
          used to infer the SQL column name
          and kept to provide the SQL value parameter
        * `alias`: optional SQLAlchemy table alias
    '''
    try:
      cmp_func = {
          '=': self.__eq__,
          '<=': self.__le__,
          '<': self.__lt__,
          '>=': self.__ge__,
          '>': self.__gt__,
          '~': self.likeglob,
      }[op_text]
    except KeyError:
      # pylint: disable=raise-missing-from
      raise ValueError("unknown comparison operator text %r" % (op_text,))
    return cmp_func(other, alias=alias)

  # pylint: disable=too-many-arguments
  def _cmp(
      self,
      op_label,
      other,
      op,
      op_takes_alias=False,
      alias=None
  ) -> SQLParameters:
    ''' Parameterised translator from an operator to an `SQLParameters`.

        Parameters:
        * `op_label`: a text label for the operator for use in messages,
          such as `'=='` for `operator.eq`.
        * `other`: the other value to which to compare.
        * `op`: the operator callable returning an SQLAlchemy filter condition
          from an SQLAlchemy column and the derived avlue from `other`;
          usually this will be supplied as something like `operator.eq`.
        * `op_takes_alias`: a Boolean (default `False`).
          If false, `op` is handed a column from the table alias as above.
          If true, `op` is handed the table alias itself.
        * `alias`: optional SQLAlchemy table alias

        The `op_takes_alias` parameter exists to support multicolumn
        conditions such as `==None`, which needs to test that all the value
        columns are `NULL`.

        The default case (`op_takes_alias` is false)
        obtains the condition from `op(column,value)`
        where `column` and `value` are inferred from the type of `other`:
        - if `other` is an `int` or `float`
          then `column=alias.float_value` and `value=float(other)`
        - if `other` is a `str`
          then `column=alias.string_value` and `value=other`

        When `op_takes_alias` is true
        the condition is obtained from `op(alias,other)`
        where `alias` is the new table alias for `tags`
        and `other` is the value supplied.
        It is up to `op` to construct the required condition.
    '''
    pf = f'{self}{op_label}{other!r}'
    with Pfx(pf):
      tags = alias or aliased(self._orm.tags)
      if op_takes_alias:
        other_condition = op(tags, other)
      else:
        if isinstance(other, (int, float)):
          tag_value = float(other)
          column = tags.float_value
        elif isinstance(other, str):
          tag_value = other
          column = tags.string_value
        else:
          raise TypeError("not supported for type %s" % (type(other),))
        other_condition = op(column, tag_value)
      return SQLParameters(
          criterion=pf,
          alias=tags,
          entity_id_column=tags.entity_id,
          constraint=and_(tags.name == self._tag_name, other_condition),
      )

  def __eq__(self, other, alias=None) -> SQLParameters:
    ''' Return an SQL `=` test `SQLParameters`.

        Example:

            >>> sqlp = SQLTags('sqlite://').tags.name.thing == 'foo'
            >>> str(sqlp.constraint)
            'tags_1.name = :name_1 AND tags_1.string_value = :string_value_1'
    '''
    if other is None:
      # special test for ==None
      return self._cmp(
          "==",
          other,
          lambda alias, value: and_(
              alias.float_value is None,
              alias.stringvalue is None,
              alias.structured_value is None,
          ),
          op_takes_alias=True,
          alias=alias,
      )
    return self._cmp("==", other, operator.eq)

  def __ne__(self, other, alias=None) -> SQLParameters:
    ''' Return an SQL `<>` test `SQLParameters`.

        Example:

            >>> sqlp = SQLTags('sqlite://').tags.name.thing != 'foo'
            >>> str(sqlp.constraint)
            'tags_1.name = :name_1 AND tags_1.string_value != :string_value_1'
    '''
    if other is None:
      # special test for ==None
      return self._cmp(
          "==",
          other,
          lambda alias, value: or_(
              alias.float_value is not None,
              alias.stringvalue is not None,
              alias.structured_value is not None,
          ),
          op_takes_alias=True,
          alias=alias,
      )
    return self._cmp("!=", other, operator.ne)

  def __lt__(self, other):
    ''' Return an SQL `<` test `SQLParameters`.

        Example:

            >>> sqlp = SQLTags('sqlite://').tags.name.thing < 'foo'
            >>> str(sqlp.constraint)
            'tags_1.name = :name_1 AND tags_1.string_value < :string_value_1'
    '''
    return self._cmp("<", other, operator.lt)

  def __le__(self, other):
    ''' Return an SQL `<=` test `SQLParameters`.

        Example:

            >>> sqlp = SQLTags('sqlite://').tags.name.thing <= 'foo'
            >>> str(sqlp.constraint)
            'tags_1.name = :name_1 AND tags_1.string_value <= :string_value_1'
    '''
    return self._cmp("<=", other, operator.le)

  def __gt__(self, other):
    ''' Return an SQL `>` test `SQLParameters`.

        Example:

            >>> sqlp = SQLTags('sqlite://').tags.name.thing > 'foo'
            >>> str(sqlp.constraint)
            'tags_1.name = :name_1 AND tags_1.string_value > :string_value_1'
    '''
    return self._cmp(">", other, operator.gt)

  def __ge__(self, other):
    ''' Return an SQL `>=` test `SQLParameters`.

        Example:

            >>> sqlp = SQLTags('sqlite://').tags.name.thing >= 'foo'
            >>> str(sqlp.constraint)
            'tags_1.name = :name_1 AND tags_1.string_value >= :string_value_1'
    '''
    return self._cmp(">=", other, operator.ge)

  def startswith(self, prefix: str) -> SQLParameters:
    ''' Return an SQL LIKE prefix test `SQLParameters`.

        Example:

            >>> sqlp = SQLTags('sqlite://').tags.name.thing.startswith('foo')
            >>> str(sqlp.constraint)
            "tags_1.name = :name_1 AND tags_1.string_value LIKE :string_value_1 ESCAPE '\\\\'"
    '''
    esc = '\\'
    return self._cmp(
        "startswith", prefix,
        lambda column, prefix: column.like(prefix2like(prefix, esc), esc)
    )

  def likeglob(self, globptn: str) -> SQLParameters:
    ''' Return an SQL LIKE test approximating a glob as an `SQLParameters`.

        Example:

            >>> sqlp = SQLTags('sqlite://').tags.name.thing.likeglob('foo*')
            >>> str(sqlp.constraint)
            "tags_1.name = :name_1 AND tags_1.string_value LIKE :string_value_1 ESCAPE '\\\\'"
    '''
    esc = '\\'
    return self._cmp(
        "likeglob", globptn, lambda column, globptn: column.
        like(globptn.replace('%', esc + '%').replace('*', '%'), esc)
    )

# pylint: disable=too-few-public-methods
class SQLTagProxies:
  ''' A proxy for the tags supporting Python comparison => `SQLParameters`.

      Example:

          sqltags.tags.dotted.name.here == 'foo'
  '''

  def __init__(self, orm):
    self.orm = orm

  def __getattr__(self, tag_name):
    return SQLTagProxy(self.orm, tag_name)

class SQTCriterion(TagSetCriterion):
  ''' Subclass of `TagSetCriterion` requiring an `.sql_parameters` method
      which returns an `SQLParameters` providing the information required
      to construct an sqlalchemy query.
      It also resets `.CRITERION_PARSE_CLASSES`, which will pick up
      the SQL capable criterion classes below.
  '''

  # require the match_tagged_entity method to confirm selection if False,
  # no need if true
  SQL_COMPLETE = False

  # list of TagSetCriterion classes
  # whose .parse methods are used by .parse
  CRITERION_PARSE_CLASSES = []

  @abstractmethod
  def sql_parameters(self, orm) -> SQLParameters:
    ''' Subclasses must return am `SQLParameters` instance
        parameterising the SQL queries that follow.
    '''
    raise NotImplementedError("sql_parameters")

  @abstractmethod
  def match_tagged_entity(self, te: TagSet) -> bool:
    ''' Perform the criterion test on the Python object directly.
        This is used at the end of a query to implement tests which
        cannot be sufficiently implemented in SQL.
        If `self.SQL_COMPLETE` it is not necessary to call this method.
    '''
    raise NotImplementedError("sql_parameters")

class SQTEntityIdTest(SQTCriterion):
  ''' A test on `entity.id`.
  '''

  SQL_COMPLETE = True

  @typechecked
  def __init__(self, ids: List[int]):
    self.entity_ids = ids

  def __str__(self):
    return "%s(%r)" % (type(self).__name__, self.entity_ids)

  # decimal parse, delim parameter not relevant
  # pylint: disable=unused-argument
  @classmethod
  def parse(cls, s, offset=0, delim=None):
    ''' Parse a decimal entity id from `s`.
    '''
    value, offset = get_decimal_value(s, offset=offset)
    return cls([value]), offset

  @pfx_method
  def sql_parameters(self, orm) -> SQLParameters:
    entities = orm.entities
    alias = aliased(entities)
    sqlp = SQLParameters(
        criterion=self,
        alias=alias,
        entity_id_column=alias.id,
        constraint=alias.id.in_(self.entity_ids),
    )
    return sqlp

  def match_tagged_entity(self, te: TagSet) -> bool:
    ''' Test the `TagSet` `te` against `self.entity_ids`.
    '''
    return te.id in self.entity_ids

SQTCriterion.CRITERION_PARSE_CLASSES.append(SQTEntityIdTest)
SQTCriterion.TAG_BASED_TEST_CLASS = SQTEntityIdTest

class SQLTagBasedTest(TagBasedTest, SQTCriterion):
  ''' A `cs.tagset.TagBasedTest` extended with a `.sql_parameters` method.
  '''

  SQL_COMPLETE = True

  # TODO: REMOVE SQL_TAG_VALUE_COMPARISON_FUNCS, unused
  # functions returning SQL tag.value tests based on self.comparison
  # pylint: disable=singleton-comparison
  SQL_TAG_VALUE_COMPARISON_FUNCS = {
      None:
      lambda alias, cmp_value: and_(
          alias.float_value is None, alias.string_value is None, alias.
          structured_value is None
      ),
      '=':
      lambda alias, cmp_value: (
          or_(
              alias.float_value != None, alias.string_value != None, alias.
              structured_value != None
          ) if cmp_value is None else (
              alias.float_value == cmp_value
              if isinstance(cmp_value, (int, float)) else (
                  alias.string_value == cmp_value
                  if isinstance(cmp_value, str) else
                  (alias.structured_value == cmp_value)
              )
          )
      ),
      '<=':
      lambda alias, cmp_value: (
          alias.float_value <= cmp_value
          if isinstance(cmp_value, (int, float)) else (
              alias.string_value <= cmp_value
              if isinstance(cmp_value, str) else
              (alias.structured_value <= cmp_value)
          )
      ),
      '<':
      lambda alias, cmp_value: (
          alias.float_value < cmp_value
          if isinstance(cmp_value, (int, float)) else (
              alias.string_value < cmp_value if isinstance(cmp_value, str) else
              (alias.structured_value < cmp_value)
          )
      ),
      '>=':
      lambda alias, cmp_value: (
          alias.float_value >= cmp_value
          if isinstance(cmp_value, (int, float)) else (
              alias.string_value >= cmp_value
              if isinstance(cmp_value, str) else
              (alias.structured_value >= cmp_value)
          )
      ),
      '>':
      lambda alias, cmp_value: (
          alias.float_value > cmp_value
          if isinstance(cmp_value, (int, float)) else (
              alias.string_value > cmp_value if isinstance(cmp_value, str) else
              (alias.structured_value > cmp_value)
          )
      ),
      '~':
      lambda alias, cmp_value: case(
          [
              (
                  alias.string_value.isnot(None),
                  alias.string_value.like(glob2like(cmp_value))
              ),
          ],
          else_=True,
      )
      ##'~/': # requires sqlalchemy 1.4
      ##lambda alias, cmp_value: alias.string_value.regexp_match(cmp_value),
  }

  SQL_ID_VALUE_COMPARISON_FUNCS = {
      None: lambda entity, id_value: entity.id is not None,
      '=': lambda entity, id_value: entity.id == id_value,
      '<=': lambda entity, id_value: entity.id <= id_value,
      '<': lambda entity, id_value: entity.id < id_value,
      '>=': lambda entity, id_value: entity.id >= id_value,
      '>': lambda entity, id_value: entity.id > id_value,
      '~': lambda entity, id_value: entity.id in id_value,
  }

  SQL_NAME_VALUE_COMPARISON_FUNCS = {
      None:
      lambda entity, name_value: entity.name is not None,
      '=':
      lambda entity, name_value: (
          entity.name != None
          if name_value is None else entity.name == name_value
      ),
      '<=':
      lambda entity, name_value: entity.name <= name_value,
      '<':
      lambda entity, name_value: entity.name < name_value,
      '>=':
      lambda entity, name_value: entity.name >= name_value,
      '>':
      lambda entity, name_value: entity.name > name_value,
      '~':
      lambda entity, name_value: entity.name.like(glob2like(name_value)),
      ##'~/': lambda entity, name_value: re.search(name_value, entity.name),
  }

  SQL_UNIXTIME_VALUE_COMPARISON_FUNCS = {
      None: lambda entity, unixtime_value: entity.unixtime is not None,
      '=': lambda entity, unixtime_value: entity.unixtime == unixtime_value,
      '<=': lambda entity, unixtime_value: entity.unixtime <= unixtime_value,
      '<': lambda entity, unixtime_value: entity.unixtime < unixtime_value,
      '>=': lambda entity, unixtime_value: entity.unixtime >= unixtime_value,
      '>': lambda entity, unixtime_value: entity.unixtime > unixtime_value,
  }

  TE_VALUE_COMPARISON_FUNCS = {
      '=':
      lambda te_value, cmp_value: te_value == cmp_value,
      '<=':
      lambda te_value, cmp_value: te_value <= cmp_value,
      '<':
      lambda te_value, cmp_value: te_value < cmp_value,
      '>=':
      lambda te_value, cmp_value: te_value >= cmp_value,
      '>':
      lambda te_value, cmp_value: te_value > cmp_value,
      '~':
      lambda te_value, cmp_value: (
          fnmatchcase(te_value, cmp_value) if isinstance(te_value, str) else
          any(map(lambda value: fnmatchcase(value, cmp_value), te_value))
      ),
      '~/':
      lambda te_value, cmp_value:
      (isinstance(te_value, str) and re.search(cmp_value, te_value)),
  }

  # TODO: handle tag named "id" specially as well
  @pfx_method
  def sql_parameters(self, orm, alias=None) -> SQLParameters:
    tag = self.tag
    tag_name = tag.name
    tag_value = tag.value
    if tag_name in ('name', 'unixtime'):
      entities = orm.entities
      if alias is None:
        alias = aliased(entities)
      entity_id_column = alias.id
      if tag_name == 'name':
        if not isinstance(tag_value, str):
          raise ValueError(
              "name comparison requires a str, got %s:%r" %
              (type(tag_value), tag_value)
          )
        constraint_fn = self.SQL_NAME_VALUE_COMPARISON_FUNCS.get(
            self.comparison
        )
        constraint = constraint_fn and constraint_fn(alias, tag_value)
      elif tag_name == 'unixtime':
        timestamp = as_unixtime(tag_value)
        constraint_fn = self.SQL_UNIXTIME_VALUE_COMPARISON_FUNCS.get(
            self.comparison
        )
        constraint = constraint_fn and constraint_fn(alias, timestamp)
      else:
        raise RuntimeError("unhandled non-tag field %r" % (tag_name,))
      sqlp = SQLParameters(
          criterion=self,
          alias=alias,
          entity_id_column=entity_id_column,
          constraint=constraint if self.choice else -alias.has(constraint),
      )
    else:
      # general tag_name
      sqlp = SQLTagProxy(orm, tag.self.tag_name).by_op_text(
          self.comparison, tag_value, alias=alias
      )
    return sqlp

  def match_tagged_entity(self, te: TagSet) -> bool:
    ''' Match this criterion against `te`.
    '''
    tag = self.tag
    tag_name = tag.name
    tag_value = tag.value
    if tag_name == 'name':
      if tag_value is None:
        # does this entity have a name?
        result = te.name is not None
      else:
        result = self.TE_VALUE_COMPARISON_FUNCS[self.comparison
                                                ](te.name, tag_value)
    elif tag_name == 'unixtime':
      result = self.TE_VALUE_COMPARISON_FUNCS[
          self.comparison](te.unixtime, as_unixtime(tag_value))
    else:
      if tag_value is None:
        result = tag_name in te
      else:
        te_tag_value = te.get(tag_name)
        if te_tag_value is None:
          result = False
        else:
          result = self.TE_VALUE_COMPARISON_FUNCS[self.comparison
                                                  ](te_tag_value, tag_value)
    return result if self.choice else not result

SQTCriterion.CRITERION_PARSE_CLASSES.append(SQLTagBasedTest)
SQTCriterion.TAG_BASED_TEST_CLASS = SQLTagBasedTest

class PolyValue(namedtuple('PolyValue',
                           'float_value string_value structured_value')):
  ''' A `namedtuple` for the polyvalues used in an `SQLTagsORM`.

      We express various types in SQL as one of 3 columns:
      * `float_value`: for `float`s and `int`s which round trip with `float`
      * `string_value`: for `str`
      * `structured_value`: a JSON transcription of any other type

      This allows SQL indexing of basic types.

      Note that because `str` gets stored in `string_value`
      this leaves us free to use "bare string" JSON to serialise
      various nonJSONable types.

      The `SQLTagSets` class has a `to_polyvalue` factory
      which produces a `PolyValue` suitable for the SQL rows.
      NonJSONable types such as `datetime`
      are converted to a `str` but stored in the `structured_value` column.
      This should be overridden by subclasses as necessary.

      On retrieval from the database
      the tag rows are converted to Python values
      by the `SQLTagSets.from_polyvalue` method,
      reversing the process above.
  '''

  def is_valid(self):
    ''' Test that at most one attribute is non-`None`.
    '''
    # at least 2 values of 3 must be None
    assert sum(map(lambda v: int(v is None), self)) >= len(self) - 1
    assert self.float_value is None or isinstance(self.float_value, float)
    assert self.string_value is None or isinstance(self.string_value, str)
    assert self.structured_value is None or not isinstance(
        self.structured_value, float
    )
    return True

class PolyValueColumnMixin:
  ''' A mixin for classes with `(float_value,string_value,structured_value)` columns.
      This is used by the `Tags` and `TagMultiValues` relations inside `SQLTagsORM`.
  '''

  float_value = Column(
      Float,
      nullable=True,
      default=None,
      index=True,
      comment='tag value in numeric form'
  )
  string_value = Column(
      String,
      nullable=True,
      default=None,
      index=True,
      comment='tag value in string form'
  )
  structured_value = Column(
      JSON, nullable=True, default=None, comment='tag value in JSON form'
  )

  def as_polyvalue(self):
    ''' Return this row's value as a `PolyValue`.
    '''
    return PolyValue(
        float_value=self.float_value,
        string_value=self.string_value,
        structured_value=self.structured_value,
    )

  @typechecked
  @require(lambda pv: pv.is_valid())
  def set_polyvalue(self, pv: PolyValue):
    ''' Set all the value fields.
    '''
    self.float_value = pv.float_value
    self.string_value = pv.string_value
    self.structured_value = pv.structured_value

  @classmethod
  def value_test(cls, other_value):
    ''' Return `(column,test_value)` for constructing tests against
        `other_value` where `column` if the appropriate SQLAlchemy column
        and `test_value` is the comparison value for testing.

        For most `other_value`s the `test_value`
        will just be `other_value`,
        but for certain types the `test_value` will be:
        * `NoneType`: `None`, and the column will also be `None`
        * `datetime`: `datetime2unixtime(other_value)`
    '''
    if other_value is None:
      return None, None
    if isinstance(other_value, datetime):
      return cls.float_value, datetime2unixtime(other_value)
    if isinstance(other_value, float):
      return cls.float_value, other_value
    if isinstance(other_value, int):
      f = float(other_value)
      if f == other_value:
        return cls.float_value, f
    if isinstance(other_value, str):
      return cls.string_value, other_value
    return cls.structured_value, other_value

# pylint: disable=too-many-instance-attributes
class SQLTagsORM(ORM, UNIXTimeMixin):
  ''' The ORM for an `SQLTags`.

      The current implementation uses 3 tables:
      * `entities`: this has a NULLable `name`
        and `unixtime` UNIX timestamp;
        this is unique per `name` if the name is not NULL
      * `tags`: this has an `entity_id`, `name` and a value stored
        in one of three columns: `float_value`, `string_value` and
        `structured_value` which is a JSON blob;
        this is unique per `(entity_id,name)`
      * `tag_subvalues`: this is a broken out version of `tags`
        when `structured_value` is a sequence or mapping,
        breaking out the values one per row;
        this exists to support "tag contains value" lookups

      Tag values are stored as follows:
      * `None`: all 3 columns are set to `NULL`
      * `float`: stored in `float_value`
      * `int`: if the `int` round trips to `float`
        then it is stored in `float_value`,
        otherwise it is stored in `structured_value`
        with the type label `"bigint"`
      * `str`: stored in `string_value`
      * `list`, `tuple`, `dict`: stored in `structured_value`;
        if these containers contain unJSONable content there will be trouble
      * other types, such as `datetime`:
        these are converted to strings with identifying type label prefixes
        and stored in `structured_value`

      The `float_value` and `string_value` columns
      allow us to provide indices for these kinds of tag values.

      The type label scheme takes advantage of the fact that actual `str`s
      are stored in the `string_value` column.
      Because of this, there will be no actual strings in `structured_value`.
      Therefore, we can convert nonJSONable types to `str` and store them here.

      The scheme used is to provide conversion functions to convert types
      to `str` and back, and an associated "type label" prefix.
      For example, we store a `datetime` as the ISO format of the `datetime`
      with `"datetime:"` prefixed to it.

      The actual conversions are kept with the `SQLTagSet` class
      (or any subclass).
      This ORM receives the 3-tuples of SQL ready values
      from that class as the `PolyValue` `namedtuple`
      and does not perform any conversion itself.
      The conversion process is described in `SQLTagSet`.
  '''

  def __init__(self, *, db_url):
    super().__init__(db_url)
    self.engine_keywords.update(
        case_sensitive=True,
        echo=(
            self.engine_keywords.get('echo', False)
            or 'echo' in os.environ.get('SQLTAGS_MODES', '').split(',')
        ),
    )
    db_fspath = self.db_fspath
    if db_fspath is not None and not existspath(db_fspath):
      track("create and init %r", db_fspath)
      with Pfx("init %r", db_fspath):
        self.define_schema()
        info('created database')

  def define_schema(self):
    ''' Instantiate the schema and define the root metanode.
    '''
    with self.sqla_state.auto_session() as session:
      self.Base.metadata.create_all(bind=self.engine)
      self.prepare_metanode(session=session)

  def prepare_metanode(self, *, session):
    ''' Ensure row id 0, the metanode, exists.
    '''
    entities = self.entities
    entity = entities.lookup1(session=session, id=0)
    if entity is None:
      # force creation of the desired row id
      entity = entities(id=0, unixtime=time.time())
      session.add(entity)
      entity.add_tag(
          'headline',
          PolyValue(
              float_value=None,
              string_value="%s node 0: the metanode." % (type(self).__name__,),
              structured_value=None
          ),
          session=session,
      )
    return entity

  # pylint: disable=too-many-statements
  def declare_schema(self):
    ''' Define the database schema / ORM mapping.
    '''
    orm = self
    Base = self.Base

    class Entities(
        Base,
        BasicTableMixin,
        HasIdMixin,
        UNIXTimeMixin,
    ):
      ''' An entity.
      '''

      __tablename__ = 'entities'
      name = Column(
          String,
          nullable=True,
          index=True,
          unique=True,
          default=None,
          comment='optional entity name'
      )
      unixtime = Column(
          Float,
          nullable=True,
          index=True,
          default=None,
          comment='optional time'
      )

      def __str__(self):
        return (
            "%s:%s(name=%r,when=%s)" % (
                type(self).__name__,
                self.id,
                self.name,
                self.datetime.isoformat(),
            )
        )

      def _update_multivalues(self, tag_name, values, *, session):
        ''' Update the tag subvalue table.
        '''
        tag_subvalues_table = orm.tag_subvalues
        session.query(tag_subvalues_table).filter_by(
            entity_id=self.id, tag_name=tag_name
        ).delete()
        if values is not None and not isinstance(values, str):
          try:
            subvalues = iter(values)
          except TypeError:
            pass
          else:
            for subvalue in subvalues:
              subv = tag_subvalues_table(entity_id=self.id, tag_name=tag_name)
              subv.value = subvalue
              session.add(subv)

      @typechecked
      def add_tag(self, name: str, pv: PolyValue, *, session):
        ''' Add a tag for `(name,pv)`,
            replacing any existing tag named `name`.
        '''
        tags_table = orm.tags
        if self.id is None:
          # obtain the id value from the database
          session.add(self)
          session.flush()
        # TODO: upsert!
        etag = tags_table.lookup1(
            session=session, entity_id=self.id, name=name
        )
        if etag is None:
          etag = tags_table(entity_id=self.id, name=name)
          etag.set_polyvalue(pv)
          session.add(etag)
        else:
          etag.set_polyvalue(pv)
        self._update_multivalues(name, pv.structured_value, session=session)

      def discard_tag(self, name, value=None, *, session):
        ''' Discard the tag matching `(name,value)`.
            Return the tag row discarded or `None` if no match.
        '''
        tag = Tag(name, value)
        tags_table = orm.tags
        etag = tags_table.lookup1(
            session=session, entity_id=self.id, name=name
        )
        if etag is not None:
          if tag.value is None or tag.value == etag.value:
            session.delete(etag)
        self._update_multivalues(name, (), session=session)
        return etag

    class Tags(Base, BasicTableMixin, PolyValueColumnMixin):
      ''' The table of tags associated with entities.
      '''

      __tablename__ = 'tags'
      entity_id = Column(
          Integer,
          ForeignKey("entities.id"),
          nullable=False,
          index=True,
          primary_key=True,
          comment='entity id'
      )
      name = Column(String, comment='tag name', index=True, primary_key=True)

    class TagSubValues(Base, BasicTableMixin, PolyValueColumnMixin):
      ''' The table of tag value members,
          allowing lookup of basic list member values.
      '''

      __tablename__ = 'tag_subvalues'
      id = Column(Integer, primary_key=True)
      entity_id = Column(
          Integer,
          ForeignKey("entities.id"),
          nullable=False,
          index=True,
          comment='entity id'
      )
      tag_name = Column(String, comment='tag name', index=True)

    self.tags = Tags
    self.tag_subvalues = TagSubValues
    self.entities = Entities

  # pylint: disable=too-many-branches,too-many-locals
  @pfx_method
  def search(self, criteria, *, session, mode='tagged'):
    ''' Construct a query to match `Entity` rows
        matching the supplied `criteria` iterable.
        Return an SQLAlchemy `Query`.

        The `mode` parameter has the following values:
        * `'id'`: the query only yields entity ids
        * `'entity'`: (default) the query yields entities without tags
        * `'tagged'`: (default) the query yields entities left
        outer joined with their matching tags

        Note that the `'tagged'` result produces multiple rows for any
        entity with multiple tags, and that this requires the caller to
        fold entities with multiple tags together.

        *Note*:
        due to implementation limitations
        the SQL query itself may not apply all the criteria,
        so every criterion must still be applied
        to the results
        using its `.match_entity` method.

        If `name` is omitted or `None` the query will match log entities
        otherwise the entity with the specified `name`.

        The `criteria` should be an iterable of `SQTCriterion` instances
        used to construct the query.
    '''
    entities = self.entities
    tags = self.tags
    # first condition:
    #   select tags as alias where constraint
    # following:
    #   inner join tags as alias using entity_id where constraint
    # inner join entities on
    sqlps = []
    entity_tests = []
    per_tag_aliases = {}
    per_tag_tests = defaultdict(list)  # tag_name=>[tests...]
    sqlps = []
    for criterion in criteria:
      with Pfx(criterion):
        assert isinstance(criterion, SQTCriterion), (
            "not an SQTCriterion: %s:%r" %
            (type(criterion).__name__, criterion)
        )
        if isinstance(criterion, TagBasedTest):
          # we know how to treat these efficiently
          # by mergeing conditions on the same tag name
          tag = criterion.tag
          tag_name = tag.name
          tag_value = tag.value
          if tag_name == 'id':
            alias = entities
            entity_tests.append(
                criterion.SQL_ID_VALUE_COMPARISON_FUNCS[criterion.comparison]
                (entities, tag_value)
            )
          elif tag_name == 'name':
            alias = entities
            entity_tests.append(
                criterion.SQL_NAME_VALUE_COMPARISON_FUNCS[criterion.comparison]
                (entities, tag_value)
            )
          elif tag_name == 'unixtime':
            alias = entities
            entity_tests.append(
                criterion.SQL_UNIXTIME_VALUE_COMPARISON_FUNCS[
                    criterion.comparison](entities, tag_value)
            )
          else:
            tag_tests = per_tag_tests[tag_name]
            if tag_tests:
              # reuse existing alias - same tag name
              alias = per_tag_aliases[tag_name]
            else:
              # first test for this tag - make an alias
              per_tag_aliases[tag_name] = aliased(tags)
            tag_tests.append(
                criterion.SQL_TAG_VALUE_COMPARISON_FUNCS[criterion.comparison]
                (per_tag_aliases[tag_name], tag_value)
            )
        else:
          try:
            sqlp = criterion.sql_parameters(self)
          except ValueError:
            warning("SKIP, cannot compute sql_parameters")
            continue
          sqlps.append(sqlp)
    query = session.query(entities.id, entities.unixtime, entities.name)
    prev_entity_id_column = entities.id
    if entity_tests:
      query = query.filter(*entity_tests)
    for tag_name, tag_tests in per_tag_tests.items():
      alias = per_tag_aliases[tag_name]
      alias_entity_id_column = alias.entity_id
      query = query.join(
          alias, alias_entity_id_column == prev_entity_id_column
      ).filter(alias.name == tag_name, *tag_tests)
      prev_entity_id_column = alias_entity_id_column
    # further JOINs on less direct SQL tests
    for sqlp in sqlps:
      sqlp_entity_id_column = sqlp.entity_id_column
      query = query.join(
          sqlp.alias,
          sqlp_entity_id_column == prev_entity_id_column,
      )
      query = query.filter(sqlp.constraint)
      prev_entity_id_column = sqlp_entity_id_column
    with Pfx("mode=%r", mode):
      if mode == 'id':
        pass
      elif mode == 'entity':
        query = session.query(entities.id, entities.unixtime,
                              entities.name).filter(
                                  entities.id.in_(query.distinct())
                              )
      elif mode == 'tagged':
        query = query.join(
            tags, isouter=True
        ).filter(entities.id is not None).add_columns(
            tags.name.label('tag_name'),
            tags.float_value.label('tag_float_value'),
            tags.string_value.label('tag_string_value'),
            tags.structured_value.label('tag_structured_value'),
        )
      else:
        raise ValueError("unrecognised mode")
    return query

class SQLTagSet(SingletonMixin, TagSet):
  ''' A singleton `TagSet` attached to an `SQLTags` instance.

      As with the `TagSet` superclass,
      tag values can be any Python type.
      However, because we are storing these values in an SQL database
      it is necessary to provide a conversion facility
      to prepare those values for storage.

      The database schema is described in the `SQLTagsORM` class;
      in short we directly support `None`, `float` and `str`,
      `int`s which round trip with `float`,
      and `list`, `tuple` and `dict` whose contents transcribe to JSON.

      `int`s which are too large to round trip with `float`
      are treated as an extended `"bigint"` type
      using the scheme described below.

      Because the ORM has distinct `float` and `str` columns to support indexing,
      there will be no plain strings in the remaining JSON blob column.
      Therefore we support other types by providing functions
      to convert each type to a `str` and back,
      and an associated "type label" which will be prefixed to the string;
      the resulting string is stored in the JSON blob.

      The default mechanism is based on the following class attributes and methods:
      * `TYPE_JS_MAPPING`: a mapping of a type label string
        to a 3 tuple of `(type,to_str,from_str)`
        being the extended type,
        a function to convert an instance to `str`
        and a function to convert a `str` to an instance of this type
      * `to_js_str`: a method accepting `(tag_name,tag_value)`
        and returning `tag_value` as a `str`;
        the default implementation looks up the type of `tag_value`
        in `TYPE_JS_MAPPING` to locate the corresponding `to_str` function
      * `from_js_str`: a method accepting `(tag_name,js)`
        which uses the leading type label prefix from the `js`
        to look up the corresponding `from_str` function
        from `TYPE_JS_MAPPING` and use it on the tail of `js`

      The default `TYPE_JS_MAPPING` has mappings for:
      * `"bigint"`: conversions for `int`
      * `"date"`: conversions for `datetime.date`
      * `"datetime"`: conversions for `datetime.datetime`

      Subclasses wanting to augument the `TYPE_JS_MAPPING`
      should prepare their own with code such as:

          class SubSQLTagSet(SQLTagSet,....):
              ....
              TYPE_JS_MAPPING=dict(SQLTagSet.TYPE_JS_MAPPING)
              TYPE_JS_MAPPING.update(
                typelabel=(type, to_str, from_str),
                ....
              )
  '''

  # Conversion mappings for various nonJSONable types.
  TYPE_JS_MAPPING = {
      'bigint': (int, str, int),  # for ints which do not round trip with float
      'date': (date, date.isoformat, date.fromisoformat),
      'datetime': (datetime, datetime.isoformat, datetime.fromisoformat),
  }

  @staticmethod
  def _singleton_key(*, _id, _sqltags, **_):
    return builtin_id(_sqltags), _id

  def _singleton_also_indexmap(self):
    ''' Return the map of secondary key names and their values.
    '''
    d = super()._singleton_also_indexmap()
    assert self.id is not None
    d.update(id=self.id)
    name = self.name
    if name is not None:
      d.update(name=name)
    return d

  @typechecked
  def __init__(
      self, *, name=None, _id: int, _sqltags: "SQLTags", unixtime=None, **kw
  ):
    try:
      pre_sqltags = self.__dict__['sqltags']
    except KeyError:
      super().__init__(_id=_id, **kw)
      # pylint: disable=unexpected-keyword-arg
      self.__dict__.update(_name=name, _unixtime=unixtime, sqltags=_sqltags)
      self._singleton_also_index()
    else:
      assert pre_sqltags is _sqltags, "pre_sqltags is not sqltags: %s vs %s" % (
          pre_sqltags, _sqltags
      )

  def __str__(self):
    return "id=%r:%s(%s)" % (self.id, self.name, super().__str__())

  def __hash__(self):
    return id(self)

  @property
  def name(self):
    ''' Return the `.name`.
    '''
    return self._name

  @name.setter
  def name(self, new_name):
    ''' Set the `.name`.
    '''
    if new_name != self._name:  # pylint: disable=access-member-before-definition
      e = self._get_db_entity()
      e.name = new_name
      self._name = new_name
      self._singleton_also_index()

  @property
  def unixtime(self):
    return self._unixtime

  @contextmanager
  def db_session(self, new=False):
    ''' Context manager to obtain a new session if required,
        just a shim for `self.sqltags.db_session`.
    '''
    with self.sqltags.db_session(new=new) as session:
      yield session

  def _get_db_entity(self):
    ''' Return database `Entities` instance for this `SQLTagSet`.
    '''
    e = self.sqltags.db_entity(self.id)
    assert e is not None, "no sqltags.db_entity(id=%r)" % self.id
    return e

  @classmethod
  @typechecked
  def to_js_str(cls, tag_name: str, tag_value) -> str:
    ''' Convert `tag_value` to a `str` suitable for storage in `structure_value`.
        This can be reversed by `from_js_str`.

        Subclasses wanting extra type support
        should either:
        (usual approach) provide their own `TYPE_JS_MAPPING` class attribute
        as described at the top of this class
        or (for unusual requirements) override this method and also `from_js_str`.
    '''
    with Pfx("as_js_str(%r, %s:%r)", tag_name, type(tag_value).__name__,
             tag_value):
      for typelabel, (type_, to_str, from_str) in cls.TYPE_JS_MAPPING.items():
        assert ':' not in typelabel, "bad typelabel %r: colons forbidden" % (
            typelabel,
        )
        if isinstance(tag_value, type_):
          with Pfx("typelabel=%r", typelabel):
            return typelabel + ':' + to_str(tag_value)
      raise TypeError("unsupported type")

  @classmethod
  @typechecked
  def from_js_str(cls, tag_name: str, js: str):
    ''' Convert the `str` `js` to a `Tag` value.
        This is the reverse of `as_js_str`.

        Subclasses wanting extra type support
        should either:
        (usual approach) provide their own `TYPE_JS_MAPPING` class attribute
        as described at the top of this class
        or (for unusual requirements) override this method and also `to_js_str`.
    '''
    typelabel, js_s = js.split(':', 1)
    type_, to_str, from_str = cls.TYPE_JS_MAPPING[typelabel]
    return from_str(js_s)

  @classmethod
  @typechecked
  @require(lambda pv: pv.is_valid())
  def from_polyvalue(cls, tag_name: str, pv: PolyValue):
    ''' Convert an SQL `PolyValue` to a tag value.

        This can be overridden by subclasses along with `to_polyvalue`.
        The `tag_name` is provided for context
        in case it should influence the normalisation.
    '''
    if pv.float_value is not None:
      # return as an int if the float round trips
      f = pv.float_value
      i = int(f)
      if float(i) == f:
        return i
      return f
    if pv.string_value is not None:
      return pv.string_value
    js = pv.structured_value
    if js is None:
      return None
    if isinstance(js, str):
      return cls.from_js_str(tag_name, js)
    return js

  @classmethod
  @typechecked
  @ensure(lambda result: result.is_valid())
  def to_polyvalue(cls, tag_name: str, tag_value) -> PolyValue:
    ''' Normalise `Tag` values for storage via SQL.
        Preserve things directly expressable in JSON.
        Convert other values via `to_js_str`.
        Return `PolyValue` for use with the SQL rows.
    '''
    if tag_value is None:
      return PolyValue(None, None, None)
    if isinstance(tag_value, float):
      return PolyValue(tag_value, None, None)
    if isinstance(tag_value, int):
      f = float(tag_value)
      if f == tag_value:
        return PolyValue(f, None, None)
    if isinstance(tag_value, str):
      return PolyValue(None, tag_value, None)
    if isinstance(tag_value, (list, tuple, dict)):
      return PolyValue(None, None, tag_value)
    # convert to a special string
    return PolyValue(None, None, cls.to_js_str(tag_name, tag_value))

  # pylint: disable=arguments-differ
  @tag_or_tag_value
  def set(self, tag_name, value, *, skip_db=False, verbose=None):
    if tag_name == 'id':
      raise ValueError("may not set pseudoTag %r" % (tag_name,))
    with self.db_session():
      if tag_name in ('name', 'unixtime'):
        setattr(self, '_' + tag_name, value)
        if not skip_db:
          ifverbose(verbose, "+ %s", Tag(tag_name, value))
          setattr(self._get_db_entity(), tag_name, value)
      else:
        super().set(tag_name, value, verbose=verbose)
        if not skip_db:
          self.add_db_tag(tag_name, self.to_polyvalue(tag_name, value))

  @pfx_method
  @typechecked
  def add_db_tag(self, tag_name, pv: PolyValue):
    ''' Add a tag to the database.
    '''
    with self.db_session() as session:
      e = self._get_db_entity()
      return e.add_tag(tag_name, pv, session=session)

  # pylint: disable=arguments-differ
  @tag_or_tag_value
  def discard(self, tag_name, value, *, skip_db=False, verbose=None):
    if tag_name == 'id':
      raise ValueError("may not discard pseudoTag %r" % (tag_name,))
    if tag_name in ('name', 'unixtime'):
      # direct columns
      if value is None or getattr(self, tag_name) == value:
        setattr(self, '_' + tag_name, None)
        if not skip_db:
          ifverbose(verbose, "- %s", Tag(tag_name, value))
          setattr(self._get_db_entity(), tag_name, None)
    else:
      super().discard(tag_name, value, verbose=verbose)
      if not skip_db:
        self.discard_db_tag(tag_name, self.to_polyvalue(tag_name, value))

  @typechecked
  def discard_db_tag(self, tag_name: str, pv: Optional[PolyValue] = None):
    ''' Discard a tag from the database.
    '''
    with self.db_session() as session:
      return self._get_db_entity().discard_tag(tag_name, pv, session=session)

  def parent_tagset(self, tag_name='parent'):
    ''' Return the parent `TagSet` as defined by a `Tag`,
        by default the `Tag` named `'parent'`.
    '''
    return self.sqltags[self[tag_name]]

  def child_tagsets(self, tag_name='parent'):
    ''' Return the child `TagSet`s as defined by their parent `Tag`,
        by default the `Tag` named `'parent'`.
    '''
    children = set(
        self.sqltags.find([SQLTagBasedTest.by_tag_value(tag_name, self.id)])
    )
    if self.name:
      children += set(
          self.sqltags.find(
              [SQLTagBasedTest.by_tag_value(tag_name, self.name)]
          )
      )
    return children

# pylint: disable=too-many-ancestors
class SQLTags(BaseTagSets):
  ''' A class using an SQL database to store its `TagSet`s.
  '''

  @pfx_method
  def TagSetClass(self, *, name, **kw):
    ''' Local implementation of `TagSetClass`
        so that we can annotate it with a `.singleton_also_by` attribute.
    '''
    return super().TagSetClass(name=name, **kw)

  # Annotate the factory function wth .singleton_also_by
  # so that it acts more like a singleton class.
  TagSetClass.singleton_also_by = SQLTagSet.singleton_also_by

  # pylint: disable=super-init-not-called
  @require(
      lambda ontology: ontology is None or isinstance(ontology, TagsOntology)
  )
  def __init__(self, db_url=None, ontology=None):
    if not db_url:
      db_url = self.infer_db_url()
    self.__tstate = ThreadState()
    self.orm = SQLTagsORM(db_url=db_url)
    if ontology is None:
      ontology = TagsOntology(self)
    self.db_url = db_url
    self.ontology = ontology
    self._lock = RLock()
    # the default TagSet subclass: we pass in this SQLTags as a leading context variable
    ## UNUSED? ## self.tags = SQLTagProxies(self.orm)

  def __str__(self):
    db_url = getattr(self, 'db_url', None)
    if isinstance(db_url, str):
      db_url_s = shortpath(db_url)
    else:
      db_url_s = str(db_url)
    return "%s(%s)" % (type(self).__name__, db_url_s)

  def TAGSETCLASS_DEFAULT(self, *a, _sqltags=None, **kw):
    ''' Factory to return a suitable `TagSet` subclass instance.
        This produces an `SQLTagSet` instance correctly associated with this `SQLTags`.
    '''
    if _sqltags is None:
      _sqltags = self
    else:
      assert _sqltags is self
    return SQLTagSet(*a, _sqltags=_sqltags, **kw)

  @contextmanager
  def db_session(self, *, new=False):
    ''' Context manager to obtain a db session if required,
        just a shim for `self.orm.session()`.
    '''
    orm_state = self.orm.sqla_state
    get_session = orm_state.new_session if new else orm_state.auto_session
    with get_session() as session2:
      yield session2

  @property
  def default_db_session(self):
    ''' The current per-`Thread` SQLAlchemy Session.
    '''
    session = self.orm.sqla_state.session
    if session is None:
      raise RuntimeError("no default db session")
    return session

  def flush(self):
    ''' Flush the current session state to the database.
    '''
    self.default_db_session.flush()

  @typechecked
  def default_factory(self, name: [str, None], *, unixtime=None, tags=None):
    ''' Fetch or create an `SQLTagSet` for `name`.

        Note that `name` may be `None` to create a new "log" entry.
    '''
    if tags is None:
      tags = ()
    te = None if name is None else self.get(name)
    if te is None:
      # create the new SQLTagSet
      if unixtime is None:
        unixtime = time.time()
      with self.db_session() as session:
        entity = self.orm.entities(name=name, unixtime=unixtime)
        session.add(entity)
        session.flush()
        te = self.get(entity.id)
        assert te is not None
        to_polyvalue = te.to_polyvalue
        for tag in tags:
          entity.add_tag(
              tag.name, to_polyvalue(tag.name, tag.value), session=session
          )
      # refresh entry from some source if there is a .refresh() method
      refresh = getattr(type(te), 'refresh', None)
      if refresh is not None and callable(refresh):
        refresh(te)
    else:
      # update the existing SQLTagSet
      if unixtime is not None:
        te.unixtime = unixtime
      for tag in tags:
        te.set(tag.name, tag.value)
    return te

  # pylint: disable=arguments-differ
  def get(self, index, default=None):
    ''' Return an `SQLTagSet` matching `index`, or `None` if there is no such entity.
    '''
    if isinstance(index, int):
      te = self.TagSetClass.singleton_also_by('id', index)
      if te is not None:
        return te
      tes = self.find([SQTEntityIdTest([index])])
    elif isinstance(index, str):
      te = self.TagSetClass.singleton_also_by('name', index)
      if te is not None:
        return te
      tes = self.find([SQLTagBasedTest(index, True, Tag('name', index), '=')])
    else:
      raise TypeError("unsupported index: %s:%r" % (type(index), index))
    tes = list(tes)
    if not tes:
      return default
    te, = tes
    return te

  @locked
  def __getitem__(self, index):
    ''' Return an `SQLTagSet` for `index` (an `int` or `str`).
    '''
    with self.db_session():
      te = self.get(index)
      if te is None:
        if isinstance(index, int):
          raise IndexError(index)
        te = self.default_factory(index)
    return te

  @locked
  def __setitem__(self, index, te):
    ''' Dummy `__setitem__` which checks `te` against the db by type
        because the factory inserts it into the database.
    '''
    assert isinstance(te, SQLTagSet)
    assert te.sqltags is self

  def keys(self, *, prefix=None):
    ''' Yield all the nonNULL names.

        Constrain the names to those starting with `prefix`
        if not `None`.
    '''
    entities = self.orm.entities
    entities_table = entities.__table__  # pylint: disable=no-member
    name_column = entities_table.c.name
    q = select([name_column])
    if prefix is None:
      q = q.where(name_column.isnot(None))
    else:
      q = q.where(name_column.like(prefix2like(prefix, '\\'), '\\'))
    conn = self.orm.engine.connect()
    result = conn.execute(q)
    for row in result:
      name = row.name
      if prefix is None or name.startswith(prefix):
        yield name
    conn.close()

  def __iter__(self):
    return self.keys()

  def __delitem__(self, index):
    raise NotImplementedError(
        "no %s.__delitem__(%s)" % (type(self).__name__, r(index))
    )

  def items(self, *, prefix=None):
    ''' Return an iterable of `(tagset_name,TagSet)`.
        Excludes unnamed `TagSet`s.

        Constrain the names to those starting with `prefix`
        if not `None`.
    '''
    return map(lambda te: (te.name, te), self.values(prefix=prefix))

  def values(self, *, prefix=None):
    ''' Return an iterable of the named `TagSet`s.
        Excludes unnamed `TagSet`s.

        Constrain the names to those starting with `prefix`
        if not `None`.
    '''
    if prefix is None:
      # anything with a non-None .name
      criterion = "name"
    else:
      # anything with a name commencing with prefix
      # note that the ~ comparitor expects a bare glob after the ~
      criterion = 'name~' + prefix + '?*'
    return self.find(criterion)

  @staticmethod
  @fmtdoc
  def infer_db_url(envvar=None, default_path=None):
    ''' Infer the database URL.

        Parameters:
        * `envvar`: environment variable to specify a default,
          default from `DBURL_ENVVAR` (`{DBURL_ENVVAR}`).
    '''
    if envvar is None:
      envvar = DBURL_ENVVAR
    if default_path is None:
      default_path = DBURL_DEFAULT
    db_url = os.environ.get(envvar)
    if not db_url:
      db_url = expanduser(default_path)
    return db_url

  def init(self):
    ''' Initialise the database.
    '''
    self.orm.define_schema()

  def db_entity(self, index):
    ''' Return the `Entities` instance for `index` or `None`.
    '''
    # require a session for use with the entity
    session = self.default_db_session
    entities = self.orm.entities
    if isinstance(index, int):
      return entities.lookup1(id=index, session=session)
    if isinstance(index, str):
      return entities.lookup1(name=index, session=session)
    raise TypeError(
        "expected index to be int or str, got %s:%s" % (type(index), index)
    )

  @property
  def metanode(self):
    ''' The metadata node.
    '''
    return self[0]

  def find(self, criteria):
    ''' Generate and run a query derived from `criteria`
        yielding `SQLTagSet` instances.

        Parameters:
        * `criteria`: an iterable of search criteria
          which should be `SQTCriterion`s
          or a `str` suitable for `SQTCriterion.from_str`.
    '''
    if isinstance(criteria, str):
      criteria = [criteria]
    else:
      criteria = list(criteria)
    post_criteria = []
    for i, criterion in enumerate(criteria):
      cr0 = criterion
      with Pfx(str(criterion)):
        if isinstance(criterion, str):
          criterion = criteria[i] = SQTCriterion.from_str(criterion)
        if not criterion.SQL_COMPLETE:
          post_criteria.append(criterion)
    with self.db_session() as session:
      orm = self.orm
      query = orm.search(
          criteria,
          mode='tagged',
          session=session,
      )
      # merge entities and tag information
      entity_map = {}
      for row in query:
        entity_id = row.id
        te = entity_map.get(entity_id)
        if not te:
          # not seen before
          te = entity_map[entity_id] = self.TagSetClass(
              _id=entity_id,
              _sqltags=self,
              _ontology=self.ontology,
              name=row.name,
              unixtime=row.unixtime,
          )
        # a None tag_name means no tags
        if row.tag_name is not None:
          # set the dict entry directly - we are loading db values,
          # not applying them to the db
          tag_value = te.from_polyvalue(
              row.tag_name,
              PolyValue(
                  row.tag_float_value, row.tag_string_value,
                  row.tag_structured_value
              )
          )
          te.set(row.tag_name, tag_value, skip_db=True)
    if not post_criteria:
      yield from entity_map.values()
    else:
      # verify all the entities for criteria which do not express well as SQL
      for te in entity_map.values():
        if all(criterion.match_tagged_entity(te)
               for criterion in post_criteria):
          yield te

  def import_csv_file(self, f, *, update_mode=False):
    ''' Import CSV data from the file `f`.

        If `update_mode` is true
        named records which already exist will update from the data,
        otherwise the conflict will raise a `ValueError`.
    '''
    csvr = csv.reader(f)
    for csvrow in csvr:
      with Pfx(csvr.line_num):
        te = TagSet.from_csvrow(csvrow)
        self.import_tagged_entity(te, update_mode=update_mode)

  def import_tagged_entity(self, te, *, update_mode=False) -> None:
    ''' Import the `TagSet` `te`.

        This updates the database with the contents of the supplied `TagSet`,
        which has no inherent relationship to the database.

        If `update_mode` is true
        named records which already exist will update from `te`,
        otherwise the conflict will raise a `ValueError`.
    '''
    with self.db_session() as session:
      entities = self.orm.entities
      if te.name is None:
        # new log entry
        e = entities(name=None, unixtime=te.unixtime)
        session.add(e)
      else:
        e = entities.lookup1(name=te.name, session=session)
        if e:
          if not update_mode:
            raise ValueError("entity named %r already exists" % (te.name,))
        else:
          # new named entry
          e = entities(name=te.name, unixtime=te.unixtime)
          session.add(e)
      # update the db entry
      for tag in te.tags:
        with Pfx(tag):
          e.add_tag(tag)

class BaseSQLTagsCommand(BaseCommand, TagsCommandMixin):
  ''' Common features for commands oriented around an `SQLTags` database.
  '''

  TAGSETS_CLASS = SQLTags

  TAGSET_CRITERION_CLASS = SQTCriterion

  TAG_BASED_TEST_CLASS = SQLTagBasedTest

  GETOPT_SPEC = 'f:'

  # TODO:
  # export_csv [criteria...] >csv_data
  #   Export selected items to CSV data.
  # import_csv <csv_data
  #   Import CSV data.
  # init
  #   Initialise the database.

  USAGE_FORMAT = '''Usage: {cmd} [-f db_url] subcommand [...]
  -f db_url SQLAlchemy database URL or filename.
            Default from ${DBURL_ENVVAR} (default '{DBURL_DEFAULT}').'''

  USAGE_KEYWORDS = {
      'DBURL_DEFAULT': DBURL_DEFAULT,
      'DBURL_ENVVAR': DBURL_ENVVAR,
  }

  def apply_defaults(self):
    ''' Set up the default values in `options`.
    '''
    options = self.options
    db_url = self.TAGSETS_CLASS.infer_db_url()
    options.db_url = db_url
    options.sqltags = None

  def apply_opt(self, opt, val):
    ''' Apply a command line option.
    '''
    options = self.options
    if opt == '-f':
      options.db_url = val
    else:
      super().apply_opt(opt, val)

  @contextmanager
  def run_context(self):
    ''' Prepare the `SQLTags` around each command invocation.
    '''
    options = self.options
    db_url = options.db_url
    sqltags = self.TAGSETS_CLASS(db_url)
    with sqltags:
      with stackattrs(options, sqltags=sqltags, verbose=True):
        yield

  @classmethod
  def parse_tagset_criterion(cls, arg, tag_based_test_class=None):
    ''' Parse tag criteria from `argv`.

        The criteria may be either:
        * an integer specifying a `Tag` id
        * a sequence of tag criteria
    '''
    # try a single int argument
    try:
      index = int(arg)
    except ValueError:
      return super().parse_tagset_criterion(
          arg, tag_based_test_class=tag_based_test_class
      )
    else:
      return SQTEntityIdTest([index])

  @staticmethod
  def parse_categories(categories):
    ''' Extract "category" words from the `str` `categories`,
        return a list of category names.

        Splits on commas, strips leading and trailing whitespace, downcases.
    '''
    return list(
        filter(
            None,
            map(
                lambda category: category.strip().lower(),
                categories.split(',')
            )
        )
    )

  def cmd_dbshell(self, argv):
    ''' Usage: {cmd}
          Start an interactive database shell.
    '''
    if argv:
      raise GetoptError("extra arguments: %r" % (argv,))
    orm = self.options.sqltags.orm
    db_url = orm.db_url
    if db_url.startswith("sqlite://"):
      db_fspath = orm.db_fspath
      print("sqlite3", db_fspath)
      run(['sqlite3', db_fspath], check=True)
      return 0
    error("I do not know how to get a db shell for %r", db_url)
    return 1

  def cmd_edit(self, argv):
    ''' Usage: edit criteria...
          Edit the entities specified by criteria.
    '''
    options = self.options
    sqltags = options.sqltags
    badopts = False
    tag_criteria, argv = self.parse_tagset_criteria(argv)
    if not tag_criteria:
      warning("missing tag criteria")
      badopts = True
    if argv:
      warning("remaining unparsed arguments: %r", argv)
      badopts = True
    if badopts:
      raise GetoptError("bad arguments")
    tes = list(sqltags.find(tag_criteria))
    changed_tes = TagSet.edit_tagsets(tes)  # verbose=state.verbose
    for old_name, new_name, te in changed_tes:
      print("changed", repr(te.name or te.id))
      if old_name != new_name:
        assert old_name == te.name
        te.name = new_name

  def cmd_export(self, argv):
    ''' Usage: {cmd} [-F format] [{{tag[=value]|-tag}}...]
          Export entities matching all the constraints.
          -F format Specify the export format, either CSV or FSTAGS.

          The CSV export format is CSV data with the following columns:
          * unixtime: the entity unixtime, a float
          * id: the entity database row id, an integer
          * name: the entity name
          * tags: a column per Tag
    '''
    options = self.options
    sqltags = options.sqltags
    export_format = 'csv'
    badopts = False
    opts, argv = getopt(argv, 'F:')
    for option, value in opts:
      with Pfx(option):
        if option == '-F':
          export_format = value.lower()
          with Pfx(export_format):
            if export_format not in ('csv', 'fstags'):
              warning("unrecognised export format, expected CSV or FSTAGS")
              badopts = True
        else:
          raise RuntimeError("unimplmented option")
    tag_criteria, argv = self.parse_tagset_criteria(argv)
    if argv:
      warning("extra arguments after criteria: %r", argv)
      badopts = True
    if badopts:
      raise GetoptError("bad arguments")
    tagsets = sqltags.find(tag_criteria)
    if export_format == 'csv':
      csvw = csv.writer(sys.stdout)
      for tags in tagsets:
        with Pfx(tags):
          csvw.writerow(tags.csvrow)
    elif export_format == 'fstags':
      for tags in tagsets:
        print(
            TagFile.tags_line(
                tags.name, [Tag('unixtime', tags.unixtime)] + list(tags)
            )
        )
    else:
      raise RuntimeError("unimplemented export format %r" % (export_format,))

  # pylint: disable=too-many-locals
  def cmd_find(self, argv):
    ''' Usage: {cmd} [-o output_format] {{tag[=value]|-tag}}...
          List entities matching all the constraints.
          -o output_format
                      Use output_format as a Python format string to lay out
                      the listing.
                      Default: {FIND_OUTPUT_FORMAT_DEFAULT}
    '''
    options = self.options
    sqltags = options.sqltags
    badopts = False
    output_format = FIND_OUTPUT_FORMAT_DEFAULT
    opts, argv = getopt(argv, 'o:')
    for option, value in opts:
      with Pfx(option):
        if option == '-o':
          ## TODO: indirects through the config file
          ## output_format = sqltags.resolve_format_string(value)
          output_format = value
        else:
          raise RuntimeError("unimplmented option")
    tag_criteria, argv = self.parse_tagset_criteria(argv)
    if not tag_criteria:
      warning("missing tag criteria")
      badopts = True
    if argv:
      warning("unparsed arguments: %r", argv)
      badopts = True
    if badopts:
      raise GetoptError("bad arguments")
    xit = 0
    for te in sqltags.find(tag_criteria):
      with Pfx(te):
        try:
          output = te.format_as(output_format, error_sep='\n  ')
        except FormatAsError as e:
          error(str(e))
          xit = 1
          continue
        print(output.replace('\n', ' '))
        for tag in sorted(te):
          if tag.name != 'headline':
            print(" ", tag)
    return xit

  def cmd_import(self, argv):
    ''' Usage: {cmd} [{{-u|--update}}] {{-|srcpath}}...
          Import CSV data in the format emitted by "export".
          Each argument is a file path or "-", indicating standard input.
          -u, --update  If a named entity already exists then update its tags.
                        Otherwise this will be seen as a conflict
                        and the import aborted.

        TODO: should this be a transaction so that an import is all or nothing?
    '''
    options = self.options
    sqltags = options.sqltags
    badopts = False
    update_mode = False
    opts, argv = getopt(argv, 'u')
    for option, _ in opts:
      with Pfx(option):
        if option in ('-u', '--update'):
          update_mode = True
        else:
          raise RuntimeError("unsupported option")
    if not argv:
      warning("missing srcpaths")
      badopts = True
    if badopts:
      raise GetoptError("bad arguments")
    for srcpath in argv:
      if srcpath == '-':
        with Pfx("stdin"):
          sqltags.import_csv_file(sys.stdin, update_mode=update_mode)
      else:
        with Pfx(srcpath):
          with open(srcpath) as f:
            sqltags.import_csv_file(f, update_mode=update_mode)

  def cmd_init(self, argv):
    ''' Usage: {cmd}
          Initialise the database.
          This includes defining the schema and making the root metanode.
    '''
    if argv:
      raise GetoptError("extra arguments: %r" % (argv,))
    self.options.sqltags.init()

  # pylint: disable=too-many-locals.too-many-branches.too-many-statements
  def cmd_log(self, argv):
    ''' Record a log entry.

        Usage: {cmd} [-c category,...] [-d when] [-D strptime] {{-|headline}} [tags...]
          Record entries into the database.
          If headline is '-', read headlines from standard input.
          -c categories
            Specify the categories for this log entry.
            The default is to recognise a leading CAT,CAT,...: prefix.
          -d when
            Use when, an ISO8601 date, as the log entry timestamp.
          -D strptime
            Read the time from the start of the headline
            according to the provided strptime specification.
    '''
    options = self.options
    categories = None
    dt = None
    strptime_format = None
    badopts = False
    opts, argv = getopt(argv, 'c:d:D:', '')
    for opt, val in opts:
      with Pfx(opt if val is None else f"{opt} {val!r}"):
        if opt == '-c':
          categories = self.parse_categories(val)
        elif opt == '-d':
          try:
            dt = datetime.fromisoformat(val)
          except ValueError as e:
            warning("unhandled ISO format date: %s", e)
            badopts = True
          if dt.tzinfo is None:
            # create a nonnaive datetime in the local zone
            dt = dt.astimezone()
        elif opt == '-D':
          strptime_format = val
        else:
          raise RuntimeError("unhandled option")
    if dt is not None and strptime_format is not None:
      warning("-d and -D are mutually exclusive")
      badopts = True
    if strptime_format is not None:
      with Pfx("strptime format %r", strptime_format):
        if '%' not in strptime_format:
          warning("no time fields!")
          badopts = True
        else:
          # normalise the format and count the words
          strptime_format = strptime_format.strip()
          strptime_words = strptime_format.split()
          strptime_nwords = len(strptime_words)
          strptime_format = ' '.join(strptime_words)
    if not argv:
      argv = ['-']
      if sys.stdin.isatty():
        warning("reading log lines from stdin...")
    cmdline_headline = argv.pop(0)
    log_tags = []
    while argv:
      tag_s = argv.pop(0)
      with Pfx("tag %r", tag_s):
        try:
          tag = Tag.from_str(tag_s)
        except ValueError:
          argv.insert(0, tag_s)
          break
        else:
          if tag.value is None:
            argv.insert(0, tag_s)
            break
        log_tags.append(tag)
    if argv:
      warning(
          "extra arguments after %d tags: %s", len(log_tags), ' '.join(argv)
      )
      badopts = True
    if badopts:
      raise GetoptError("bad invocation")
    xit = 0
    use_stdin = cmdline_headline == '-'
    sqltags = options.sqltags
    for lineno, headline in enumerate((sys.stdin if use_stdin else
                                       (cmdline_headline,))):
      with Pfx(*(("%d: %s", lineno, headline) if use_stdin else (headline,))):
        headline = headline.rstrip('\n')
        unixtime = None
        if strptime_format:
          with Pfx("strptime %r", strptime_format):
            headparts = headline.split(None, strptime_nwords)
            if len(headparts) < strptime_nwords:
              warning(
                  "not enough fields in headline, using current time: %r",
                  headline
              )
              xit = 1
            else:
              strptime_text = ' '.join(headparts[:strptime_nwords])
              try:
                strptime_dt = datetime.strptime(strptime_text, strptime_format)
              except ValueError as e:
                warning(
                    "cannot parse %r, using current time: %s", strptime_text, e
                )
                xit = 1
              else:
                unixtime = datetime2unixtime(strptime_dt)
                headline = ' '.join(headparts[strptime_nwords:])
        if unixtime is None:
          unixtime = time.time() if dt is None else dt.timestamp()
        if categories is None:
          # infer categories from leading "FOO,BAH:" text
          m = CATEGORIES_PREFIX_re.match(headline)
          if m:
            tag_categories = self.parse_categories(m.group('categories'))
            headline = headline[len(m.group()):]
          else:
            tag_categories = None
        else:
          tag_categories = categories
        log_tags.append(Tag('headline', headline))
        if tag_categories:
          log_tags.append(Tag('categories', list(tag_categories)))
        sqltags.default_factory(None, unixtime=unixtime, tags=log_tags)
    return xit

  # pylint: disable=too-many-branches
  def cmd_tag(self, argv):
    ''' Usage: {cmd} {{-|entity-name}} {{tag[=value]|-tag}}...
          Tag an entity with multiple tags.
          With the form "-tag", remove that tag from the direct tags.
          A entity-name named "-" indicates that entity-names should
          be read from the standard input.
    '''
    badopts = False
    if not argv:
      raise GetoptError("missing entity-name")
    name = argv.pop(0)
    if not argv:
      raise GetoptError("missing tags")
    try:
      tag_choices = self.parse_tag_choices(argv)
    except ValueError as e:
      raise GetoptError(str(e)) from e
    if badopts:
      raise GetoptError("bad arguments")
    if name == '-':
      names = [line.rstrip('\n') for line in sys.stdin]
    else:
      names = [name]
    xit = 0
    options = self.options
    sqltags = options.sqltags
    with stackattrs(state, verbose=True):
      for name in names:
        with Pfx(name):
          try:
            index = int(name)
          except ValueError:
            index = name
          te = sqltags.get(index)
          if te is None:
            error("missing")
            xit = 1
            continue
          tags = te.tags
          for tag_choice in tag_choices:
            if tag_choice.choice:
              if tag_choice.tag not in tags:
                te.set(tag_choice.tag)
            else:
              if tag_choice.tag in tags:
                te.discard(tag_choice.tag)
    return xit

class SQLTagsCommand(BaseSQLTagsCommand):
  ''' `sqltags` main command line utility.
  '''

  def cmd_list(self, argv):
    ''' Usage: {cmd} [entity-names...]
          List entities and their tags.
    '''
    xit = 0
    options = self.options
    sqltags = options.sqltags
    long_mode = False
    if argv and argv[0] == '-l':
      long_mode = True
    if not argv:
      if long_mode:
        for name, tags in sorted(sqltags.items()):
          with Pfx(name):
            print(name)
            for tag in sorted(tags):
              print(" ", tag)
      else:
        for name in sorted(sqltags.keys()):
          with Pfx(name):
            print(name)
    else:
      for name in argv:
        with Pfx(name):
          try:
            index = int(name)
          except ValueError:
            index = name
          tags = sqltags.get(index)
          if tags is None:
            error("missing")
            xit = 1
            continue
          print(name)
          for tag in sorted(tags):
            print(" ", tag)
    return xit

  cmd_ls = cmd_list

if __name__ == '__main__':
  sys.exit(main(sys.argv))<|MERGE_RESOLUTION|>--- conflicted
+++ resolved
@@ -58,12 +58,8 @@
 from cs.context import stackattrs
 from cs.dateutils import UNIXTimeMixin, datetime2unixtime
 from cs.deco import fmtdoc
-<<<<<<< HEAD
+from cs.fileutils import shortpath
 from cs.lex import FormatAsError, get_decimal_value, r
-=======
-from cs.fileutils import shortpath
-from cs.lex import FormatAsError, get_decimal_value, typed_repr as r
->>>>>>> 553f92b6
 from cs.logutils import error, warning, track, info, ifverbose
 from cs.obj import SingletonMixin
 from cs.pfx import Pfx, pfx_method
