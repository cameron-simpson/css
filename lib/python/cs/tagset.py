#!/usr/bin/env python3

''' Tags and sets of tags.
'''

from collections import namedtuple
from datetime import date, datetime
from json import JSONEncoder, JSONDecoder
<<<<<<< HEAD
from time import strptime
=======
from types import SimpleNamespace as NS
>>>>>>> 59aa2da4
from cs.lex import (
    cutsuffix, get_dotted_identifier, get_nonwhite, is_dotted_identifier,
    skipwhite, lc_, titleify_lc
)
from cs.logutils import info, warning
from cs.pfx import Pfx

try:
  date_fromisoformat = date.fromisoformat
except AttributeError:

  def date_fromisoformat(datestr):
    ''' Placeholder for `date.fromisoformat`.
    '''
    parsed = strptime(datestr, '%Y-%m-%d')
    return date(parsed.tm_year, parsed.tm_mon, parsed.tm_mday)

try:
  datetime_fromisoformat = datetime.fromisoformat
except AttributeError:

  def datetime_fromisoformat(datestr):
    ''' Placeholder for `datetime.fromisoformat`.
    '''
    parsed = strptime(datestr, '%Y-%m-%dT%H:%M:%S')
    return datetime(
        parsed.tm_year, parsed.tm_mon, parsed.tm_mday, parsed.tm_hour,
        parsed.tm_min, parsed.tm_sec
    )

__version__ = '20200229.1'

DISTINFO = {
    'keywords': ["python3"],
    'classifiers': [
        "Programming Language :: Python",
        "Programming Language :: Python :: 3",
    ],
    'install_requires': [
        'cs.lex',
        'cs.logutils',
        'cs.pfx',
    ],
}

class TagSet:
  ''' A setlike class associating a set of tag names with values.
  '''

  def __init__(self, *, defaults=None):
    ''' Initialise the `TagSet`.

        Parameters:
        * `defaults`: a mapping of name->`TagSet` to provide default values.
    '''
    if defaults is None:
      defaults = {}
    self.tagmap = {}
    self.defaults = defaults
    self.modified = False

  def __str__(self):
    ''' The `TagSet` suitable for writing to a tag file.
    '''
    return ' '.join(sorted(str(T) for T in self.as_tags()))

  def __repr__(self):
    return "%s:%r" % (type(self).__name__, self.tagmap)

  @classmethod
  def from_line(cls, line, offset=0):
    ''' Create a new `TagSet` from a line of text.
    '''
    tags = cls()
    offset = skipwhite(line, offset)
    while offset < len(line):
      tag, offset = Tag.parse(line, offset)
      tags.add(tag)
      offset = skipwhite(line, offset)
    return tags

  @classmethod
  def from_bytes(cls, bs):
    ''' Create a new `TagSet` from the bytes `bs`,
        a UTF-8 encoding of a `TagSet` line.
    '''
    line = bs.decode(errors='replace')
    return cls.from_line(line)

  def __len__(self):
    return len(self.tagmap)

  def __contains__(self, tag):
    tagmap = self.tagmap
    if isinstance(tag, str):
      return tag in tagmap
    for mytag in self.as_tags():
      if mytag.matches(tag):
        return True
    return False

  def __getitem__(self, tag_name):
    ''' Fetch tag value by `tag_name`.
        Raises `KeyError` for missing `tag_name`.
    '''
    try:
      return self.tagmap[tag_name]
    except KeyError:
      return self.defaults[tag_name]

  def get(self, tag_name, default=None):
    ''' Fetch tag value by `tag_name`, or `default`.
    '''
    try:
      value = self[tag_name]
    except KeyError:
      value = default
    return value

  def as_tags(self):
    ''' Yield the tag data as `Tag`s.
    '''
    for tag_name, value in self.tagmap.items():
      yield Tag(tag_name, value)

  __iter__ = as_tags

  def as_dict(self):
    ''' Return a `dict` mapping tag name to value.
    '''
    return dict(self.tagmap)

  def add(self, tag_name, value=None, *, verbose=False):
    ''' Add a tag to these tags.
    '''
    tag = Tag.from_name_value(tag_name, value)
    tag_name = tag.name
    tagmap = self.tagmap
    value = tag.value
    if tag_name not in tagmap or tagmap[tag_name] != value:
      if verbose:
        info("+ %s", tag)
      tagmap[tag_name] = value
      self.modified = True

  def discard(self, tag_name, value=None, *, verbose=False):
    ''' Discard the tag matching `(tag_name,value)`.
        Return a `Tag` with the old value,
        or `None` if there was no matching tag.

        Note that if the tag value is `None`
        then the tag is unconditionally discarded.
        Otherwise the tag is only discarded
        if its value matches.
    '''
    tag = Tag.from_name_value(tag_name, value)
    tag_name = tag.name
    if tag_name in self:
      tagmap = self.tagmap
      value = tag.value
      if value is None or tagmap[tag_name] == value:
        old_value = tagmap.pop(tag_name)
        self.modified = True
        old_tag = Tag(tag_name, old_value)
        if verbose:
          info("- %s", old_tag)
        return old_tag
    return None

  def update(self, other, *, prefix=None, verbose=False):
    ''' Update this `TagSet` from `other`.

        Parameters:
        * `other`: a mapping of name->value
          or an iterable of `Tag`like things
        * `prefix`: an optional prefix for the update names;
          if a nonempty string, the update names will be
          `prefix+'.'+name`.
        * `verbose`: verbosity flag (default `False`)
          passed to `self.add`.
    '''
    try:
      other_kvs = other.items()
    except AttributeError:
      # not a mapping, presume an iterable
      for tag in other:
        self.add(tag.prefix_name(prefix), verbose=verbose)
    else:
      # a mapping, convert to iterable and recurse
      self.update(
          (Tag.from_name_value(k, v) for k, v in other_kvs),
          prefix=prefix,
          verbose=verbose
      )

  def format_kwargs(self):
    kwargs = {}
    # initial kwargs: all tags directly
    for tag_name, value in self.as_dict().items():
      kwargs[tag_name] = value
    # fill out computed/impled tags
    for tag_name, value in self.as_dict().items():
      # provide _lc versions of strings unless called _lc, in which
      # case the reverse
      if isinstance(value, str):
        tag_name_prefix = cutsuffix(tag_name, '_lc')
        if tag_name_prefix is tag_name:
          # not a _lc tag_name
          tag_name_lc = tag_name + '_lc'
          if tag_name_lc not in kwargs:
            kwargs[tag_name_lc] = lc_(value)
        else:
          # tag_name is foo_lc, compute title version if missing
          if tag_name_prefix not in kwargs:
            kwargs[tag_name_prefix] = titleify_lc(value)
    # convert dashes and dots
    for k, v in sorted(kwargs.items()):
      # a-b synonym as a_b
      if '-' in k:
        k_ = k.replace('-', '_')
        if k_ not in kwargs:
          kwargs[k_] = v
      # a.b.c as nested SimpleNamespace
      if '.' in k:
        # TODO: utility function
        parts = list(filter(None, k.split('.')))
        if not parts:
          continue
        kbase = parts.pop(0)
        try:
          ns0 = kwargs[kbase]
        except KeyError:
          ns0 = NS()
        ns = ns0
        while parts:
          attr = parts.pop(0)
          if parts:
            # more substructure, descend into it
            try:
              subns = getattr(ns, attr)
            except AttributeError:
              # make subns
              subns = NS()
              setattr(ns, attr, subns)
            ns = subns
        # no more parts, assign value
        try:
          setattr(ns, attr, v)
        except AttributeError as e:
          warning("could not set k: %s", e)
        else:
          # attach the namespace if not originally present
          if kbase not in kwargs:
            kwargs[kbase] = ns0
    return kwargs

class Tag(namedtuple('Tag', 'name value')):
  ''' A Tag has a `.name` (`str`) and a `.value`.

      The `name` must be a dotted identifier.

      A "bare" `Tag` has a `value` of `None`.
  '''

  # A JSON encoder used for tag values which lack a special encoding.
  # The default here is "compact": no whitespace in delimiters.
  JSON_ENCODER = JSONEncoder(separators=(',', ':'))

  # A JSON decoder.
  JSON_DECODER = JSONDecoder()

  EXTRA_TYPES = [
      (date, date_fromisoformat, date.isoformat),
      (datetime, datetime_fromisoformat, datetime.isoformat),
  ]

  def __eq__(self, other):
    return self.name == other.name and self.value == other.value

  def __lt__(self, other):
    if self.name < other.name:
      return True
    if self.name > other.name:
      return False
    return self.value < other.value

  def __repr__(self):
    return "%s(name=%r,value=%r)" % (
        type(self).__name__, self.name, self.value
    )

  def __str__(self):
    ''' Encode `tag_name` and `value`.
    '''
    name = self.name
    value = self.value
    if value is None:
      return name
    return name + '=' + self.transcribe_value(value)

  def prefix_name(self, prefix):
    ''' Return a `Tag` whose `.name` has an additional prefix.

        If `prefix` is `None` or empty, return this `Tag`.
        Otherwise return a new `Tag` whose name is `prefix+'.'+self.name`.
    '''
    return (
        self.from_name_value('.'.join((prefix, self.name)), self.value)
        if prefix else self
    )

  @classmethod
  def transcribe_value(cls, value):
    ''' Transcribe `value` for use in `Tag` transcription.
    '''
    for type_, _, to_str in cls.EXTRA_TYPES:
      if isinstance(value, type_):
        value_s = to_str(value)
        # should be nonwhitespace
        if get_nonwhite(value_s)[0] != value_s:
          raise ValueError(
              "to_str(%r) => %r: contains whitespace" % (value, value_s)
          )
        return value_s
    # "bare" dotted identifiers
    if isinstance(value, str) and is_dotted_identifier(value):
      return value
    # convert some values to a suitable type
    if isinstance(value, (tuple, set)):
      value = list(value)
    # fall back to JSON encoded form of value
    return cls.JSON_ENCODER.encode(value)

  @classmethod
  def from_name_value(cls, name, value):
    ''' Support method for functions accepting either a tag or a name and value.

        If `name` is a str make a new Tag from `name` and `value`.
        Otherwise check that `value is `None`
        and that `name` has a `.name` and `.value`
        and return it as a tag ducktype.

        This supports functions of the form:

            def f(x, y, tag_name, value=None):
              tag = Tag.from_name_value(tag_name, value)

        so that that may accept a `Tag` or a tag name or a tag name and value.

        Exanples:

            >>> Tag.from_name_value('a', 3)
            Tag(name='a',value=3)
            >>> T = Tag('b', None)
            >>> Tag.from_name_value(T, None)
            Tag(name='b',value=None)
    '''
    with Pfx("%s.from_name_value(name=%r,value=%r)", cls.__name__, name,
             value):
      if isinstance(name, str):
        # (name,value) => Tag
        return cls(name, value)
      if value is not None:
        raise ValueError("name is not a str, value must be None")
      tag = name
      if not hasattr(tag, 'name'):
        raise ValueError("tag has no .name attribute")
      if not hasattr(tag, 'value'):
        raise ValueError("tag has no .value attribute")
      # Tag ducktype
      return tag

  @staticmethod
  def is_valid_name(name):
    ''' Test whether a tag name is valid: a dotted identifier including dash.
    '''
    return is_dotted_identifier(name, extras='_-')

  @staticmethod
  def parse_name(s, offset=0):
    ''' Parse a tag name from `s` at `offset`: a dotted identifier including dash.
    '''
    return get_dotted_identifier(s, offset=offset, extras='_-')

  def matches(self, tag_name, value=None):
    ''' Test whether this `Tag` matches `(tag_name,value)`.
    '''
    other_tag = self.from_name_value(tag_name, value)
    if self.name != other_tag.name:
      return False
    return other_tag.value is None or self.value == other_tag.value

  @classmethod
  def parse(cls, s, offset=0):
    ''' Parse tag_name[=value], return `(tag,offset)`.
    '''
    with Pfx("%s.parse(%r)", cls.__name__, s[offset:]):
      name, offset = cls.parse_name(s, offset)
      with Pfx(name):
        if offset < len(s):
          sep = s[offset]
          if sep.isspace():
            value = None
          elif sep == '=':
            offset += 1
            value, offset = cls.parse_value(s, offset)
          else:
            name_end, offset = get_nonwhite(s, offset)
            name += name_end
            value = None
            ##warning("bad separator %r, adjusting tag to %r" % (sep, name))
        else:
          value = None
      return cls(name, value), offset

  @classmethod
  def parse_value(cls, s, offset=0):
    ''' Parse a value from `s` at `offset` (default `0`).
        Return the value, or `None` on no data.
    '''
    if offset >= len(s) or s[offset].isspace():
      warning("offset %d: missing value part", offset)
      value = None
    else:
      try:
        value, offset2 = cls.parse_name(s, offset)
      except ValueError:
        value = None
      else:
        if offset == offset2:
          value = None
      if value is not None:
        offset = offset2
      else:
        # check for special "nonwhitespace" transcription
        nonwhite, nw_offset = get_nonwhite(s, offset)
        nw_value = None
        for _, from_str, _ in cls.EXTRA_TYPES:
          try:
            nw_value = from_str(nonwhite)
          except ValueError:
            pass
        if nw_value is not None:
          # special format found
          value = nw_value
          offset = nw_offset
        else:
          # decode as plain JSON data
          value_part = s[offset:]
          value, suboffset = cls.JSON_DECODER.raw_decode(value_part)
          offset += suboffset
    return value, offset

class TagChoice(namedtuple('TagChoice', 'spec choice tag')):
  ''' A "tag choice", an apply/reject flag and a `Tag`,
      used to apply changes to a `TagSet`
      or as a criterion for a tag search.

      Attributes:
      * `spec`: the source text from which this choice was parsed,
        possibly `None`
      * `choice`: the apply/reject flag
      * `tag`: the `Tag` representing the criterion
  '''

  @classmethod
  def parse(cls, s, offset=0):
    ''' Parse a tag choice from `s` at `offset` (default `0`).
        Return the `TagChoice` and new offset.
    '''
    offset0 = offset
    if s.startswith('-', offset):
      choice = False
      offset += 1
    else:
      choice = True
    tag, offset = Tag.parse(s, offset=offset)
    return cls(s[offset0:offset], choice, tag), offset<|MERGE_RESOLUTION|>--- conflicted
+++ resolved
@@ -6,11 +6,8 @@
 from collections import namedtuple
 from datetime import date, datetime
 from json import JSONEncoder, JSONDecoder
-<<<<<<< HEAD
 from time import strptime
-=======
 from types import SimpleNamespace as NS
->>>>>>> 59aa2da4
 from cs.lex import (
     cutsuffix, get_dotted_identifier, get_nonwhite, is_dotted_identifier,
     skipwhite, lc_, titleify_lc
