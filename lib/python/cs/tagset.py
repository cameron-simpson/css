--- conflicted
+++ resolved
@@ -691,16 +691,14 @@
       This also presents attributes as `[]` elements via `__getitem__`.
   '''
 
-<<<<<<< HEAD
   def __len__(self):
     return len(self.keys())
-=======
+
   def __missing__(self, attr):
     ''' Value to return on a missing attribute.
         This version is premised on use with `str.format_map`.
     '''
     return '{' + attr + '}'
->>>>>>> a4279095
 
   def __getattr__(self, attr):
     ''' Look up an indirect attribute, whose value is inferred from another.
