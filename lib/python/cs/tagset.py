#!/usr/bin/env python3
#
# pylint: disable=too-many-lines

''' Tags and sets of tags
    with __format__ support and optional ontology information.

    See `cs.fstags` for support for applying these to filesystem objects
    such as directories and files.

    See `cs.sqltags` for support for databases of entities with tags,
    not directly associated with filesystem objects.
    This is suited to both log entries (entities with no "name")
    and large collections of named entities;
    both accept `Tag`s and can be searched on that basis.

    All of the available complexity is optional:
    you can use `Tag`s without bothering with `TagSet`s
    or `TagsOntology`s.

    This module contains the following main classes:
    * `Tag`: an object with a `.name` and optional `.value` (default `None`)
      and also an optional reference `.ontology`
      for associating semantics with tag values.
      The `.value`, if not `None`, will often be a string,
      but may be any Python object.
      If you're using these via `cs.fstags`,
      the object will need to be JSON transcribeable.
    * `TagSet`: a `dict` subclass representing a set of `Tag`s
      to associate with something;
      it also has setlike `.add` and `.discard` methods.
      As such it only supports a single `Tag` for a given tag name,
      but that tag value can of course be a sequence or mapping
      for more elaborate tag values.
    * `TagsOntology`:
      a mapping of type names to `TagSet`s defining the type
      and also to entries for the metadata for specific per-type values.

    Here's a simple example with some `Tag`s and a `TagSet`.

        >>> tags = TagSet()
        >>> # add a "bare" Tag named 'blue' with no value
        >>> tags.add('blue')
        >>> # add a "topic=tagging" Tag
        >>> tags.set('topic', 'tagging')
        >>> # make a "subtopic" Tag and add it
        >>> subtopic = Tag('subtopic', 'ontologies')
        >>> tags.add(subtopic)
        >>> # Tags have nice repr() and str()
        >>> subtopic
        Tag(name='subtopic',value='ontologies')
        >>> print(subtopic)
        subtopic=ontologies
        >>> # a TagSet also has a nice repr() and str()
        >>> tags
        TagSet:{'blue': None, 'topic': 'tagging', 'subtopic': 'ontologies'}
        >>> print(tags)
        blue subtopic=ontologies topic=tagging
        >>> tags2 = TagSet({'a': 1}, b=3, c=[1,2,3], d='dee')
        >>> tags2
        TagSet:{'a': 1, 'b': 3, 'c': [1, 2, 3], 'd': 'dee'}
        >>> print(tags2)
        a=1 b=3 c=[1,2,3] d=dee
        >>> # since you can print a TagSet to a file as a line of text
        >>> # you can get it back from a line of text
        >>> TagSet.from_line('a=1 b=3 c=[1,2,3] d=dee')
        TagSet:{'a': 1, 'b': 3, 'c': [1, 2, 3], 'd': 'dee'}
        >>> # because TagSets are dicts you can format strings with them
        >>> print('topic:{topic} subtopic:{subtopic}'.format_map(tags))
        topic:tagging subtopic:ontologies
        >>> # TagSets have convenient membership tests
        >>> # test for blueness
        >>> 'blue' in tags
        True
        >>> # test for redness
        >>> 'red' in tags
        False
        >>> # test for any "subtopic" tag
        >>> 'subtopic' in tags
        True
        >>> # test for subtopic=ontologies
        >>> print(subtopic)
        subtopic=ontologies
        >>> subtopic in tags
        True
        >>> # test for subtopic=libraries
        >>> subtopic2 = Tag('subtopic', 'libraries')
        >>> subtopic2 in tags
        False

    ## Ontologies

    `Tag`s and `TagSet`s suffice to apply simple annotations to things.
    However, an ontology brings meaning to those annotations.

    See the `TagsOntology` class for implementation details,
    access methods and more examples.

    Consider a record about a movie, with these tags (a `TagSet`):

        title="Avengers Assemble"
        series="Avengers (Marvel)"
        cast={"Scarlett Johansson":"Black Widow (Marvel)"}

    where we have the movie title,
    a name for the series in which it resides,
    and a cast as an association of actors with roles.

    An ontology lets us associate implied types and metadata with these values.

    Here's an example ontology supporting the above `TagSet`:

        type.cast type=dict key_type=person member_type=character description="members of a production"
        type.character description="an identified member of a story"
        type.series type=str
        character.marvel.black_widow type=character names=["Natasha Romanov"]
        person.scarlett_johansson fullname="Scarlett Johansson" bio="Known for Black Widow in the Marvel stories."

    The type information for a `cast`
    is defined by the ontology entry named `type.cast`,
    which tells us that a `cast` `Tag` is a `dict`,
    whose keys are of type `person`
    and whose values are of type `character`.
    (The default type is `str`.)

    To find out the underlying type for a `character`
    we look that up in the ontology in turn;
    because it does not have a specified `type` `Tag`, it it taken to be a `str`.

    Having the types for a `cast`,
    it is now possible to look up the metadata for the described cast members.

    The key `"Scarlett Johansson"` is a `person`
    (from the type definition of `cast`).
    The ontology entry for her is named `person.scarlett_johansson`
    which is computed as:
    * `person`: the type name
    * `scarlett_johansson`: obtained by downcasing `"Scarlett Johansson"`
      and replacing whitespace with an underscore.
      The full conversion process is defined
      by the `TagsOntology.value_to_tag_name` function.

    The key `"Black Widow (Marvel)"` is a `character`
    (again, from the type definition of `cast`).
    The ontology entry for her is named `character.marvel.black_widow`
    which is computed as:
    * `character`: the type name
    * `marvel.black_widow`: obtained by downcasing `"Black Widow (Marvel)"`,
      replacing whitespace with an underscore,
      and moving a bracketed suffix to the front as an unbracketed prefix.
      The full conversion process is defined
      by the `TagsOntology.value_to_tag_name` function.

    ## Format Strings

    You can just use `str.format_map` as shown above
    for the direct values in a `TagSet`,
    since it subclasses `dict`.

    However, `TagSet`s also subclass `cs.lex.FormatableMixin`
    and therefore have a richer `format_as` method which has an extended syntax
    for the format component.
    Command line tools like `fstags` use this for output format specifications.

    An example:

        >>> # an ontology specifying the type for a colour
        >>> # and some information about the colour "blue"
        >>> ont = TagsOntology(
        ...   {
        ...       'type.colour':
        ...       TagSet(description="a colour, a hue", type="str"),
        ...       'colour.blue':
        ...       TagSet(
        ...           url='https://en.wikipedia.org/wiki/Blue',
        ...           wavelengths='450nm-495nm'
        ...       ),
        ...   }
        ... )
        >>> # tag set with a "blue" tag, using the ontology above
        >>> tags = TagSet(colour='blue', labels=['a', 'b', 'c'], size=9, _ontology=ont)
        >>> tags.format_as('The colour is {colour}.')
        'The colour is blue.'
        >>> # format a string about the tags showing some metadata about the colour
        >>> tags.format_as('Information about the colour may be found here: {colour:metadata.url}')
        'Information about the colour may be found here: https://en.wikipedia.org/wiki/Blue'
'''

from abc import ABC, abstractmethod
from collections import defaultdict, namedtuple
from collections.abc import MutableMapping
from configparser import ConfigParser
from contextlib import contextmanager
from datetime import date, datetime
import errno
from fnmatch import (fnmatch, fnmatchcase, translate as fn_translate)
from functools import partial
from getopt import GetoptError
from json import JSONEncoder, JSONDecoder
from json.decoder import JSONDecodeError
import os
from os.path import dirname, isdir as isdirpath, isfile as isfilepath
import re
import time
from typing import Optional, Union
from uuid import UUID

from icontract import require
from typeguard import typechecked

from cs.cmdutils import BaseCommand
from cs.dateutils import UNIXTimeMixin
from cs.deco import decorator, fmtdoc
from cs.edit import edit_strings, edit as edit_lines
from cs.fileutils import shortpath
from cs.fs import FSPathBasedSingleton
from cs.lex import (
    cropped_repr, cutprefix, cutsuffix, get_dotted_identifier, get_nonwhite,
    is_dotted_identifier, is_identifier, skipwhite, FormatableMixin,
    has_format_attributes, format_attribute, FStr, r
)
from cs.logutils import setup_logging, debug, warning, error, ifverbose
from cs.mappings import (
    AttrableMappingMixin, IndexedMapping, PrefixedMappingProxy,
    RemappedMappingProxy
)
from cs.obj import SingletonMixin
from cs.pfx import Pfx, pfx, pfx_call, pfx_method
from cs.py3 import date_fromisoformat, datetime_fromisoformat
from cs.resources import MultiOpenMixin
from cs.threads import locked_property

__version__ = '20220606-post'

DISTINFO = {
    'keywords': ["python3"],
    'classifiers': [
        "Programming Language :: Python",
        "Programming Language :: Python :: 3",
    ],
    'install_requires': [
        'cs.cmdutils>=20210404',
        'cs.dateutils',
        'cs.deco',
        'cs.edit',
        'cs.fileutils',
        'cs.fs>=FSPathBasedSingleton',
        'cs.lex',
        'cs.logutils',
        'cs.mappings',
        'cs.obj>=20200716',
        'cs.pfx',
        'cs.py3',
        'cs.resources',
        'cs.threads',
        'icontract',
        'typeguard',
    ],
}

pfx_open = partial(pfx_call, open)

# default Tag name holds a metadata entry's "value"
DEFAULT_VALUE_TAG_NAME = 'value'

# default editor command
EDITOR = os.environ.get('TAGSET_EDITOR') or os.environ.get('EDITOR')

@decorator
def tag_or_tag_value(func, no_self=False):
  ''' A decorator for functions or methods which may be called as:

          func(name[,value])

      or as:

          func(Tag)

      The optional decorator argument `no_self` (default `False`)
      should be supplied for plain functions
      as they have no leading `self` parameter to accomodate.

      Example:

          @tag_or_tag_value
          def add(self, tag_name, value, *, verbose=None):

      This defines a `.add()` method
      which can be called with `name` and `value`
      or with single `Tag`like object
      (something with `.name` and `.value` attributes),
      for example:

          tags = TagSet()
          ....
          tags.add('colour', 'blue')
          ....
          tag = Tag('size', 9)
          tags.add(tag)
  '''

  if no_self:

    # pylint: disable=keyword-arg-before-vararg
    def accept_tag_or_tag_value(name, value=None, *a, **kw):
      ''' Plain function flavour of `tag_or_tag_value`,
          accepting `(name,value=None,...)`.
      '''
      if not isinstance(name, str):
        if value is not None:
          raise ValueError(
              "name is not a str (%s) and value is not None (%s)" %
              (type(name), type(value))
          )
        name, value = name.name, name.value
      return func(name, value, *a, **kw)
  else:

    def accept_tag_or_tag_value(self, name, value=None, *a, **kw):  # pylint: disable=keyword-arg-before-vararg
      ''' Method flavour of `tag_or_tag_value`,
          accepting `(self,name,value=None,...)`.
      '''
      if not isinstance(name, str):
        if value is not None:
          raise ValueError(
              "name is not a str (%s) and value is not None (%s)" %
              (type(name), type(value))
          )
        name, value = name.name, name.value
      return func(self, name, value, *a, **kw)

  accept_tag_or_tag_value.__name__ = "@accept_tag_or_tag_value(%s)" % (
      func.__name__,
  )
  accept_tag_or_tag_value.__doc__ = func.__doc__
  return accept_tag_or_tag_value

@pfx
def as_unixtime(tag_value):
  ''' Convert a tag value to a UNIX timestamp.

      This accepts `int`, `float` (already a timestamp)
      and `date` or `datetime`
      (use `datetime.timestamp() for a nonnaive `datetime`,
      otherwise `time.mktime(tag_value.time_tuple())`,
      which assumes the local time zone).
  '''
  if isinstance(tag_value, (date, datetime)):
    if isinstance(tag_value, datetime) and tag_value.tzinfo is not None:
      # nonnaive datetime
      return tag_value.timestamp()
      # plain date or naive datetime: pretend it is localtime
    return time.mktime(tag_value.timetuple())
  if isinstance(tag_value, (int, float)):
    return float(tag_value)
  raise ValueError(
      "requires an int, float, date or datetime, got %s:%r" %
      (type(tag_value), tag_value)
  )

class _FormatStringTagProxy:
  ''' A proxy for a `Tag` where `__str__` returns `str(self.value)`.

      This is for use during `TagSet` string formatting
      because the "no format spec" falls through to `__str__`.
  '''

  def __init__(self, proxied):
    assert isinstance(proxied, Tag), "proxied is not a Tag: %s" % (r(proxied),)
    self.__proxied = proxied

  def __str__(self):
    return str(self.__proxied.value)

  def __repr__(self):
    return "%s(%s:%s)" % (
        type(self).__name__, type(self.__proxied).__name__, self.__proxied
    )

  def __getattr__(self, attr):
    return getattr(self.__proxied, attr)

@has_format_attributes
class TagSet(dict, UNIXTimeMixin, FormatableMixin, AttrableMappingMixin):
  ''' A setlike class associating a set of tag names with values.

      This actually subclasses `dict`, so a `TagSet` is a direct
      mapping of tag names to values.
      It accepts attribute access to simple tag values when they
      do not conflict with the class methods;
      the reliable method is normal item access.

      *NOTE*: iteration yields `Tag`s, not dict keys.

      Also note that all the `Tags` from a `TagSet`
      share its ontology.

      Subclasses should override the `set` and `discard` methods;
      the `dict` and mapping methods
      are defined in terms of these two basic operations.

      `TagSet`s have a few special properties:
      * `id`: a domain specific identifier;
        this may reasonably be `None` for entities
        not associated with database rows;
        the `cs.sqltags.SQLTags` class associates this
        with the database row id.
      * `name`: the entity's name;
        a read only alias for the `'name'` `Tag`.
        The `cs.sqltags.SQLTags` class defines "log entries"
        as `TagSet`s with no `name`.
      * `unixtime`: a UNIX timestamp,
        a `float` holding seconds since the UNIX epoch
        (midnight, 1 January 1970 UTC).
        This is typically the row creation time
        for entities associated with database rows,
        but usually the event time for `TagSet`s describing an event.

      Because ` TagSet` subclasses `cs.mappings.AttrableMappingMixin`
      you can also access tag values as attributes
      *provided* that they do not conflict with instance attributes
      or class methods or properties.
      The `TagSet` class defines the class attribute `ATTRABLE_MAPPING_DEFAULT`
      as `None` which causes attribute access to return `None`
      for missing tag names.
      This supports code like:

          if tags.title:
              # use the title in something
          else:
              # handle a missing title tag
  '''

  # Arrange to return None for missing mapping attributes
  # supporting tags.foo being None if there is no 'foo' tag.
  # Note: sometimes this has confusing effects.
  ATTRABLE_MAPPING_DEFAULT = None

  @pfx_method
  @require(
      lambda _ontology: _ontology is None or
      isinstance(_ontology, TagsOntology)
  )
  def __init__(self, *a, _id=None, _ontology=None, **kw):
    ''' Initialise the `TagSet`.

        Parameters:
        * positional parameters initialise the `dict`
          and are passed to `dict.__init__`
        * `_id`: optional identity value for databaselike implementations
        * `_ontology`: optional `TagsOntology to use for this `TagSet`
        * other alphabetic keyword parameters are also used to initialise the
          `dict` and are passed to `dict.__init__`
    '''
    dict_kw = {}
    okw = {}
    for k, v in kw.items():
      if k and k[0].isalpha() and is_identifier(k):
        dict_kw[k] = v
      else:
        okw[k] = v
    if okw:
      raise ValueError("unrecognised keywords: %r" % (okw,))
    super().__init__(*a, **dict_kw)
    self.__dict__.update(id=_id, ontology=_ontology, modified=False)

  def __str__(self):
    ''' The `TagSet` suitable for writing to a tag file.
    '''
    return ' '.join(map(str, sorted(self)))

  def __repr__(self):
    return "%s:%s" % (type(self).__name__, dict.__repr__(self))

  @classmethod
  def from_tags(cls, tags, _id=None, _ontology=None):
    ''' Make a `TagSet` from an iterable of `Tag`s.
    '''
    return cls(
        _id=_id, _ontology=_ontology, **{tag.name: tag.value
                                         for tag in tags}
    )

  #################################################################
  # methods supporting FormattableMixin

  def get_arg_name(self, field_name):
    ''' Override for `FormattableMixin.get_arg_name`:
        return the leading dotted identifier,
        which represents a tag or tag prefix.
    '''
    return get_dotted_identifier(field_name)

  def get_value(self, arg_name, a, kw):
    ''' Override for `FormattableMixin.get_value`:
        look up `arg_name` in `kw`, return a value.

        The value is obtained as follows:
        * `kw[arg_name]`: the `Tag` named `arg_name` if present
        * `kw.get_format_attribute(arg_name)`:
          a formattable attribute named `arg_name`
        otherwise raise `KeyError` if `self.format_mode.strict`
        otherwise return the placeholder string `'{'+arg_name+'}'`.
    '''
    assert isinstance(kw, TagSet)
    ##assert kw is self ## not the case, needs a bit more digging
    assert not a
    try:
      value = kw[arg_name]
    except KeyError:
      try:
        attribute = kw.get_format_attribute(arg_name)
      except AttributeError:
        if self.format_mode.strict:
          raise KeyError(
              "%s.get_value: unrecognised arg_name %r" %
              (type(self).__name__, arg_name)
          )
        value = f'{{{arg_name}}}'
      else:
        value = attribute() if callable(attribute) else attribute
    else:
      value = _FormatStringTagProxy(Tag(arg_name, value, ontology=kw.ontology))
    return value, arg_name

  ################################################################
  # The magic attributes.

  # pylint: disable=too-many-nested-blocks,too-many-return-statements
  def __getattr__(self, attr):
    ''' Support access to dotted name attributes.

        The following attribute accesses are supported:

        If `attr` is a key, return `self[attr]`.

        If `self.auto_infer(attr)` does not raise `ValueError`,
        return that value.

        If this `TagSet` has an ontology
        and `attr looks like *typename*`_`*fieldname*
        and *typename* is a key,
        look up the metadata for the `Tag` value
        and return the metadata's *fieldname* key.
        This also works for plural values.

        For example if a `TagSet` has the tag `artists=["fred","joe"]`
        and `attr` is `artist_names`
        then the metadata entries for `"fred"` and `"joe"` looked up
        and their `artist_name` tags are returned,
        perhaps resulting in the list
        `["Fred Thing","Joe Thang"]`.

        If there are keys commencing with `attr+'.'`
        then this returns a view of those keys
        so that a subsequent attribute access can access one of those keys.

        Otherwise, a superclass attribute access is performed.

        Example:

            >>> tags=TagSet(a=1,b=2)
            >>> tags.a
            1
            >>> tags.c
            >>> tags['c.z']=9
            >>> tags['c.x']=8
            >>> tags
            TagSet:{'a': 1, 'b': 2, 'c.z': 9, 'c.x': 8}
            >>> tags.c
            TagSetPrefixView:c.{'z': 9, 'x': 8}
            >>> tags.c.z
            9

        However, this is not supported when there is a tag named `'c'`
        because `tags.c` has to return the `'c'` tag value:

            >>> tags=TagSet(a=1,b=2,c=3)
            >>> tags.a
            1
            >>> tags.c
            3
            >>> tags['c.z']=9
            >>> tags.c.z
            Traceback (most recent call last):
              File "<stdin>", line 1, in <module>
            AttributeError: 'int' object has no attribute 'z'

    '''
    try:
      return self[attr]
    except KeyError:
      try:
        return self.auto_infer(attr)
      except ValueError:  # as e:
        # no match
        ##warning("auto_infer(%r): %s", attr, e)
        pass
      # support for {type}_{field} and {type}_{field}s attributes
      # these dereference through the ontology if there is one
      ont = self.ontology
      if ont is not None:
        try:
          type_name, field_part = attr.split('_', 1)
        except ValueError:
          pass
        else:
          if type_name in self:
            value = self[type_name]
            md = ont.metadata(type_name, value)
            return md.get(field_part)
          type_name_s = type_name + 's'
          if type_name_s in self:
            # plural field
            values = self[type_name_s]
            if isinstance(values, (tuple, list)):
              # dereference lists and tuples
              field_name = cutsuffix(field_part, 's')
              md_field = type_name + '_' + field_name
              mds = [ont.metadata(type_name, value) for value in values]
              if field_name is field_part:
                # singular - take the first element
                if not mds:
                  return None
                md = mds[0]
                dereffed = md.get(md_field)
                return dereffed
              dereffed = [md.get(md_field) for md in mds]
              return dereffed
            # misfilled field - seems to be a scalar
            value = values
            md = ont.metadata(type_name, value)
            dereffed = md.get(field_part)
            return dereffed
      # magic dotted name access to attr.bar if there are keys
      # starting with "attr."
      if attr and attr[0].isalpha():
        attr_ = attr + '.'
        if any(map(lambda k: k.startswith(attr_) and k > attr_, self.keys())):
          return self.subtags(attr)
      try:
        super_getattr = super().__getattr__
      except AttributeError:
        raise AttributeError(type(self).__name__ + '.' + attr)  # pylint: disable=raise-missing-from
      return super_getattr(attr)

  def __setattr__(self, attr, value):
    ''' Attribute based `Tag` access.

        If `attr` is private or is in `self.__dict__` then that is updated,
        supporting "normal" attributes set on the instance.
        Otherwise the `Tag` named `attr` is set to `value`.

        The `__init__` methods of subclasses should do something like this
        (from `TagSet.__init__`)
        to set up the ordinary instance attributes
        which are not to be treated as `Tag`s:

            self.__dict__.update(id=_id, ontology=_ontology, modified=False)
    '''
    if attr.startswith('_') or attr in self.__dict__:
      self.__dict__[attr] = value
    else:
      self[attr] = value

  @classmethod
  def from_line(
      cls, line, offset=0, *, ontology=None, extra_types=None, verbose=None
  ):
    ''' Create a new `TagSet` from a line of text.
    '''
    tags = cls(_ontology=ontology)
    offset = skipwhite(line, offset)
    while offset < len(line):
      tag, offset = Tag.from_str2(
          line, offset, ontology=ontology, extra_types=extra_types
      )
      tags.add(tag, verbose=verbose)
      offset = skipwhite(line, offset)
    return tags

  def __contains__(self, tag):
    ''' Test for a tag being in this `TagSet`.

        If the supplied `tag` is a `str` then this test
        is for the presence of `tag` in the keys.

        Otherwise,
        for each tag `T` in the tagset
        test `T.matches(tag)` and return `True` on success.
        The default `Tag.matches` method compares the tag name
        and if the same,
        returns true if `tag.value` is `None` (basic "is the tag present" test)
        and otherwise true if `tag.value==T.value` (basic "tag value equality" test).

        Otherwise return `False`.
    '''
    if isinstance(tag, str):
      return super().__contains__(tag)
    for mytag in self:
      if mytag.matches(tag):
        return True
    return False

  def tag(self, tag_name, prefix=None, ontology=None):
    ''' Return a `Tag` for `tag_name`, or `None` if missing.

        Parameters:
        * `tag_name`: the name of the `Tag` to create
        * `prefix`: optional prefix;
          if supplied, prepend `prefix+'.'` to the `Tag` name
        * `ontology`: optional ontology for the `Tag`,
          default `self.ontology`
    '''
    try:
      value = self[tag_name]
    except KeyError:
      return None
    return Tag(
        prefix + '.' + tag_name if prefix else tag_name,
        value,
        ontology=ontology or self.ontology,
    )

  def tag_metadata(self, tag_name, prefix=None, ontology=None, convert=None):
    ''' Return a list of the metadata for the `Tag` named `tag_name`,
        or an empty list if the `Tag` is missing.
    '''
    tag = self.tag(tag_name, prefix=prefix, ontology=ontology)
    return tag.metadata(
        ontology=ontology, convert=convert
    ) if tag is not None else []

  def as_tags(self, prefix=None, ontology=None):
    ''' Yield the tag data as `Tag`s.
    '''
    if ontology is None:
      ontology = self.ontology
    for tag_name in self.keys():
      yield self.tag(tag_name, prefix=prefix, ontology=ontology)

  __iter__ = as_tags

  def as_dict(self):
    ''' Return a `dict` mapping tag name to value.
    '''
    return dict(self)

  def __setitem__(self, tag_name, value):
    self.set(tag_name, value)

  @tag_or_tag_value
  def set(self, tag_name, value, *, verbose=None):
    ''' Set `self[tag_name]=value`.
        If `verbose`, emit an info message if this changes the previous value.
    '''
    self.modified = True
    if verbose is None or verbose:
      if tag_name in self:
        old_value = self.get(tag_name)
        if old_value is not value and old_value != value:
          # report different values
          tag = Tag(tag_name, value, ontology=self.ontology)
          msg = (
              "+ %s" % (tag,) if old_value is None else "+ %s (was %s)" %
              (tag, old_value)
          )
          ifverbose(verbose, msg)
    super().__setitem__(tag_name, value)

  # "set" mode
  # note: cannot just be add=set because it won't follow subclass overrides
  @tag_or_tag_value
  def add(self, tag_name, value, **kw):
    ''' Adding a `Tag` calls the class `set()` method.
    '''
    return self.set(tag_name, value, **kw)

  def __delitem__(self, tag_name):
    if tag_name not in self:
      raise KeyError(tag_name)
    self.discard(tag_name)

  @tag_or_tag_value
  def discard(self, tag_name, value, *, verbose=None):
    ''' Discard the tag matching `(tag_name,value)`.
        Return a `Tag` with the old value,
        or `None` if there was no matching tag.

        Note that if the tag value is `None`
        then the tag is unconditionally discarded.
        Otherwise the tag is only discarded
        if its value matches.
    '''
    tag = Tag(tag_name, value)
    tag_name = tag.name
    if tag_name in self:
      value = tag.value
      if value is None or self[tag_name] == value:
        old_value = self.pop(tag_name)
        self.modified = True
        old_tag = Tag(tag_name, old_value)
        ifverbose(verbose, "- %s", old_tag)
        return old_tag
    return None

  def set_from(self, other, verbose=None):
    ''' Completely replace the values in `self`
        with the values from `other`,
        a `TagSet` or any other `name`=>`value` dict.

        This has the feature of logging changes
        by calling `.set` and `.discard` to effect the changes.
    '''
    for name, value in sorted(other.items()):
      self.set(name, value, verbose=verbose)
    for name in list(self.keys()):
      if name not in other:
        self.discard(name, verbose=verbose)

  def update(self, other=None, *, prefix=None, verbose=None, **kw):
    ''' Update this `TagSet` from `other`,
        a dict of `{name:value}`
        or an iterable of `Tag`like or `(name,value)` things.
    '''
    try:
      # produce (name,value) from dict
      items_attr = other.items
    except AttributeError:
      items = other
    else:
      items = items_attr()
    if items is not None:
      for item in items:
        try:
          name, value = item
        except ValueError:
          name, value = item.name, item.value
        if prefix:
          name = prefix + '.' + name
        self.set(name, value, verbose=verbose)
    for name, value in kw.items():
      if prefix:
        name = prefix + '.' + name
      self.set(name, value, verbose=verbose)

  def subtags(self, prefix, as_tagset=False):
    ''' Return `TagSetPrefixView` of the tags commencing with `prefix+'.'`
        with the key prefixes stripped off.

        If `as_tagset` is true (default `False`)
        return a new standalone `TagSet` containing the prefixed keys.

        Example:

            >>> tags = TagSet({'a.b':1, 'a.d':2, 'c.e':3})
            >>> tags.subtags('a')
            TagSetPrefixView:a.{'b': 1, 'd': 2}
            >>> tags.subtags('a', as_tagset=True)
            TagSet:{'b': 1, 'd': 2}
    '''
    if as_tagset:
      # prepare a standalone TagSet
      prefix_ = prefix + '.'
      subdict = {
          cutprefix(k, prefix_): v
          for k, v in self.items()
          if k.startswith(prefix_)
      }
      return TagSet(subdict, _ontology=self.ontology)
    # prepare a view of this TagSet
    return TagSetPrefixView(self, prefix)

  @property
  def name(self):
    ''' Read only `name` property, `None` if there is no `'name'` tag.
    '''
    return self.get('name')

  @property
  def unixtime(self):
    ''' `unixtime` property, autosets to `time.time()` if accessed.
    '''
    ts = self.get('unixtime')
    if ts is None:
      self.unixtime = ts = time.time()
    return ts

  @unixtime.setter
  @typechecked
  def unixtime(self, new_unixtime: float):
    ''' Set the `unixtime`.
    '''
    self['unixtime'] = new_unixtime

  #############################################################################
  # The '.auto' attribute space.

  class _Auto:
    ''' Implementation of the `.auto` attribute space.
    '''

    def __init__(self, tagset, prefix=None):
      self._tagset = tagset
      self._prefix = prefix

    def __bool__(self):
      ''' We return `False` so that an unresolved attribute,
          which returns a deeper `_Auto` instance,
          looks false, enabling:

              title = tags.auto.title or "default title"
      '''
      return False

    def __getattr__(self, attr):
      fullattr = (
          attr if self._prefix is None else '.'.join((self._prefix, attr))
      )
      try:
        return self._tagset.auto_infer(fullattr)
      except ValueError:
        # auto view of deeper attributes
        return self._tagset._Auto(self._tagset, fullattr)

  @property
  def auto(self):
    ''' The automatic namespace.
        Here we can refer to dotted tag names directly as attributes.
    '''
    return self._Auto(self)

  @pfx_method
  def auto_infer(self, attr):
    ''' The default inference implementation.

        This should return a value if `attr` is inferrable
        and raise `ValueError` if not.

        The default implementation returns the direct tag value for `attr`
        if present.
    '''
    if attr in self:
<<<<<<< HEAD
      ##warning("returning direct tag value for %r", attr)
=======
      debug("returning direct tag value for %r", attr)
>>>>>>> 5509c571
      return self[attr]
    raise ValueError("cannot infer value for %r" % (attr,))

  #############################################################################
  # Edit tags.

  def edit(self, editor=None, verbose=None, comments=()):
    ''' Edit this `TagSet`.
    '''
    if editor is None:
      editor = EDITOR
    lines = (
        ["# Edit TagSet.", "# One tag per line."] + [
            ("# " + comment.replace("\n", "\n# ")).rstrip()
            for comment in comments
        ] + list(map(str, sorted(self)))
    )
    new_lines = edit_lines(lines, editor=editor)
    new_values = {}
    no_discard = False
    for lineno, line in enumerate(new_lines):
      with Pfx("%d: %r", lineno, line):
        line = line.strip()
        if not line or line.startswith('#'):
          continue
        try:
          tag = Tag.from_str(line)
        except ValueError as e:
          warning("parse error, discarded: %s", line)
          no_discard = True
        else:
          new_values[tag.name] = tag.value
    if no_discard:
      self.update(new_values, verbose=True)
    else:
      self.set_from(new_values, verbose=verbose)

  @classmethod
  @pfx_method
  def _from_named_tags_line(cls, line, ontology=None):
    ''' Parse a "name-or-id tags..." line as used by `edit_tagsets()`,
        return the `TagSet`.
    '''
    name, offset = Tag.parse_value(line)
    if offset < len(line) and not line[offset].isspace():
      _, offset2 = get_nonwhite(line, offset)
      name = line[:offset2]
      warning(
          "offset %d: expected whitespace, adjusted name to %r", offset, name
      )
      offset = offset2
    if offset < len(line) and not line[offset].isspace():
      warning("offset %d: expected whitespace", offset)
    tags = TagSet.from_line(line, offset, ontology=ontology)
    if 'name' in tags:
      warning("discard explicit tag name=%r", tags.name)
      tags.discard('name')
    return name, tags

  @classmethod
  @pfx_method
  def edit_tagsets(cls, tes, editor=None, verbose=True):
    ''' Edit a collection of `TagSet`s.
        Return a list of `(old_name,new_name,TagSet)` for those which were modified.

        This function supports modifying both `name` and `Tag`s.
        The `Tag`s are updated directly.
        The changed names are returning in the `old_name,new_name` above.

        The collection `tes` may be either a mapping of name/key
        to `TagSet` or an iterable of `TagSets`. If the latter, a
        mapping is made based on `te.name or te.id` for each item
        `te` in the iterable.
    '''
    if editor is None:
      editor = EDITOR
    try:
      tes.items
    except AttributeError:
      te_map = {te.name or te.id: te for te in tes}
    else:
      te_map = tes
    assert all(isinstance(k, (str, int)) for k in te_map.keys()), \
        "not all entities have str or int keys: %r" % list(te_map.keys())
    lines = list(
        map(
            lambda te_item: ' '.join(
                [Tag.transcribe_value(te_item[0])] + [
                    str(te_item[1].tag(tag_name))
                    for tag_name in te_item[1].keys()
                    if tag_name != 'name'
                ]
            ), te_map.items()
        )
    )
    changes = edit_strings(lines, editor=editor)
    changed_tes = []
    for old_line, new_line in changes:
      old_name, _ = cls._from_named_tags_line(old_line)
      assert isinstance(old_name, (str, int))
      with Pfx("%r", old_name):
        te = te_map[old_name]
        new_name, new_tags = cls._from_named_tags_line(new_line)
        te.set_from(new_tags, verbose=verbose)
        changed_tes.append((old_name, new_name, te))
    return changed_tes

  @classmethod
  def from_csvrow(cls, csvrow):
    ''' Construct a `TagSet` from a CSV row like that from
        `TagSet.csvrow`, being `unixtime,id,name,tags...`.
    '''
    with Pfx("%s.from_csvrow", cls.__name__):
      te_unixtime, te_id, te_name = csvrow[:3]
      tags = TagSet()
      for i, csv_value in enumerate(csvrow[3:], 3):
        with Pfx("field %d %r", i, csv_value):
          tag = Tag.from_str(csv_value)
          tags.add(tag)
      return cls(id=te_id, name=te_name, unixtime=te_unixtime, tags=tags)

  @property
  def csvrow(self):
    ''' This `TagSet` as a list useful to a `csv.writer`.
        The inverse of `from_csvrow`.
    '''
    return [self.unixtime, self.id, self.name
            ] + [str(tag) for tag in self if tag.name != 'name']

  @classmethod
  def from_ini(cls, f, section: str, missing_ok=False):
    ''' Load a `TagSet` from a section of a `.ini` file.

        Parameters:
        * `f`: the `.ini` format file to read;
          an iterable of lines (eg a file object)
          or the name of a file to open
        * `section`: the name of the config section
          from which to load the `TagSet`
        * `missing_ok`: optional flag, default `False`;
          if true a missing file will return an empty `TagSet`
          instead of raising `FileNotFoundError`
    '''
    if isinstance(f, str):
      try:
        with pfx_open(f) as subf:
          return cls.from_ini(subf, section)
      except FileNotFoundError:
        if missing_ok:
          return cls()
        raise
    cp = ConfigParser()
    cp.read_file(f)
    tags = cls()
    try:
      s = cp[section]
    except KeyError:
      pass
    else:
      for tag_name, tag_value_s in s.items():
        with Pfx(tag_name):
          tag_value_s = tag_value_s.strip()
          tag_value, offset = (
              Tag.parse_value(tag_value_s) if tag_value_s else (None, 0)
          )
          if offset < len(tag_value_s):
            raise ValueError("unparsed text: %r", tag_value_s[offset:])
          tags.add(tag_name, tag_value)
    return tags

  def save_as_ini(self, f, section: str, config=None):
    ''' Save this `TagSet` to the config file `f` as `section`.

        If `f` is a string, read an existing config from that file
        and update the section.
    '''
    if config is None:
      config = ConfigParser()
    if isinstance(f, str):
      try:
        with pfx_open(f) as cf:
          config.read_file(cf)
      except FileNotFoundError:
        pass
    if isinstance(f, str):
      with pfx_open(f, 'w') as cf:
        self.save_as_ini(cf, section, config=config)
    else:
      config[section] = {}
      for tag in self:
        config[section][
            tag.name
        ] = ('' if tag.value is None else tag.transcribe_value(tag.value))
      config.write(f)

@has_format_attributes
class Tag(namedtuple('Tag', 'name value ontology'), FormatableMixin):
  ''' A `Tag` has a `.name` (`str`) and a `.value`
      and an optional `.ontology`.

      The `name` must be a dotted identifier.

      Terminology:
      * A "bare" `Tag` has a `value` of `None`.
      * A "naive" `Tag` has an `ontology` of `None`.

      The constructor for a `Tag` is unusual:
      * both the `value` and `ontology` are optional,
        defaulting to `None`
      * if `name` is a `str` then we always construct a new `Tag`
        with the suppplied values
      * if `name` is not a `str`
        it should be a `Tag`like object to promote;
        it is an error if the `value` parameter is not `None`
        in this case
      * an optional `prefix` may be supplied
        which is prepended to `name` with a dot (`'.'`) if not empty

      The promotion process is as follows:
      * if `name` is a `Tag` subinstance
        then if the supplied `ontology` is not `None`
        and is not the ontology associated with `name`
        then a new `Tag` is made,
        otherwise the original `Tag` is returned unchanged
      * otherwise a new `Tag` is made from `name`
        using its `.value`
        and overriding its `.ontology`
        if the `ontology` parameter is not `None`

      Examples:

          >>> ont = TagsOntology({'colour.blue': TagSet(wavelengths='450nm-495nm')})
          >>> tag0 = Tag('colour', 'blue')
          >>> tag0
          Tag(name='colour',value='blue')
          >>> tag = Tag(tag0)
          >>> tag
          Tag(name='colour',value='blue')
          >>> tag = Tag(tag0, ontology=ont)
          >>> tag # doctest: +ELLIPSIS
          Tag(name='colour',value='blue',ontology=...)
          >>> tag = Tag(tag0, prefix='surface')
          >>> tag
          Tag(name='surface.colour',value='blue')
  '''

  # A JSON encoder used for tag values which lack a special encoding.
  # The default here is "compact": no whitespace in delimiters.
  JSON_ENCODER_DEFAULTS = dict(separators=(',', ':'))
  JSON_ENCODER = JSONEncoder(**JSON_ENCODER_DEFAULTS)

  # A JSON decoder.
  JSON_DECODER = JSONDecoder()

  EXTRA_TYPES = [
      (UUID, UUID, str),
      (date, date_fromisoformat, date.isoformat),
      (datetime, datetime_fromisoformat, datetime.isoformat),
  ]

  @tag_or_tag_value
  @typechecked
  def __new__(
      cls,
      name: str,
      value=None,
      *,
      ontology: Optional["TagsOntology"] = None,
      prefix: Optional[str] = None
  ):
    # simple case: name is a str: make a new Tag
    if isinstance(name, str):
      # (name[,value[,ontology][,prefix]]) => Tag
      if prefix:
        name = prefix + '.' + name
      return super().__new__(cls, name, value, ontology)
    # name should be taglike, value should not be present (None)
    tag = name
    try:
      name = tag.name
    except AttributeError:
      raise ValueError("tag has no .name attribute")  # pylint: disable=raise-missing-from
    else:
      name0 = name  # keep the preprefix name
      if prefix:
        name = prefix + '.' + name
    if value is not None:
      raise ValueError(
          "name(%s) is not a str, value must be None" % (r(name),)
      )
    try:
      value = tag.value
    except AttributeError:
      raise ValueError("tag has no .value attribute")  # pylint: disable=raise-missing-from
    if isinstance(tag, Tag):
      # already a Tag subtype, see if the ontology needs updating or the name was changed
      if name != name0 or (ontology is not None
                           and tag.ontology is not ontology):
        # new Tag with supplied ontology
        tag = super().__new__(cls, name, value, ontology)
    else:
      # not a Tag subtype, construct a new instance,
      # overriding .ontology if the supplied ontology is not None
      tag = super().__new__(
          cls, name, value, (
              ontology
              if ontology is not None else getattr(tag, 'ontology', None)
          )
      )
    return tag

  def __init__(self, *a, **kw):
    ''' Dummy `__init__` to avoid `FormatableMixin.__init__`
        because we subclass `namedtuple` which has no `__init__`.
    '''

  __hash__ = tuple.__hash__

  def __eq__(self, other):
    return self.name == other.name and self.value == other.value

  def __lt__(self, other):
    if self.name < other.name:
      return True
    if self.name > other.name:
      return False
    return self.value < other.value

  def __repr__(self):
    return (
        (
            "%s(name=%r,value=%r)" %
            (type(self).__name__, self.name, self.value)
        ) if self.ontology is None else (
            "%s(name=%r,value=%r,ontology=%r)" %
            (type(self).__name__, self.name, self.value, self.ontology)
        )
    )

  def __str__(self):
    ''' Encode `name` and `value`.
    '''
    name = self.name
    value = self.value
    if value is None:
      return name
    try:
      value_s = self.transcribe_value(value)
    except TypeError:
      value_s = str(value)
    return name + '=' + value_s

  @classmethod
  def transcribe_value(cls, value, extra_types=None, json_options=None):
    ''' Transcribe `value` for use in `Tag` transcription.

        The optional `extra_types` parameter may be an iterable of
        `(type,from_str,to_str)` tuples where `to_str` is a
        function which takes a string and returns a Python object
        (expected to be an instance of `type`).
        The default comes from `cls.EXTRA_TYPES`.

        If `value` is an instance of `type`
        then the `to_str` function is used to transcribe the value
        as a `str`, which should not include any whitespace
        (because of the implementation of `parse_value`).
        If there is no matching `to_str` function,
        `cls.JSON_ENCODER.encode` is used to transcribe `value`.

        This supports storage of nonJSONable values in text form.
    '''
    if extra_types is None:
      extra_types = cls.EXTRA_TYPES
    for type_, _, to_str in extra_types:
      if isinstance(value, type_):
        value_s = to_str(value)
        # should be nonwhitespace
        if get_nonwhite(value_s)[0] != value_s:
          raise ValueError(
              "to_str(%r) => %r: contains whitespace" % (value, value_s)
          )
        return value_s
    # "bare" dotted identifiers
    if isinstance(value, str) and is_dotted_identifier(value):
      return value
    # convert some values to a suitable type
    if isinstance(value, (tuple, set)):
      value = list(value)
    # fall back to JSON encoded form of value
    if json_options:
      # custom encoder
      json_options = dict(json_options)
      for k, v in cls.JSON_ENCODER_DEFAULTS.items():
        json_options.setdefault(k, v)
      encoder = JSONEncoder(**json_options)
    else:
      encoder = cls.JSON_ENCODER
    return encoder.encode(value)

  @classmethod
  def from_str(cls, s, offset=0, ontology=None, fallback_parse=None):
    ''' Parse a `Tag` definition from `s` at `offset` (default `0`).
    '''
    with Pfx("%s.from_str(%r[%d:],...)", cls.__name__, s, offset):
      tag, post_offset = cls.from_str2(
          s, offset=offset, ontology=ontology, fallback_parse=fallback_parse
      )
      if post_offset < len(s):
        raise ValueError(
            "unparsed text after Tag %s: %r" % (tag, s[post_offset:])
        )
      return tag

  @classmethod
  def from_arg(cls, arg, offset=0, ontology=None):
    ''' Parse a `Tag` from the string `arg` at `offset` (default `0`).
        where `arg` is known to be entirely composed of the value,
        such as a command line argument.

        This calls the `from_str` method with `fallback_parse` set
        to gather then entire tail of the supplied string `arg`.
    '''
    return cls.from_str(
        arg,
        offset=offset,
        ontology=ontology,
        fallback_parse=lambda s, offset: (s[offset:], len(s))
    )

  @staticmethod
  def is_valid_name(name):
    ''' Test whether a tag name is valid: a dotted identifier.
    '''
    return is_dotted_identifier(name)

  @staticmethod
  def parse_name(s, offset=0):
    ''' Parse a tag name from `s` at `offset`: a dotted identifier.
    '''
    return get_dotted_identifier(s, offset=offset)

  @tag_or_tag_value
  def matches(self, tag_name, value):
    ''' Test whether this `Tag` matches `(tag_name,value)`.
    '''
    other_tag = type(self)(tag_name, value)
    if self.name != other_tag.name:
      return False
    return other_tag.value is None or self.value == other_tag.value

  @classmethod
  def from_str2(
      cls, s, offset=0, *, ontology, extra_types=None, fallback_parse=None
  ):
    ''' Parse tag_name[=value], return `(Tag,offset)`.
    '''
    with Pfx("%s.from_str2(%s)", cls.__name__, cropped_repr(s[offset:])):
      name, offset = cls.parse_name(s, offset)
      with Pfx(name):
        if offset < len(s):
          sep = s[offset]
          if sep.isspace():
            value = None
          elif sep == '=':
            offset += 1
            value, offset = cls.parse_value(
                s,
                offset,
                extra_types=extra_types,
                fallback_parse=fallback_parse
            )
          else:
            name_end, offset = get_nonwhite(s, offset)
            name += name_end
            value = None
            ##warning("bad separator %r, adjusting tag to %r" % (sep, name))
        else:
          value = None
      return cls(name, value, ontology=ontology), offset

  # pylint: disable=too-many-branches
  @classmethod
  def parse_value(cls, s, offset=0, extra_types=None, fallback_parse=None):
    ''' Parse a value from `s` at `offset` (default `0`).
        Return the value, or `None` on no data.

        The optional `extra_types` parameter may be an iterable of
        `(type,from_str,to_str)` tuples where `from_str` is a
        function which takes a string and returns a Python object
        (expected to be an instance of `type`).
        The default comes from `cls.EXTRA_TYPES`.
        This supports storage of nonJSONable values in text form.

        The optional `fallback_parse` parameter
        specifies a parse function accepting `(s,offset)`
        and returning `(parsed,new_offset)`
        where `parsed` is text from `s[offset:]`
        and `new_offset` is where the parse stopped.
        The default is `cs.lex.get_nonwhite`
        to gather nonwhitespace characters,
        intended support *tag_name*`=`*bare_word*
        in human edited tag files.

        The core syntax for values is JSON;
        value text commencing with any of `'"'`, `'['` or `'{'`
        is treated as JSON and decoded directly,
        leaving the offset at the end of the JSON parse.

        Otherwise all the nonwhitespace at this point is collected
        as the value text,
        leaving the offset at the next whitespace character
        or the end of the string.
        The text so collected is then tried against the `from_str`
        function of each `extra_types`;
        the first successful parse is accepted as the value.
        If no extra type match,
        the text is tried against `int()` and `float()`;
        if one of these parses the text and `str()` of the result round trips
        to the original text
        then that value is used.
        Otherwise the text itself is kept as the value.
    '''
    if extra_types is None:
      extra_types = cls.EXTRA_TYPES
    if fallback_parse is None:
      fallback_parse = get_nonwhite
    if offset >= len(s) or s[offset].isspace():
      warning("offset %d: missing value part", offset)
      value = None
    elif s[offset] in '"[{':
      # must be a JSON value - collect it
      value_part = s[offset:]
      try:
        value, suboffset = cls.JSON_DECODER.raw_decode(value_part)
      except JSONDecodeError as e:
        raise ValueError(
            "offset %d: raw_decode(%r): %s" % (offset, value_part, e)
        ) from e
      offset += suboffset
    else:
      # collect nonwhitespace (or whatever fallback_parse gathers),
      # check for special forms
      nonwhite, offset = fallback_parse(s, offset)
      value = None
      for _, from_str, _ in extra_types:
        try:
          value = from_str(nonwhite)
        except ValueError:
          pass
        else:
          break
      if value is None:
        # not one of the special formats
        # check for round trip int or float
        try:
          i = int(nonwhite)
        except ValueError:
          try:
            f = float(nonwhite)
          except ValueError:
            pass
          else:
            if str(f) == nonwhite:
              value = f
        else:
          if str(i) == nonwhite:
            value = i
      if value is None:
        # not a special value, preserve as a string
        value = nonwhite
    return value, offset

  @property
  @pfx_method(use_str=True)
  def typedef(self):
    ''' The defining `TagSet` for this tag's name.

        This is how its type is defined,
        and is obtained from:
        `self.ontology['type.'+self.name]`

        Basic `Tag`s often do not need a type definition;
        these are only needed for structured tag values
        (example: a mapping of cast members)
        or when a `Tag` name is an alias for another type
        (example: a cast member name might be an `actor`
        which in turn might be a `person`).

        For example, a `Tag` `colour=blue`
        gets its type information from the `type.colour` entry in an ontology;
        that entry is just a `TagSet` with relevant information.
    '''
    ont = self.ontology
    if ont is None:
      warning("%s:%r: no ontology, returning None", type(self), self)
      return None
    return ont.typedef(self.name)

  def alt_values(self, value_tag_name=None):
    ''' Return a list of alternative values for this `Tag`
        on the premise that each has a metadata entry.
    '''
    ont = self.ontology
    if not ont:
      return []
    return list(ont.type_values(self.name, value_tag_name=value_tag_name))

  @property
  @pfx_method(use_str=True)
  def key_typedef(self):
    ''' The typedata definition for this `Tag`'s keys.

        This is for `Tag`s which store mappings,
        for example a movie cast, mapping actors to roles.

        The name of the member type comes from
        the `key_type` entry from `self.typedata`.
        That name is then looked up in the ontology's types.
    '''
    typedata = self.typedata
    if typedata is None:
      return None
    key_type = typedata.get('key_type')
    if key_type is None:
      return None
    ont = self.ontology
    return ont.typedef(key_type)

  @pfx_method(use_str=True)
  def key_metadata(self, key):
    ''' Return the metadata definition for `key`.

        The metadata `TagSet` is obtained from the ontology entry
        *type*`.`*key_tag_name*
        where *type* is the `Tag`'s `key_type`
        and *key_tag_name* is the key converted
        into a dotted identifier by `TagsOntology.value_to_tag_name`.
    '''
    typedata = self.typedata
    if typedata is None:
      return None
    key_type = typedata.get('key_type')
    if key_type is None:
      return None
    ont = self.ontology
    key_metadata_name = key_type + '.' + ont.value_to_tag_name(key)
    return ont[key_metadata_name]

  @property
  @pfx_method(use_str=True)
  def member_typedef(self):
    ''' The typedata definition for this `Tag`'s members.

        This is for `Tag`s which store mappings or sequences,
        for example a movie cast, mapping actors to roles,
        or a list of scenes.

        The name of the member type comes from
        the `member_type` entry from `self.typedata`.
        That name is then looked up in the ontology's types.
    '''
    typedata = self.typedata
    if typedata is None:
      return None
    member_type = typedata.get('member_type')
    if member_type is None:
      return None
    ont = self.ontology
    return ont.typedef(member_type)

  @pfx_method(use_str=True)
  def member_metadata(self, member_key):
    ''' Return the metadata definition for self[member_key].

        The metadata `TagSet` is obtained from the ontology entry
        *type*`.`*member_tag_name*
        where *type* is the `Tag`'s `member_type`
        and *member_tag_name* is the member value converted
        into a dotted identifier by `TagsOntology.value_to_tag_name`.
    '''
    typedata = self.typedata
    if typedata is None:
      return None
    member_type = typedata.get('member_type')
    if member_type is None:
      return None
    ont = self.ontology
    value = self.value[member_key]
    member_metadata_name = member_type + '.' + ont.value_to_tag_name(value)
    return ont[member_metadata_name]

  @property
  def basetype(self):
    ''' The base type name for this tag.
        Returns `None` if there is no ontology.

        This calls `self.onotology.basetype(self.name)`.
        The basetype is the endpoint of a cascade down the defined types.

        For example, this might tell us that a `Tag` `role="Fred"`
        has a basetype `"str"`
        by cascading through a hypothetical chain `role`->`character`->`str`:

            type.role type=character
            type.character type=str
    '''
    ont = self.ontology
    if ont is None:
      warning("no ontology, returning None")
      return None
    return ont.basetype(self.name)

  @format_attribute
  def metadata(self, *, ontology=None, convert=None):
    ''' Fetch the metadata information about this specific tag value,
        derived through the `ontology` from the tag name and value.
        The default `ontology` is `self.ontology`.

        For a scalar type (`int`, `float`, `str`) this is the ontology `TagSet`
        for `self.value`.

        For a sequence (`list`) this is a list of the metadata
        for each member.

        For a mapping (`dict`) this is mapping of `key->metadata`.
    '''
    ont = ontology or self.ontology
    assert ont, "ont is false: %r" % (ont,)
    return ont.metadata(self, convert=convert)

  @property
  def meta(self):
    ''' Shortcut property for the metadata `TagSet`.
    '''
    return self.metadata()

  @property
  def key_type(self):
    ''' The type name for members of this tag.

        This is required if `.value` is a mapping.
    '''
    try:
      return self.typedata['key_type']
    except KeyError:
      raise AttributeError('key_type')  # pylint: disable=raise-missing-from

  @property
  @pfx_method
  def member_type(self):
    ''' The type name for members of this tag.

        This is required if `.value` is a sequence or mapping.
    '''
    try:
      return self.typedata['member_type']
    except KeyError:
      raise AttributeError('member_type')  # pylint: disable=raise-missing-from

class TagSetCriterion(ABC):
  ''' A testable criterion for a `TagSet`.
  '''

  # list of TagSetCriterion classes
  # whose .parse methods are used by .parse
  CRITERION_PARSE_CLASSES = []

  @abstractmethod
  @typechecked
  def match_tagged_entity(self, te: "TagSet") -> bool:
    ''' Apply this `TagSetCriterion` to a `TagSet`.
    '''
    raise NotImplementedError("match")

  @classmethod
  @pfx_method
  @typechecked
  def from_str(cls, s: str, fallback_parse=None):
    ''' Prepare a `TagSetCriterion` from the string `s`.
    '''
    criterion, offset = cls.from_str2(s, fallback_parse=fallback_parse)
    if offset != len(s):
      raise ValueError("unparsed specification: %r" % (s[offset:],))
    assert not isinstance(criterion, list)
    assert isinstance(criterion, TagSetCriterion)
    return criterion

  @classmethod
  @pfx_method
  def from_arg(cls, arg, fallback_parse=None):
    ''' Prepare a `TagSetCriterion` from the string `arg`
        where `arg` is known to be entirely composed of the value,
        such as a command line argument.

        This calls the `from_str` method with `fallback_parse` set
        to gather then entire tail of the supplied string `arg`.
    '''
    return cls.from_str(
        arg, fallback_parse=lambda s, offset: (s[offset:], len(s))
    )

  @classmethod
  def from_str2(cls, s, offset=0, delim=None, fallback_parse=None):
    ''' Parse a criterion from `s` at `offset` and return `(TagSetCriterion,offset)`.

        This method recognises an optional leading `'!'` or `'-'`
        indicating negation of the test,
        followed by a criterion recognised by the `.parse` method
        of one of the classes in `cls.CRITERION_PARSE_CLASSES`.
    '''
    offset0 = offset
    if s.startswith('!', offset) or s.startswith('-', offset):
      choice = False
      offset += 1
    else:
      choice = True
    criterion = None
    for crit_cls in cls.CRITERION_PARSE_CLASSES:
      parse_method = crit_cls.parse
      with Pfx("%s.from_str2(%r,offset=%d)", crit_cls.__name__, s, offset):
        try:
          params, offset = parse_method(s, offset, delim)
        except ValueError:
          # does not parse, try the next one
          continue
        else:
          criterion = crit_cls(s[offset0:offset], choice, **params)
          break
    if criterion is None:
      raise ValueError("no criterion parsed at offset %d" % (offset0,))
    return criterion, offset

  @classmethod
  @pfx_method
  def from_any(cls, o):
    ''' Convert some suitable object `o` into a `TagSetCriterion`.

        Various possibilities for `o` are:
        * `TagSetCriterion`: returned unchanged
        * `str`: a string tests for the presence
          of a tag with that name and optional value;
        * an object with a `.choice` attribute;
          this is taken to be a `TagSetCriterion` ducktype and returned unchanged
        * an object with `.name` and `.value` attributes;
          this is taken to be `Tag`-like and a positive test is constructed
        * `Tag`: an object with a `.name` and `.value`
          is equivalent to a positive equality `TagBasedTest`
        * `(name,value)`: a 2 element sequence
          is equivalent to a positive equality `TagBasedTest`
    '''
    tag_based_test_class = getattr(cls, 'TAG_BASED_TEST_CLASS', TagBasedTest)
    if isinstance(o, (cls, TagSetCriterion)):
      # already suitable
      return o
    if isinstance(o, str):
      # parse choice form string
      return cls.from_str(o)
    try:
      name, value = o
    except (TypeError, ValueError):
      if hasattr(o, 'choice'):
        # assume TagBasedTest ducktype
        return o
      try:
        name = o.name
        value = o.value
      except AttributeError:
        pass
      else:
        return tag_based_test_class(
            repr(o), True, tag=Tag(name, value), comparison='='
        )
    else:
      # (name,value) => True TagBasedTest
      return tag_based_test_class(
          repr((name, value)), True, tag=Tag(name, value), comparison='='
      )
    raise TypeError("cannot infer %s from %s:%s" % (cls, type(o), o))

class TagBasedTest(namedtuple('TagBasedTest', 'spec choice tag comparison'),
                   TagSetCriterion):
  ''' A test based on a `Tag`.

      Attributes:
      * `spec`: the source text from which this choice was parsed,
        possibly `None`
      * `choice`: the apply/reject flag
      * `tag`: the `Tag` representing the criterion
      * `comparison`: an indication of the test comparison

      The following comparison values are recognised:
      * `None`: test for the presence of the `Tag`
      * `'='`: test that the tag value equals `tag.value`
      * `'<'`: test that the tag value is less than `tag.value`
      * `'<='`: test that the tag value is less than or equal to `tag.value`
      * `'>'`: test that the tag value is greater than `tag.value`
      * `'>='`: test that the tag value is greater than or equal to `tag.value`
      * `'~/'`: test if the tag value as a regexp is present in `tag.value`
      * '~': test if a matching tag value is present in `tag.value`
  '''

  COMPARISON_FUNCS = {
      '=':
      lambda tag_value, cmp_value: cmp_value is None or tag_value == cmp_value,
      '<=':
      lambda tag_value, cmp_value: tag_value <= cmp_value,
      '<':
      lambda tag_value, cmp_value: tag_value < cmp_value,
      '>=':
      lambda tag_value, cmp_value: tag_value >= cmp_value,
      '>':
      lambda tag_value, cmp_value: tag_value > cmp_value,
      '~/':
      lambda tag_value, cmp_value: re.match(cmp_value, tag_value),
      '~':
      lambda tag_value, cmp_value: (
          fnmatchcase(tag_value, cmp_value) if isinstance(tag_value, str) else
          any(map(lambda value: fnmatchcase(value, cmp_value), tag_value))
      ),
  }

  # These are ordered so that longer operators
  # come before shorter operators which are prefixes
  # so as to recognise '>=' ahead of '>' etc.
  COMPARISON_OPS = sorted(COMPARISON_FUNCS.keys(), key=len, reverse=True)

  def __str__(self):
    return ('' if self.choice else '!') + (
        self.tag.name if self.comparison is None else (
            self.tag.name + self.comparison +
            self.tag.transcribe_value(self.tag.value)
        )
    )

  @classmethod
  @tag_or_tag_value
  def by_tag_value(cls, tag_name, tag_value, *, choice=True, comparison='='):
    ''' Return a `TagBasedTest` based on a `Tag` or `tag_name,tag_value`.
    '''
    tag = Tag(tag_name, tag_value)
    return cls(str(tag), choice, tag, comparison)

  @classmethod
  def parse(cls, s, offset=0, delim=None):
    ''' Parse *tag_name*[{`<`|`<=`|'='|'>='|`>`|'~'}*value*]
        and return `(dict,offset)`
        where the `dict` contains the following keys and values:
        * `tag`: a `Tag` embodying the tag name and value
        * `comparison`: an indication of the test comparison
    '''
    tag_name, offset = get_dotted_identifier(s, offset)
    if not tag_name:
      raise ValueError("no tag_name")
    # end of text?
    if offset == len(s) or s[offset].isspace() or (delim
                                                   and s[offset] in delim):
      # just tag_name present
      return dict(tag=Tag(tag_name), comparison='='), offset

    comparison = None
    for cmp_op in cls.COMPARISON_OPS:
      if s.startswith(cmp_op, offset):
        comparison = cmp_op
        break
    if comparison is None:
      raise ValueError("expected one of %r" % (cls.COMPARISON_OPS,))
    # tag_name present with specific value
    offset += len(comparison)
    if comparison == '~':
      value = s[offset:]
      offset = len(s)
    else:
      value, offset = Tag.parse_value(s, offset)
    return dict(tag=Tag(tag_name, value), comparison=comparison), offset

  @typechecked
  def match_tagged_entity(self, te: "TagSet") -> bool:
    ''' Test against the `Tag`s in `tags`.

        *Note*: comparisons when `self.tag.name` is not in `tags`
        always return `False` (possibly inverted by `self.choice`).
    '''
    tag_name = self.tag.name
    comparison = self.comparison
    if comparison is None:
      result = tag_name in te
    else:
      try:
        tag_value = te[tag_name]
      except KeyError:
        # tag not present, base test fails
        result = False
      else:
        assert tag_value is not None
        cmp_value = self.tag.value
        comparison_test = self.COMPARISON_FUNCS[comparison]
        try:
          result = comparison_test(tag_value, cmp_value)
        except TypeError as e:
          warning(
              "compare tag_value=%r %r cmp_value=%r: %s", tag_value,
              comparison, cmp_value, e
          )
          result = False
    return result if self.choice else not result

TagSetCriterion.CRITERION_PARSE_CLASSES.append(TagBasedTest)
TagSetCriterion.TAG_BASED_TEST_CLASS = TagBasedTest

# pylint: disable=too-many-ancestors
class TagSetPrefixView(FormatableMixin):
  ''' A view of a `TagSet` via a `prefix`.

      Access to a key `k` accesses the `TagSet`
      with the key `prefix+'.'+k`.

      This is a kind of funny hybrid of a `Tag` and a `TagSet`
      in that some things such as `__format__`
      will format the `Tag` named `prefix` if it exists
      in preference to the subtags.

      Example:

          >>> tags = TagSet(a=1, b=2)
          >>> tags
          TagSet:{'a': 1, 'b': 2}
          >>> tags['sub.x'] = 3
          >>> tags['sub.y'] = 4
          >>> tags
          TagSet:{'a': 1, 'b': 2, 'sub.x': 3, 'sub.y': 4}
          >>> sub = tags.sub
          >>> sub
          TagSetPrefixView:sub.{'x': 3, 'y': 4}
          >>> sub.z = 5
          >>> sub
          TagSetPrefixView:sub.{'x': 3, 'y': 4, 'z': 5}
          >>> tags
          TagSet:{'a': 1, 'b': 2, 'sub.x': 3, 'sub.y': 4, 'sub.z': 5}
  '''

  @typechecked
  @require(lambda prefix: len(prefix) > 0)
  def __init__(self, tags, prefix: str):
    self.__dict__.update(_tags=tags, _prefix=prefix, _prefix_=prefix + '.')

  def __str__(self):
    tag = self.tag
    if tag is None:
      return str(TagSet(self.as_dict()))
    return FStr(tag.value)

  def __repr__(self):
    return "%s:%s%r" % (type(self).__name__, self._prefix_, dict(self.items()))

  @property
  def ontology(self):
    ''' The ontology of the references `TagSet`.
    '''
    return self._tags.ontology

  @property
  def __proxied(self):
    ''' Return the object for which this view is a proxy.
        If there's a `Tag` at this node, return the `Tag`.
        Otherwise return a sub`TagSet` based on the prefix.
    '''
    tag = self.tag
    if tag is not None:
      return tag
    return self._tags.subtags(self._prefix, as_tagset=True)

  def get_format_attribute(self, attr):
    ''' Fetch a formatting attribute from the proxied object.
    '''
    return self.__proxied.get_format_attribute(attr)

  def keys(self):
    ''' The keys of the subtags.
    '''
    prefix_ = self._prefix_
    return map(
        lambda k: cutprefix(k, prefix_),
        filter(lambda k: k.startswith(prefix_), self._tags.keys())
    )

  def __contains__(self, k):
    return self._prefix_ + k in self._tags

  def __getitem__(self, k):
    return self._tags[self._prefix_ + k]

  def get(self, k, default=None):
    ''' Mapping `get` method.
    '''
    try:
      return self[k]
    except KeyError:
      return default

  def __setitem__(self, k, v):
    self._tags[self._prefix_ + k] = v

  def setdefault(self, k, v=None):
    ''' Mapping `setdefault` method.
    '''
    try:
      return self[k]
    except KeyError:
      self[k] = v
      return v

  def __delitem__(self, k):
    del self._tags[self._prefix_ + k]

  def items(self):
    ''' Return an iterable of the items (`Tag` name, `Tag`).
    '''
    return map(lambda k: (k, self[k]), self.keys())

  def values(self):
    ''' Return an iterable of the values (`Tag`s).
    '''
    return map(lambda k: self[k], self.keys())

  def as_dict(self):
    ''' Return a `dict` representation of this view.
    '''
    return {k: self._tags[self._prefix_ + k] for k in self.keys()}

  def __getattr__(self, attr):
    ''' Proxy other attributes through to the `TagSet`.
    '''
    with Pfx("%s.__getattr__(%r)", type(self).__name__, attr):
      try:
        return self[attr]
      except (KeyError, TypeError):
        return getattr(self.__proxied, attr)

  def __setattr__(self, attr, value):
    ''' Attribute based `Tag` access.

        If `attr` is in `self.__dict__` then that is updated,
        supporting "normal" attributes set on the instance.
        Otherwise the `Tag` named `attr` is set to `value`.

        The `__init__` methods of subclasses should do something like this
        (from `TagSet.__init__`)
        to set up the ordinary instance attributes
        which are not to be treated as `Tag`s:

            self.__dict__.update(id=_id, ontology=_ontology, modified=False)
    '''
    if attr in self.__dict__:
      self.__dict__[attr] = value
    else:
      self[attr] = value

  def subtags(self, subprefix):
    ''' Return a deeper view of the `TagSet`.
    '''
    return type(self)(self._tags, self._prefix_ + subprefix)

  @property
  def tag(self):
    ''' The `Tag` for the prefix, or `None` if there is no such `Tag`.
    '''
    return self._tags.tag(self._prefix)

  @property
  def value(self):
    ''' Return the `Tag` value for the prefix, or `None` if there is no such `Tag`.
    '''
    return self._tags.get(self._prefix)

class BaseTagSets(MultiOpenMixin, MutableMapping, ABC):
  ''' Base class for collections of `TagSet` instances
      such as `cs.fstags.FSTags` and `cs.sqltags.SQLTags`.

      Examples of this include:
      * `cs.fstags.FSTags`: a mapping of filesystem paths to their associated `TagSet`
      * `cs.sqltags.SQLTags`: a mapping of names to `TagSet`s stored in an SQL database

      Subclasses must implement:
      * `get(name,default=None)`: return the `TagSet` associated
        with `name`, or `default`.
      * `__setitem__(name,tagset)`: associate a `TagSet`with the key `name`;
        this is called by the `__missing__` method with a newly created `TagSet`.
      * `keys(self)`: return an iterable of names

      Subclasses may reasonably want to override the following:
      * `startup_shutdown(self)`: context manager to allocate and release any
        needed resources such as database connections

      Subclasses may implement:
      * `__len__(self)`: return the number of names

      The `TagSet` factory used to fetch or create a `TagSet` is
      named `TagSetClass`. The default implementation honours two
      class attributes:
      * `TAGSETCLASS_DEFAULT`: initially `TagSet`
      * `TAGSETCLASS_PREFIX_MAPPING`: a mapping of type names to `TagSet` subclasses

      The type name of a `TagSet` name is the first dotted component.
      For example, `artist.nick_cave` has the type name `artist`.
      A subclass of `BaseTagSets` could utiliise an `ArtistTagSet` subclass of `TagSet`
      and provide:

          TAGSETCLASS_PREFIX_MAPPING = {
            'artist': ArtistTagSet,
          }

      in its class definition. Accesses to `artist.`* entities would
      result in `ArtistTagSet` instances and access to other enitities
      would result in ordinary `TagSet` instances.
  '''

  _missing = object()

  # the default `TagSet` subclass
  TAGSETCLASS_DEFAULT = TagSet

  # a mapping of TagSet name prefixs to TagSet subclasses
  # used to automatically map certain tagsets to types
  TAGSETCLASS_PREFIX_MAPPING = {}

  @pfx_method
  def TagSetClass(self, *, name, **kw):
    ''' Factory to create a new `TagSet` from `name`.
    '''
    cls = self.TAGSETCLASS_DEFAULT
    if isinstance(name, str):
      try:
        type_name, _ = name.split('.', 1)
      except ValueError:
        pass
      else:
        cls = self.TAGSETCLASS_PREFIX_MAPPING.get(type_name, cls)
    tags = cls(name=name, **kw)
    return tags

  def __init__(self, *, ontology=None):
    ''' Initialise the collection.
    '''
    self.ontology = ontology

  def __str__(self):
    return "%s<%s>" % (type(self).__name__, id(self))

  def __repr__(self):
    return str(self)

  def default_factory(self, name: str):
    ''' Create a new `TagSet` named `name`.
    '''
    te = self.TagSetClass(name=name)
    te.ontology = self.ontology
    return te

  @pfx_method
  def __missing__(self, name: str, **kw):
    ''' Like `dict`, the `__missing__` method may autocreate a new `TagSet`.

        This is called from `__getitem__` if `name` is missing
        and uses the factory `cls.default_factory`.
        If that is `None` raise `KeyError`,
        otherwise call `self.default_factory(name,**kw)`.
        If that returns `None` raise `KeyError`,
        otherwise save the entity under `name` and return the entity.
    '''
    te_factory = self.default_factory
    if te_factory is None:
      raise KeyError(name)
    te = te_factory(name, **kw)
    if te is None:
      raise KeyError(name)
    self[name] = te
    return te

  #################################################################
  # MutableMapping methods

  def __getitem__(self, name: str):
    ''' Obtain the `TagSet` associated with `name`.

        If `name` is not presently mapped,
        return `self.__missing__(name)`.
    '''
    te = self.get(name, default=self._missing)
    if te is self._missing:
      te = self.__missing__(name)
    return te

  @abstractmethod
  def __setitem__(self, name, te):
    ''' Save `te` in the backend under the key `name`.
    '''
    raise NotImplementedError(
        "%s: no .__setitem__(name,tagset) method" % (type(self).__name__,)
    )

  @abstractmethod
  # pylint: disable=arguments-differ
  def keys(self, *, prefix=None):
    ''' Return the keys starting with `prefix+'.'`
        or all keys if `prefix` is `None`.
    '''
    raise NotImplementedError("%s: no .keys() method" % (type(self).__name__,))

  def __iter__(self):
    ''' Iteration returns the keys.
    '''
    return self.keys()

  # pylint: disable=arguments-differ
  def values(self, *, prefix=None):
    ''' Generator yielding the mapping values (`TagSet`s),
        optionally constrained to keys starting with `prefix+'.'`.
    '''
    for k in self.keys(prefix=prefix):
      yield self.get(k)

  # pylint: disable=arguments-differ
  def items(self, *, prefix=None):
    ''' Generator yielding `(key,value)` pairs,
        optionally constrained to keys starting with `prefix+'.'`.
    '''
    for k in self.keys(prefix=prefix):
      yield k, self.get(k)

  def __contains__(self, name: str):
    ''' Test whether `name` is present in the underlying mapping.
    '''
    missing = object()
    return self.get(name, missing) is not missing

  def __len__(self):
    ''' Return the length of the underlying mapping.
    '''
    raise NotImplementedError(
        "%s: no .__len__() method" % (type(self).__name__,)
    )

  def add(self, name: str, **kw):
    ''' Return a new `TagSet` associated with `name`,
        which should not already be in use.
    '''
    te = self.get(name, default=self._missing)
    if te is not self._missing:
      raise ValueError("%r: name already present" % (name,))
    return self.default_factory(name, **kw)

  @abstractmethod
  def get(self, name: str, default=None):
    ''' Return the `TagSet` associated with `name`,
        or `default` if there is no such entity.
    '''
    raise NotImplementedError(
        "%s: no .get(name,default=None) method" % (type(self).__name__,)
    )

  def subdomain(self, subname: str):
    ''' Return a proxy for this `BaseTagSets` for the `name`s
        starting with `subname+'.'`.
    '''
    return TagSetsSubdomain(self, subname)

  def edit(self, *, select_tagset=None, **kw):
    ''' Edit the `TagSet`s.

        Parameters:
        * `select_tagset`: optional callable accepting a `TagSet`
          which tests whether it should be included in the `TagSet`s
          to be edited
        Other keyword arguments are passed to `Tag.edit_tagsets`.
    '''
    if select_tagset is None:
      tes = self
    else:
      tes = {name: te for name, te in self.items() if select_tagset(te)}
    changed_tes = TagSet.edit_tagsets(tes, **kw)
    for old_name, new_name, te in changed_tes:
      if old_name != new_name:
        with Pfx("rename %r => %r", old_name, new_name):
          te.name = new_name

class TagSetsSubdomain(SingletonMixin, PrefixedMappingProxy):
  ''' A view into a `BaseTagSets` for keys commencing with a prefix
      being the subdomain plus a dot (`'.'`).
  '''

  @classmethod
  def _singleton_key(cls, tes, subdomain: str):
    return id(tes), subdomain

  def __init__(self, tes, subdomain: str):
    PrefixedMappingProxy.__init__(self, tes, subdomain + '.')
    self.tes = tes

  @property
  def TAGGED_ENTITY_FACTORY(self):
    ''' The entity factory comes from the parent collection.
    '''
    return self.tes.TAGGED_ENTITY_FACTORY

class MappingTagSets(BaseTagSets):
  ''' A `BaseTagSets` subclass using an arbitrary mapping.

      If no mapping is supplied, a `dict` is created for the purpose.

      Example:

          >>> tagsets = MappingTagSets()
          >>> list(tagsets.keys())
          []
          >>> tagsets.get('foo')
          >>> tagsets['foo'] = TagSet(bah=1, zot=2)
          >>> list(tagsets.keys())
          ['foo']
          >>> tagsets.get('foo')
          TagSet:{'bah': 1, 'zot': 2}
          >>> list(tagsets.keys(prefix='foo'))
          ['foo']
          >>> list(tagsets.keys(prefix='bah'))
          []
  '''

  def __init__(self, mapping=None, ontology=None):
    if mapping is None:
      mapping = {}
    super().__init__(ontology=ontology)
    self.mapping = mapping

  def get(self, name: str, default=None):
    return self.mapping.get(name, default)

  def __setitem__(self, name, te):
    ''' Save `te` in the backend under the key `name`.
    '''
    self.mapping[name] = te

  def __delitem__(self, name):
    ''' Delete the `TagSet` named `name`.
    '''
    del self.mapping[name]

  @typechecked
  def keys(self, *, prefix: Optional[str] = None):
    ''' Return an iterable of the keys commencing with `prefix`
        or all keys if `prefix` is `None`.
    '''
    ks = self.mapping.keys()
    if prefix:
      ks = filter(lambda k: k.startswith(prefix), ks)
    return ks

class _TagsOntology_SubTagSets(RemappedMappingProxy, MultiOpenMixin):
  ''' A wrapper for a `TagSets` instance backing an ontology.

      Each instance has the following attributes:
      * `tagsets`: the `TagSets` instance containing ontology information
      * `match_func`: a function of the type name used in the main ontology,
        returning `None` if the type name is not supported
        by this particular `TagSets`;
        if this function is `None` that all type names are accepted unchanged.
      * `unmatch_func`: a function of the type name used within
        this particular `TagSets`,
        returning the type name used in the main ontology;
        it should be the reverse of `match_func`;
        if this function is `None` the subtype name is returned unchanged.
      * `type_map`: an `IndexedMapping` caching type_name<->subtype_name associations

      Example:

          >>> subTS = _TagsOntology_SubTagSets(MappingTagSets(), 'prefix.')
          >>> subkey = subTS.subkey('prefix.key')
          >>> subkey
          'key'
          >>> key = subTS.key(subkey)
          >>> key
          'prefix.key'
          >>> subTS['prefix.bah'].add('x', 1)
          >>> list(subTS.tagsets.keys())
          ['bah']
          >>> list(subTS.keys())
          ['prefix.bah']
  '''

  @typechecked
  def __init__(self, tagsets: BaseTagSets, match, unmatch=None):
    self.__match = match
    self.__unmatch = unmatch
    accepts_key = None
    if match is None:
      assert unmatch is None
      accepts_key = lambda _: True
      to_subkey = lambda key: key
      from_subkey = lambda subkey: subkey
    elif isinstance(match, str):
      assert unmatch is None
      if match.endswith(('.', '-', '_')):
        # prefixed based match and translation
        prefixify = PrefixedMappingProxy.prefixify_subkey
        unprefixify = PrefixedMappingProxy.unprefixify_key
        accepts_key = lambda key: key.startswith(match)
        to_subkey = lambda key: unprefixify(key, match)
        from_subkey = lambda subk: prefixify(subk, match)
      else:
        # prefixed based match, but use keys unchanged
        match_ = match + '.'
        accepts_key = lambda key: key.startswith(match_)
        to_subkey = lambda key: key
        from_subkey = lambda subkey: subkey
    elif callable(match):
      accepts_key = lambda key: match(key) is not None
      to_subkey = match
      from_subkey = unmatch
    if accepts_key is None:
      raise ValueError("unsupported match=%r, unmatch=%r" % (match, unmatch))
    super().__init__(tagsets, to_subkey, from_subkey)
    self.tagsets = tagsets
    self.accepts_key = accepts_key

  def __repr__(self):
    return "%s(match=%r,unmatch=%r,tagsets=%s)" % (
        type(self).__name__, self.__match, self.__unmatch, self.tagsets
    )

  @contextmanager
  def startup_shutdown(self):
    ''' Open/close the wrapped tagsets.
    '''
    with self.tagsets:
      yield

  def items(self):
    ''' Enumerate the `TagSet`s by name.
    '''
    return self.tagsets.items()

  def subtype_name(self, type_name):
    ''' Return the subkey used for `type_name`.
    '''
    subtype_name__ = self.subkey(type_name + '._')
    assert subtype_name__.endswith('._')
    return cutsuffix(subtype_name__, '._')

  def accepts_type(self, type_name):
    ''' Test whether this accepts the type `type_name`
        by probing `self.accepts_key(type_name+'._').
    '''
    return self.accepts_key(type_name + '._')

  def typedef(self, type_name):
    ''' Return the type definition `TagSet` for the type `type_name`.
    '''
    assert self.accepts_type(type_name)
    assert not type_name.startswith('type.')
    subtype_name = 'type.' + self.subkey(type_name)
    return self.tagsets[subtype_name]

  def type_names(self):
    ''' Return the type definition keys.
    '''
    return map(
        lambda subkey: self.key(cutprefix(subkey, 'type.')),
        self.tagsets.keys(prefix='type.')
    )

class TagsOntology(SingletonMixin, BaseTagSets):
  ''' An ontology for tag names.
      This is based around a mapping of names
      to ontological information expressed as a `TagSet`.

      Normally an object's tags are not a self contained repository of all the information;
      instead a tag just names some information.

      As a example, consider the tag `colour=blue`.
      Meta information about `blue` is obtained via the ontology,
      which has an entry for the colour `blue`.
      We adopt the convention that the type is just the tag name,
      so we obtain the metadata by calling `ontology.metadata(tag)`
      or alternatively `ontology.metadata(tag.name,tag.value)`
      being the type name and value respectively.

      The ontology itself is based around `TagSets` and effectively the call
      `ontology.metadata('colour','blue')`
      would look up the `TagSet` named `colour.blue` in the underlying `Tagsets`.

      For a self contained dataset this means that it can be its own ontology.
      For tags associated with arbitrary objects
      such as the filesystem tags maintained by `cs.fstags`
      the ontology would be a separate tags collection stored in a central place.

      There are two main categories of entries in an ontology:
      * metadata: other entries named *typename*`.`*value_key*
        contains a `TagSet` holding metadata for a value of type *typename*
        whose value is mapped to *value_key*
      * types: an optional entry named `type.`*typename* contains a `TagSet`
        describing the type named *typename*;
        really this is just more metadata where the "type name" is `type`

      Metadata are `TagSets` instances describing particular values of a type.
      For example, some metadata for the `Tag` `colour="blue"`:

          colour.blue url="https://en.wikipedia.org/wiki/Blue" wavelengths="450nm-495nm"

      Some metadata associated with the `Tag` `actor="Scarlett Johansson"`:

          actor.scarlett_johansson role=["Black Widow (Marvel)"]
          character.marvel.black_widow fullname=["Natasha Romanov"]

      The tag values are lists above because an actor might play many roles, etc.

      There's a convention for converting human descriptions
      such as the role string `"Black Widow (Marvel)"` to its metadata.
      * the value `"Black Widow (Marvel)"` if converted to a key
        by the ontology method `value_to_tag_name`;
        it moves a bracket suffix such as `(Marvel)` to the front as a prefix
        `marvel.` and downcases the rest of the string and turns spaces into underscores.
        This yields the value key `marvel.black_widow`.
      * the type is `role`, so the ontology entry for the metadata
        is `role.marvel.black_widow`

      this requires type information about a `role`.
      Here are some type definitions supporting the above metadata:

          type.person type=str description="A person."
          type.actor type=person description="An actor's stage name."
          type.character type=str description="A person in a story."
          type.role type_name=character description="A character role in a performance."
          type.cast type=dict key_type=actor member_type=role description="Cast members and their roles."

      The basic types have their Python names: `int`, `float`, `str`, `list`,
      `dict`, `date`, `datetime`.
      You can define subtypes of these for your own purposes
      as illustrated above.

      For example:

          type.colour type=str description="A hue."

      which subclasses `str`.

      Subtypes of `list` include a `member_type`
      specifying the type for members of a `Tag` value:

          type.scene type=list member_type=str description="A movie scene."

      Subtypes of `dict` include a `key_type` and a `member_type`
      specifying the type for keys and members of a `Tag` value:

      Accessing type data and metadata:

      A `TagSet` may have a reference to a `TagsOntology` as `.ontology`
      and so also do any of its `Tag`s.
  '''

  # A mapping of base type named to Python types.
  BASE_TYPES = {
      t.__name__: t
      for t in (int, float, str, list, dict, date, datetime)
  }

  @classmethod
  def _singleton_key(cls, tagsets=None, **_):
    return None if tagsets is None else id(tagsets)

  def __init__(
      self, tagsets: Union[BaseTagSets, dict, None] = None, **initial_tags
  ):
    if hasattr(self, 'tagsets'):
      return
    if tagsets is None or not isinstance(tagsets, BaseTagSets):
      tagsets = MappingTagSets(tagsets)
    self.__dict__.update(
        _subtagsetses=[],
        _type_name2subtype_name={},
        default_factory=getattr(
            tagsets, 'default_factory', lambda name: TagSet(_ontology=self)
        ),
    )
    self.add_tagsets(tagsets, None)
    for name, tagset in initial_tags.items():
      tagsets[name] = tagset

  def __str__(self):
    return "%s(%s)" % (type(self).__name__, self._subtagsetses)

  @contextmanager
  def startup_shutdown(self):
    ''' Open all the sub`TagSets` and close on exit.
    '''
    subs = list(self._subtagsetses)
    for subtagsets in subs:
      subtagsets.open()
    with super().startup_shutdown():
      yield
    for subtagsets in subs:
      subtagsets.close()

  @classmethod
  @pfx_method(with_args=True)
  def from_match(cls, tagsets, match, unmatch=None):
    ''' Initialise a `SubTagSets` from `tagsets`, `match` and optional `unmatch`.

        Parameters:
        * `tagsets`: a `TagSets` holding ontology information
        * `match`: a match function used to choose entries based on a type name
        * `unmatch`: an optional reverse for `match`, accepting a subtype
          name and returning its public name

        If `match` is `None`
        then `tagsets` will always be chosen if no prior entry matched.

        Otherwise, `match` is resolved to a function `match-func(type_name)`
        which returns a subtype name on a match and a false value on no match.

        If `match` is a callable it is used as `match_func` directly.

        if `match` is a list, tuple or set
        then this method calls itself with `(tagsets,submatch)`
        for each member `submatch` if `match`.

        If `match` is a `str`,
        if it ends in a dot '.', dash '-' or underscore '_'
        then it is considered a prefix of `type_name` and the returned
        subtype name is the text from `type_name` after the prefix
        othwerwise it is considered a full match for the `type_name`
        and the returns subtype name is `type_name` unchanged.
        The `match` string is a simplistic shell style glob
        supporting `*` but not `?` or `[`*seq*`]`.

        The value of `unmatch` is constrained by `match`.
        If `match` is `None`, `unmatch` must also be `None`;
        the type name is used unchanged.
        If `match` is callable`, `unmatch` must also be callable;
        it is expected to reverse `match`.

        Examples:

            >>> from cs.sqltags import SQLTags
            >>> from os.path import expanduser as u
            >>> # an initial empty ontology with a default in memory mapping
            >>> ont = TagsOntology()
            >>> # divert the types actor, role and series to my media ontology
            >>> ont.add_tagsets(
            ...     SQLTags(u('~/var/media-ontology.sqlite')),
            ...     ['actor', 'role', 'series'])
            >>> # divert type "musicbrainz.recording" to mbdb.sqlite
            >>> # mapping to the type "recording"
            >>> ont.add_tagsets(SQLTags(u('~/.cache/mbdb.sqlite')), 'musicbrainz.')
            >>> # divert type "tvdb.actor" to tvdb.sqlite
            >>> # mapping to the type "actor"
            >>> ont.add_tagsets(SQLTags(u('~/.cache/tvdb.sqlite')), 'tvdb.')
    '''
    if match is None:
      assert unmatch is None
      match_func = None
      unmatch_func = None
    elif callable(match):
      assert callable(unmatch)
      match_func = match
      unmatch_func = unmatch
    elif isinstance(match, str):
      if not match:
        raise ValueError("empty match string")
      if '?' in match or '[' in match:
        raise ValueError("match globs only support *, not ? or [seq]")
      if match.endswith(('.', '-', '_')):
        if len(match) == 1:
          raise ValueError("empty prefix")
        if '*' in match:
          match_re_s = fn_translate(match)
          assert match_re_s.endswith('\\Z')
          match_re_s = cutsuffix(match_re_s, '\\Z')
          match_re = re.compile(match_re_s)

          def match_func(type_name):
            ''' Glob based prefix match, return the suffix.
            '''
            m = match_re.match(type_name)
            if not m:
              return None
            subtype_name = type_name[m.end():]
            return subtype_name

          # TODO: define this function if there is exactly 1 asterisk
          unmatch_func = None

        else:

          def match_func(type_name):
            ''' Literal prefix match, return the suffix.
            '''
            subtype_name = cutprefix(type_name, match)
            if subtype_name is type_name:
              return None
            return subtype_name

          def unmatch_func(subtype_name):
            ''' Return the `subtype_name` with the prefix restored
            '''
            return match + subtype_name

      else:
        # not a prefix

        if '*' in match:

          def match_func(type_name):
            ''' Glob `type_name` match, return `type_name` unchanged.
            '''
            if fnmatch(type_name, match):
              return type_name
            return None

          # TODO: define unmatch_func is there is exactly 1 asterisk
          unmatch_func = None

        else:

          def match_func(type_name):
            ''' Fixed string exact `type_name` match, return `type_name` unchanged.
            '''
            if type_name == match:
              return type_name
            return None

          def unmatch_func(subtype_name):
            ''' Fixed string match
            '''
            assert subtype_name == match
            return subtype_name

    else:

      raise ValueError(
          "unhandled match value %s:%r" % (type(match).__name__, match)
      )

    return cls(
        tagsets=tagsets,
        match_func=match_func,
        unmatch_func=unmatch_func,
        type_map=IndexedMapping(pk='type_name')
    )

  def __bool__(self):
    ''' Support easy `ontology or some_default` tests,
        since ontologies are broadly optional.
    '''
    return True

  def as_dict(self):
    ''' Return a `dict` containing a mapping of entry names to their `TagSet`s.
    '''
    return dict(self.items())

  def items(self):
    ''' Yield `(entity_name,tags)` for all the items in each subtagsets.
    '''
    for subtagsets in self._subtagsetses:
      for entity_name, tags in subtagsets.items():
        yield subtagsets.key(entity_name), tags

  def keys(self):
    ''' Yield entity names for all the entities.
    '''
    for subtagsets in self._subtagsetses:
      for entity_name in subtagsets.keys():
        yield subtagsets.key(entity_name)

  def get(self, name, default=None):
    ''' Fetch the entity named `name` or `default`.
    '''
    subtagsets = self._subtagsets_for_key(name)
    return subtagsets.get(name, default)

  def __getitem__(self, name):
    ''' Fetch `tags` for the entity named `name`.
    '''
    subtagsets = self._subtagsets_for_key(name)
    return subtagsets[name]

  def __setitem__(self, name, tags):
    ''' Apply `tags` to the entity named `name`.
    '''
    subtagsets = self._subtagsets_for_key(name)
    subtags = subtagsets[name]
    subtags.update(tags)

  def __delitem__(self, name):
    ''' Delete the entity named `name`.
    '''
    subtagsets = self._subtagsets_for_key(name)
    del subtagsets[name]

  def subtype_name(self, type_name):
    ''' Return the type name for use within `self.tagsets` from `type_name`.
        Returns `None` if this is not a supported `type_name`.
    '''
    if self.match_func is None:
      return type_name
    try:
      return self.type_map.by_type_name[type_name]
    except KeyError:
      name = self.match_func(type_name)
      self.type_map.add = dict(type_name=type_name, subtype_name=name)
      return name

  def type_name(self, subtype_name):
    ''' Return the external type name from the internal `subtype_name`
        which is used within `self.tagsets`.
    '''
    if self.match_func is None:
      return subtype_name
    try:
      return self.type_map.by_subtype_name[subtype_name]
    except KeyError:
      name = self.unmatch_func(subtype_name)
      self.type_map.add = dict(type_name=name, subtype_name=subtype_name)
      return name

  @pfx_method(with_args=True)
  @typechecked
  def add_tagsets(self, tagsets: BaseTagSets, match, unmatch=None, index=0):
    ''' Insert a `_TagsOntology_SubTagSets` at `index`
        in the list of `_TagsOntology_SubTagSets`es.

        The new `_TagsOntology_SubTagSets` instance is initialised
        from the supplied `tagsets`, `match`, `unmatch` parameters.
    '''
    if isinstance(match, (list, tuple)):
      assert unmatch is None
      for match1 in match:
        self.add_tagsets(tagsets, match1, index=index)
    else:
      subtagsets = _TagsOntology_SubTagSets(tagsets, match, unmatch)
      self._subtagsetses.insert(index, subtagsets)

  @property
  def _default_tagsets(self):
    ''' The default `TagSets` instance
        i.e. the sets used for type names which are not specially diverted.
    '''
    return self._subtagsetses[-1].tagsets

  def _subtagsets_for_key(self, key):
    ''' Locate a `_TagsOntology_SubTagSets` for use with `key`,
        a tagset name.
        Returns the default subtagsets if no explicit match is found.
    '''
    for subtagsets in self._subtagsetses:
      if subtagsets.accepts_key(key):
        return subtagsets
    return self._default_tagsets()

  def _subtagsets_for_type(self, type_name):
    ''' Locate a `_TagsOntology_SubTagSets` for use with the type `type_name`.
        Returns the default subtagsets if no explicit match is found.
    '''
    for subtagsets in self._subtagsetses:
      if subtagsets.accepts_type(type_name):
        return subtagsets
    return self._default_tagsets()

  ##################################################################
  # Types.

  def typedef(self, type_name):
    ''' Return the `TagSet` defining the type named `type_name`.
    '''
    subtagsets = self._subtagsets_for_type(type_name)
    return subtagsets.typedef(type_name)

  def type_names(self):
    ''' Return defined type names i.e. all entries starting `type.`.
    '''
    return set(
        subtagsets.key(subtype_name)
        for subtagsets in self._subtagsetses
        for subtype_name in subtagsets.type_names()
    )

  def types(self):
    ''' Generator yielding defined type names and their defining `TagSet`.
    '''
    for type_name in self.type_names():
      yield type_name, self.typedef(type_name)

  def by_type(self, type_name, with_tagsets=False):
    ''' Yield keys or (key,tagset) of type `type_name`
        i.e. all keys commencing with *type_name*`.`.
    '''
    type_name_ = type_name + '.'
    subtagsets = self._subtagsets_for_type(type_name)
    subtype_name_ = subtagsets.subtype_name(type_name) + '.'
    tagsets = subtagsets.tagsets
    if with_tagsets:
      for subkey, tags in tagsets.items(prefix=subtype_name_):
        assert subkey.startswith(subtype_name_)
        key = subtagsets.key(subkey)
        assert key.startswith(type_name_)
        yield key, tags
    else:
      for subkey in tagsets.keys(prefix=subtype_name_):
        assert subkey.startswith(subtype_name_)
        key = subtagsets.key(subkey)
        assert key.startswith(type_name_)
        yield key

  @fmtdoc
  def type_values(self, type_name, value_tag_name=None):
    ''' Yield the various defined values for `type_name`.
        This is useful for types with enumerated metadata entries.

        For example, if metadata entries exist as `foo.bah` and `foo.baz`
        for the `type_name` `'foo'`
        then this yields `'bah'` and `'baz'`.`

        Note that this looks for a `Tag` for the value,
        falling back to the entry suffix if the tag is not present.
        That tag is normally named `{DEFAULT_VALUE_TAG_NAME}`
        (from DEFAULT_VALUE_TAG_NAME)
        but may be overridden by the `value_tag_name` parameter.
        Also note that normally it is desireable that the value
        convert to the suffix via the `value_to_tag_name` method
        so that the metadata entry can be located from the value.
    '''
    if value_tag_name is None:
      value_tag_name = DEFAULT_VALUE_TAG_NAME
    type_name_ = type_name + '.'
    for name, tags in self.by_type(type_name, with_tagsets=True):
      assert name.startswith(type_name_)
      try:
        value = tags[value_tag_name]
      except KeyError:
        value = cutprefix(name, type_name_)
      else:
        # sanity check the value
        if __debug__ and type_name_ + self.value_to_tag_name(value) != name:
          warning(
              "type_values(%r,value_tag_name=%r): name=%r:"
              " value=%s does not convert to name", type_name, value_tag_name,
              name, cropped_repr(value)
          )
      yield value

  ################################################################
  # Metadata.

  @staticmethod
  @pfx
  def value_to_tag_name(value):
    ''' Convert a tag value to a tagnamelike dotted identifierish string
        for use in ontology lookup.
        Raises `ValueError` for unconvertable values.

        We are allowing dashes in the result (UUIDs, MusicBrainz discids, etc).

        `int`s are converted to `str`.

        Strings are converted as follows:
        * a trailing `(.*)` is turned into a prefix with a dot,
          for example `"Captain America (Marvel)"`
          becomes `"Marvel.Captain America"`.
        * the string is split into words (nonwhitespace),
          lowercased and joined with underscores,
          for example `"Marvel.Captain America"`
          becomes `"marvel.captain_america"`.
    '''
    if isinstance(value, int):
      return str(value)
    if isinstance(value, str):
      value = value.strip()
      m = re.match(r'(.*)\(([^()]*)\)\s*$', value)
      if m:
        value = m.group(2).strip() + '.' + m.group(1).strip()
      value = '_'.join(value.lower().split())
      return value
    raise ValueError(value)

  @tag_or_tag_value
  @require(lambda type_name: isinstance(type_name, str))
  def metadata(self, type_name, value, *, convert=None):
    ''' Return the metadata `TagSet` for `type_name` and `value`.
        This implements the mapping between a type's value and its semantics.

        The optional parameter `convert`
        may specify a function to use to convert `value` to a tag name component
        to be used in place of `self.value_to_tag_name` (the default).

        For example, if a `TagSet` had a list of characters such as:

            character=["Captain America (Marvel)","Black Widow (Marvel)"]

        then these values could be converted to the dotted identifiers
        `character.marvel.captain_america`
        and `character.marvel.black_widow` respectively,
        ready for lookup in the ontology
        to obtain the "metadata" `TagSet` for each specific value.
    '''
    md = None
    typedef = self.get(type_name)
    if typedef:
      primary_type_name = typedef.get('type_name')
      if primary_type_name:
        type_name = primary_type_name
    if not isinstance(value, str):
      # strs look a lot like other sequences, sidestep the probes
      try:
        items = value.items
      except AttributeError:
        # not a mapping
        try:
          it = iter(value)
        except TypeError:
          # not iterable
          pass
        else:
          md = [self.metadata(type_name, item, convert=convert) for item in it]
      else:
        # a mapping
        # split the type_name on underscore to derive key and member type names
        # otherwise fall back to {type_name}_key, {type_name}_member
        try:
          key_type_name, member_type_name = type_name.split('_')
        except ValueError:
          key_type_name = type_name + '_key'
          member_type_name = type_name + '_member'
        md = {
            k: (
                self.metadata(key_type_name, k, convert=convert),
                self.metadata(member_type_name, v, convert=convert),
            )
            for k, v in items
        }
    if md is None:
      # neither mapping nor iterable
      # fetch the metadata TagSet
      subtagsets = self._subtagsets_for_type(type_name)
      if value is None:
        value_key = '_'
      else:
        if convert is None:
          convert = self.value_to_tag_name
        value_key = convert(value)
        assert isinstance(value_key, str) and value_key
      key = type_name + '.' + value_key
      md = subtagsets[key]
    return md

  def basetype(self, typename):
    ''' Infer the base type name from a type name.
        The default type is `'str'`,
        but any type which resolves to one in `self.BASE_TYPES`
        may be returned.
    '''
    typename0 = typename
    typeinfo = self[typename]
    seen = set((typename,))
    while 'type' in typeinfo:
      typename = typeinfo['type']
      if typename in seen:
        warning(
            "type %r: circular type definitions involving %r", typename0, seen
        )
        break
    if typename not in self.BASE_TYPES:
      typename = 'str'
    return typename

  def convert_tag(self, tag):
    ''' Convert a `Tag`'s value accord to the ontology.
        Return a new `Tag` with the converted value
        or the original `Tag` unchanged.

        This is primarily aimed at things like regexp based autotagging,
        where the matches are all strings
        but various fields have special types,
        commonly `int`s or `date`s.
    '''
    basetype = Tag(tag, ontology=self).basetype
    try:
      converter = {
          'date': date_fromisoformat,
          'datetime': datetime_fromisoformat,
      }[basetype]
    except KeyError:
      converter = self.BASE_TYPES.get(basetype)
    if converter:
      try:
        converted = converter(tag.value)
      except (ValueError, TypeError):
        pass
      else:
        tag = Tag(tag.name, converted)
    return tag

  @pfx_method
  def edit_indices(self, indices, prefix=None):
    ''' Edit the entries specified by indices.
        Return `TagSet`s for the entries which were changed.
    '''
    tes = []
    te_old_names = {}
    for index in indices:
      if prefix:
        name = cutprefix(index, prefix)
        assert name is not index
      else:
        name = index
      te = self.entity(index, name=name)
      tes.append(te)
      te_old_names[id(te)] = name
    # modify tagsets
    changed_tes = TagSet.edit_entities(tes)
    # rename entries
    for te in changed_tes:
      old_name = te_old_names[id(te)]
      new_name = te.name
      if old_name == new_name:
        continue
      with Pfx("name %r => %r", old_name, new_name):
        new_index = prefix + new_name if prefix else new_name
        if new_index in self:
          warning("new name already exists, not renaming")
          continue
        old_index = prefix + old_name if prefix else old_name
        self[new_index] = te
        del self[old_index]
    return changed_tes

class TagFile(FSPathBasedSingleton, BaseTagSets):
  ''' A reference to a specific file containing tags.

      This manages a mapping of `name` => `TagSet`,
      itself a mapping of tag name => tag value.
  '''

  @classmethod
  def _singleton_key(cls, fspath, **_):
    return fspath

  @typechecked
  def __init__(self, fspath: str, *, ontology=None):
    if hasattr(self, 'fspath'):
      return
    FSPathBasedSingleton.__init__(self, fspath)
    BaseTagSets.__init__(self, ontology=ontology)
    self._tagsets = None

  def __str__(self):
    return "%s(%r)" % (type(self).__name__, shortpath(self.fspath))

  def __repr__(self):
    return "%s(%r)" % (type(self).__name__, self.fspath)

  def startup(self):
    ''' No special startup.
    '''

  def shutdown(self):
    ''' Save the tagsets if modified.
    '''
    self.save()

  def get(self, name, default=None):
    ''' Get from the tagsets.
    '''
    return self.tagsets.get(name, default)

  def __setitem__(self, name, te):
    ''' Set item `name` to `te`.
    '''
    self.tagsets[name] = te

  # Mapping methods, proxying through to .tagsets.
  def keys(self, *, prefix=None):
    ''' `tagsets.keys`

        If the options `prefix` is supplied,
        yield only those keys starting with `prefix`.
    '''
    ks = self.tagsets.keys()
    if prefix:
      ks = filter(lambda k: k.startswith(prefix), ks)
    return ks

  def __delitem__(self, name):
    del self.tagsets[name]

  def _loadsave_signature(self):
    ''' Compute a signature of the existing names and `TagSet` id values.
        We use this to check for added/removed `TagSet`s at save time.
    '''
    return set((name, id(tags)) for name, tags in self.items() if tags)

  def is_modified(self):
    ''' Test whether this `TagSet` has been modified.
    '''
    tagsets = self._tagsets
    if tagsets is None:
      return False
    sig = self._loadsave_signature()
    if self._loaded_signature != sig:
      return True
    return any(map(lambda tagset: tagset.modified, tagsets.values()))

  @locked_property
  @pfx_method
  def tagsets(self):
    ''' The tag map from the tag file,
        a mapping of name=>`TagSet`.

        This is loaded on demand.
    '''
    ts = {}
    loaded_tagsets, unparsed = self.load_tagsets(self.fspath, self.ontology)
    self.unparsed = unparsed
    ont = self.ontology
    for name, tags in loaded_tagsets.items():
      te = ts[name] = self.default_factory(name)
      te.ontology = ont
      te.update(tags)
      te.modified = False
    self._tagsets = ts
    self._loaded_signature = self._loadsave_signature()
    return ts

  @property
  def names(self):
    ''' The names from this `FSTagsTagFile` as a list.
    '''
    return list(self.tagsets.keys())

  @classmethod
  @pfx_method
  def parse_tags_line(
      cls, line, ontology=None, verbose=None, extra_types=None
  ):
    ''' Parse a "name tags..." line as from a `.fstags` file,
        return `(name,TagSet)`.
    '''
    if extra_types is None:
      extra_types = getattr(cls, 'EXTRA_TYPES', None)
    name, offset = Tag.parse_value(line)
    if offset < len(line) and not line[offset].isspace():
      _, offset2 = get_nonwhite(line, offset)
      name = line[:offset2]
      # This is normal.
      ##warning(
      ##    "offset %d: expected whitespace, adjusted name to %r", offset, name
      ##)
      offset = offset2
    if offset < len(line) and not line[offset].isspace():
      warning("offset %d: expected whitespace", offset)
    tags = TagSet.from_line(
        line,
        offset,
        extra_types=extra_types,
        ontology=ontology,
        verbose=verbose
    )
    return name, tags

  @classmethod
  def load_tagsets(cls, filepath, ontology, extra_types=None):
    ''' Load `filepath` and return `(tagsets,unparsed)`.

        The returned `tagsets` are a mapping of `name`=>`tag_name`=>`value`.
        The returned `unparsed` is a list of `(lineno,line)`
        for lines which failed the parse (excluding the trailing newline).
    '''
    with Pfx("%r", filepath):
      tagsets = defaultdict(lambda: TagSet(_ontology=ontology))
      unparsed = []
      try:
        with open(filepath) as f:
          for lineno, line in enumerate(f, 1):
            with Pfx(lineno):
              line0 = cutsuffix(line, '\n')
              line = line0.strip()
              if not line:
                continue
              if line.startswith('#'):
                unparsed.append((lineno, line0))
                continue
              try:
                name, tags = cls.parse_tags_line(
                    line, extra_types=extra_types, ontology=ontology
                )
              except ValueError as e:
                warning("parse error: %s", e)
                unparsed.append((lineno, line0))
              else:
                tags.modified = False
                if 'name' in tags:
                  warning("discard explicit tag name=%s", tags.name)
                  tags.discard('name')
                tagsets[name] = tags
      except OSError as e:
        if e.errno != errno.ENOENT:
          raise
      return tagsets, unparsed

  @classmethod
  def tags_line(cls, name, tags, extra_types=None):
    ''' Transcribe a `name` and its `tags` for use as a `.fstags` file line.
    '''
    if extra_types is None:
      extra_types = getattr(cls, 'EXTRA_TYPES', None)
    fields = [Tag.transcribe_value(name, extra_types=extra_types)]
    for tag in tags:
      if tag.name == 'name':
        # we don't write this one out, but we do expect it to match
        # the `name` parameter
        if tag.value != name:
          warning(
              "%s.tags_line(name=%r,tags=%s): tags['name']:%r != name)",
              cls.__name__, name, tags, tag.value
          )
        continue
      fields.append(str(tag))
    return ' '.join(fields)

  @classmethod
  def save_tagsets(cls, filepath, tagsets, unparsed, extra_types=None):
    ''' Save `tagsets` and `unparsed` to `filepath`.

        This method will create the required intermediate directories
        if missing.

        This method *does not* clear the `.modified` attribute of the `TagSet`s
        because it does not know it is saving to the `Tagset`'s primary location.
    '''
    with Pfx(filepath):
      dirpath = dirname(filepath)
      if dirpath and not isdirpath(dirpath):
        ifverbose("makedirs(%r)", dirpath)
        with Pfx("os.makedirs(%r)", dirpath):
          os.makedirs(dirpath)
      name_tags = sorted(tagsets.items())
      # skip save if no file and nothing to save
      if name_tags or unparsed or isfilepath(filepath):
        try:
          with pfx_call(open, filepath, 'w') as f:
            for _, line in unparsed:
              if not line.startswith('#'):
                f.write('##  ')
              f.write(line)
              f.write('\n')
            for name, tags in name_tags:
              if not tags:
                continue
              f.write(cls.tags_line(name, tags, extra_types=extra_types))
              f.write('\n')
        except OSError as e:
          error("save(%r) fails: %s", filepath, e)

  def save(self, extra_types=None):
    ''' Save the tag map to the tag file if modified.
    '''
    tagsets = self._tagsets
    if tagsets is None:
      # never loaded - no need to save
      return
    with self._lock:
      if self.is_modified():
        # there are modified TagSets
        self.save_tagsets(
            self.fspath, tagsets, self.unparsed, extra_types=extra_types
        )
        self._loaded_signature = self._loadsave_signature()
        for tagset in tagsets.values():
          tagset.modified = False

  def update(self, name, tags, *, prefix=None, verbose=None):
    ''' Update the tags for `name` from the supplied `tags`
        as for `Tagset.update`.
    '''
    return self[name].update(tags, prefix=prefix, verbose=verbose)

class TagsOntologyCommand(BaseCommand):
  ''' A command line for working with ontology types.
  '''

  @contextmanager
  def run_context(self):
    with self.options.ontology:
      yield

  def cmd_edit(self, argv):
    ''' Usage: {cmd} [{{/name-regexp | entity-name}}]
          Edit entities.
          With no arguments, edit all the entities.
          With an argument starting with a slash, edit the entities
          whose names match the regexp.
          Otherwise the argument is expected to be an entity name;
          edit the tags of that entity.
    '''
    options = self.options
    ont = options.ontology
    if not argv:
      ont.edit()
    else:
      arg = argv.pop(0)
      if argv:
        raise GetoptError("extra arguments after argument: %r" % (argv,))
      if arg.startswith('/'):
        # select entities and edit them
        regexp = re.compile(arg[1:])
        ont.edit(select_tagset=lambda te: regexp.match(te.name))
      else:
        # edit a single entity's tags
        entity_name = arg
        tags = ont[entity_name]
        tags.edit()

  def cmd_meta(self, argv):
    ''' Usage: {cmd} tag=value
    '''
    options = self.options
    ont = options.ontology
    if not argv:
      raise GetoptError("missing tag=value")
    tag_s = argv.pop(0)
    tag = Tag.from_str(tag_s, ontology=ont)
    print(tag)
    md = tag.metadata()
    for md_tag in md:
      print(" ", md_tag)

  # pylint: disable=too-many-locals,too-many-branches
  def cmd_type(self, argv):
    ''' Usage:
          {cmd}
            With no arguments, list the defined types.
          {cmd} type_name
            With a type name, print its `Tag`s.
          {cmd} type_name edit
            Edit the tags defining a type.
          {cmd} type_name edit meta_names_pattern...
            Edit the tags for the metadata names matching the
            meta_names_patterns.
          {cmd} type_name list
          {cmd} type_name ls
            List the metadata names for this type and their tags.
          {cmd} type_name + entity_name [tags...]
            Create type_name.entity_name and apply the tags.
    '''
    options = self.options
    ont = options.ontology
    if not argv:
      # list defined types
      print("Types:")
      for type_name, tags in ont.types():
        print(type_name, tags)
      return 0
    type_name = argv.pop(0)
    with Pfx(type_name):
      tags = ont.typedef(type_name)
      if not argv:
        print("Tags for type", type_name, "=", tags)
        for tag in sorted(tags):
          print(tag)
        return 0
      subcmd = argv.pop(0)
      with Pfx(subcmd):
        if subcmd == 'edit':
          if not argv:
            # edit the type specification
            tags.edit()
          else:
            # edit the metadata of this type
            # obtain the collection
            type_name_ = type_name + '.'
            tagset_map = {}
            for key, tagset in ont.by_type(type_name, with_tagsets=True):
              assert key.startswith(type_name_)
              print("%r vs %r" % (key, argv))
              if any(map(lambda ptn: fnmatchcase(key, ptn), argv)):
                print("matched")
                subkey = cutprefix(key, type_name_)
                assert subkey not in tagset_map
                tagset_map[subkey] = tagset
            for old_subkey, new_subkey, new_tags in TagSet.edit_tagsets(
                tagset_map, verbose=True):
              tags = tagset_map[old_subkey]
              if old_subkey != new_subkey:
                warning(
                    "rename not implemented, skipping %r => %r", old_subkey,
                    new_subkey
                )
              tags.set_from(new_tags, verbose=True)
          return 0
        if subcmd in ('list', 'ls'):
          if argv:
            raise GetoptError("extra arguments: %r" % (argv,))
          for key, tags in sorted(ont.by_type(type_name, with_tagsets=True)):
            print(key, tags)
          return 0
        if subcmd == '+':
          if not argv:
            raise GetoptError("missing entity_name")
          entity_name = argv.pop(0)
          print("entity_name =", entity_name)
          etags = ont.metadata(type_name, entity_name)
          print("entity tags =", etags)
          for arg in argv:
            with Pfx(arg):
              tag = Tag.from_str(arg)
              etags.add(tag)
          return 0
        raise GetoptError("unrecognised subcommand")

class TagsCommandMixin:
  ''' Utility methods for `cs.cmdutils.BaseCommand` classes working with tags.

      Optional subclass attributes:
      * `TAGSET_CRITERION_CLASS`: a `TagSetCriterion` duck class,
        default `TagSetCriterion`.
        For example, `cs.sqltags` has a subclass
        with an `.extend_query` method for computing an SQL JOIN
        used in searching for tagged entities.
  '''

  TagAddRemove = namedtuple('TagAddRemove', 'remove tag')

  @classmethod
  def parse_tag_addremove(cls, arg, offset=0):
    ''' Parse `arg` as an add/remove tag specification
        of the form [`-`]*tag_name*[`=`*value*].
        Return `(remove,Tag)`.

        Examples:

            >>> TagsCommandMixin.parse_tag_addremove('a')
            TagAddRemove(remove=False, tag=Tag(name='a',value=None))
            >>> TagsCommandMixin.parse_tag_addremove('-a')
            TagAddRemove(remove=True, tag=Tag(name='a',value=None))
            >>> TagsCommandMixin.parse_tag_addremove('a=1')
            TagAddRemove(remove=False, tag=Tag(name='a',value=1))
            >>> TagsCommandMixin.parse_tag_addremove('-a=1')
            TagAddRemove(remove=True, tag=Tag(name='a',value=1))
            >>> TagsCommandMixin.parse_tag_addremove('-a="foo bah"')
            TagAddRemove(remove=True, tag=Tag(name='a',value='foo bah'))
            >>> TagsCommandMixin.parse_tag_addremove('-a=foo bah')
            TagAddRemove(remove=True, tag=Tag(name='a',value='foo bah'))
    '''
    if arg.startswith('-', offset):
      remove = True
      offset += 1
    else:
      remove = False
    tag = Tag.from_arg(arg, offset=offset)
    return cls.TagAddRemove(remove, tag)

  @classmethod
  def parse_tagset_criterion(cls, arg, tag_based_test_class=None):
    ''' Parse `arg` as a tag specification
        and return a `tag_based_test_class` instance
        via its `.from_str` factory method.
        Raises `ValueError` in a misparse.
        The default `tag_based_test_class`
        comes from `cls.TAGSET_CRITERION_CLASS`,
        which itself defaults to class `TagSetCriterion`.

        The default `TagSetCriterion.from_str` recognises:
        * `-`*tag_name*: a negative requirement for *tag_name*
        * *tag_name*[`=`*value*]: a positive requirement for a *tag_name*
          with optional *value*.
    '''
    if tag_based_test_class is None:
      tag_based_test_class = getattr(
          cls, 'TAGSET_CRITERION_CLASS', TagSetCriterion
      )
    return tag_based_test_class.from_str(arg)

  @classmethod
  def parse_tagset_criteria(cls, argv, tag_based_test_class=None):
    ''' Parse tag specifications from `argv` until an unparseable item is found.
        Return `(criteria,argv)`
        where `criteria` is a list of the parsed criteria
        and `argv` is the remaining unparsed items.

        Each item is parsed via
        `cls.parse_tagset_criterion(item,tag_based_test_class)`.
    '''
    argv = list(argv)
    criteria = []
    while argv:
      try:
        criterion = cls.parse_tagset_criterion(
            argv[0], tag_based_test_class=tag_based_test_class
        )
      except ValueError as e:
        warning("parse_tagset_criteria(%r): %s", argv[0], e)
        break
      criteria.append(criterion)
      argv.pop(0)
    return criteria, argv

  @staticmethod
  def parse_tag_choices(argv):
    ''' Parse `argv` as an iterable of [`!`]*tag_name*[`=`*tag_value`] `Tag`
        additions/deletions.
    '''
    tag_choices = []
    for arg in argv:
      with Pfx(arg):
        try:
          tag_choice = TagSetCriterion.from_arg(arg)
        except ValueError as e:
          raise ValueError("bad tag specifications: %s" % (e,)) from e
        if tag_choice.comparison != '=':
          raise ValueError("only tag_name or tag_name=value accepted")
        tag_choices.append(tag_choice)
    return tag_choices

class RegexpTagRule:
  ''' A regular expression based `Tag` rule.

      This applies a regular expression to a string
      and returns inferred `Tag`s.
  '''

  def __init__(self, regexp, tag_prefix=None):
    self.regexp_src = regexp
    self.regexp = re.compile(regexp)
    self.tag_prefix = tag_prefix

  def __str__(self):
    return "%s(%r)" % (type(self).__name__, self.regexp_src)

  @pfx_method
  def infer_tags(self, s):
    ''' Apply the rule to the string `s`, return a list of `Tag`s.
    '''
    # TODO: honour the JSON decode strings
    tags = []
    m = self.regexp.search(s)
    if m:
      tag_value_queue = list(m.groupdict().items())
      while tag_value_queue:
        tag_name, value = tag_value_queue.pop(0)
        with Pfx(tag_name):
          if value is None:
            # unused branch of the regexp?
            warning("value=None, skipped")
            continue
          # special case prefix_strpdate_strptimeformat
          try:
            prefix, strptime_format_tplt = tag_name.split('_strpdate_', 1)
          except ValueError:
            pass
          else:
            tag_name = prefix + '_date'
            strptime_format = ' '.join(
                '%' + letter for letter in strptime_format_tplt.split('_')
            )
            value = datetime.strptime(value, strptime_format)
            tag_value_queue.insert(0, (tag_name, value))
            continue
          # special case prefix_strptime_strptimeformat
          try:
            prefix, strptime_format_tplt = tag_name.split('_strpdatetime_', 1)
          except ValueError:
            pass
          else:
            tag_name = prefix + '_datetime'
            strptime_format = ' '.join(
                '%' + letter for letter in strptime_format_tplt.split('_')
            )
            value = datetime.strptime(value, strptime_format)
            tag_value_queue.insert(0, (tag_name, value))
            continue
          # special case *_n
          tag_name_prefix = cutsuffix(tag_name, '_n')
          if tag_name is not tag_name_prefix:
            # numeric rule
            try:
              value = int(value)
            except ValueError:
              pass
            else:
              tag_name = tag_name_prefix
          if self.tag_prefix:
            tag_name = self.tag_prefix + '.' + tag_name
          tag = Tag(tag_name, value)
          tags.append(tag)
    return tags

def selftest(argv):
  ''' Run some ad hoc self tests.
  '''
  from pprint import pprint  # pylint: disable=import-outside-toplevel
  setup_logging(argv.pop(0))
  ont = TagsOntology(
      {
          'type.colour':
          TagSet(description="a colour, a hue", type="str"),
          'colour.blue':
          TagSet(
              url='https://en.wikipedia.org/wiki/Blue',
              wavelengths='450nm-495nm'
          ),
      }
  )
  print(ont)
  tags = TagSet(colour='blue', labels=['a', 'b', 'c'], size=9, _ontology=ont)
  print("tags =", tags)
  print(tags['colour'])
  colour = Tag('colour', 'blue')
  print(colour)
  print(colour.metadata(ontology=ont))
  print("================")
  tags['aa.bb'] = 'aabb'
  tags['aa'] = 'aa'
  pprint(tags.as_dict())
  for format_str in argv:
    print("FORMAT_STR =", repr(format_str))
    ##formatted = format(tags, format_str)
    formatted = tags.format_as(format_str)
    print("tag.format_as(%r) => %s" % (format_str, formatted))

if __name__ == '__main__':
  import sys
  sys.exit(selftest(sys.argv))<|MERGE_RESOLUTION|>--- conflicted
+++ resolved
@@ -941,11 +941,7 @@
         if present.
     '''
     if attr in self:
-<<<<<<< HEAD
-      ##warning("returning direct tag value for %r", attr)
-=======
-      debug("returning direct tag value for %r", attr)
->>>>>>> 5509c571
+      ##debug("returning direct tag value for %r", attr)
       return self[attr]
     raise ValueError("cannot infer value for %r" % (attr,))
 
