--- conflicted
+++ resolved
@@ -60,11 +60,7 @@
   def __init__(self):
     ''' Initialise the `TagSet`.
     '''
-<<<<<<< HEAD
     super().__init__()
-=======
-    self.tagmap = {}
->>>>>>> 0c4354b5
     self.modified = False
 
   def __str__(self):
@@ -103,24 +99,6 @@
         return True
     return False
 
-<<<<<<< HEAD
-=======
-  def __getitem__(self, tag_name):
-    ''' Fetch tag value by `tag_name`.
-        Raises `KeyError` for missing `tag_name`.
-    '''
-    return self.tagmap[tag_name]
-
-  def get(self, tag_name, default=None):
-    ''' Fetch tag value by `tag_name`, or `default`.
-    '''
-    try:
-      value = self[tag_name]
-    except KeyError:
-      value = default
-    return value
-
->>>>>>> 0c4354b5
   def as_tags(self):
     ''' Yield the tag data as `Tag`s.
     '''
@@ -181,7 +159,6 @@
         return old_tag
     return None
 
-<<<<<<< HEAD
   def update(self, *others, **kw):
     ''' Update this `TagSet` from `other`,
         a dict or an iterable of taggy things.
@@ -197,33 +174,6 @@
           self[k] = other[k]
     for k, v in kw.items():
       self[k] = v
-=======
-  def update(self, other, *, prefix=None, verbose=False):
-    ''' Update this `TagSet` from `other`.
-
-        Parameters:
-        * `other`: a mapping of name->value
-          or an iterable of `Tag`like things
-        * `prefix`: an optional prefix for the update names;
-          if a nonempty string, the update names will be
-          `prefix+'.'+name`.
-        * `verbose`: verbosity flag (default `False`)
-          passed to `self.add`.
-    '''
-    try:
-      other_kvs = other.items()
-    except AttributeError:
-      # not a mapping, presume an iterable
-      for tag in other:
-        self.add(tag.prefix_name(prefix), verbose=verbose)
-    else:
-      # a mapping, convert to iterable and recurse
-      self.update(
-          (Tag.from_name_value(k, v) for k, v in other_kvs),
-          prefix=prefix,
-          verbose=verbose
-      )
->>>>>>> 0c4354b5
 
   def format_kwargs(self):
     ''' Compute a `dict` for use as the `format_kwargs` for a formatted string
