#!/usr/bin/env python3
#
# pylint: disable=too-many-lines

''' Tags and sets of tags
    with __format__ support and optional ontology information.

    See `cs.fstags` for support for applying these to filesystem objects
    such as directories and files.

    See `cs.sqltags` for support for databases of entities with tags,
    not directly associated with filesystem objects.
    This is suited to both log entries (entities with no "name")
    and large collections of named entities;
    both accept `Tag`s and can be searched on that basis.

    All of the available complexity is optional:
    you can use `Tag`s without bothering with `TagSet`s
    or `TagsOntology`s.

    This module contains the following main classes:
    * `Tag`: an object with a `.name` and optional `.value` (default `None`)
      and also an optional reference `.ontology`
      for associating semantics with tag values.
      The `.value`, if not `None`, will often be a string,
      but may be any Python object.
      If you're using these via `cs.fstags`,
      the object will need to be JSON transcribeable.
    * `TagSet`: a `dict` subclass representing a set of `Tag`s
      to associate with something;
      it also has setlike `.add` and `.discard` methods.
      As such it only supports a single `Tag` for a given tag name,
      but that tag value can of course be a sequence or mapping
      for more elaborate tag values.
    * `TagsOntology`:
      a mapping of type names to `TagSet`s defining the type
      and also to entries for the metadata for specific per-type values.

    Here's a simple example with some `Tag`s and a `TagSet`.

        >>> tags = TagSet()
        >>> # add a "bare" Tag named 'blue' with no value
        >>> tags.add('blue')
        >>> # add a "topic=tagging" Tag
        >>> tags.set('topic', 'tagging')
        >>> # make a "subtopic" Tag and add it
        >>> subtopic = Tag('subtopic', 'ontologies')
        >>> tags.add(subtopic)
        >>> # Tags have nice repr() and str()
        >>> subtopic
        Tag(name='subtopic',value='ontologies')
        >>> print(subtopic)
        subtopic=ontologies
        >>> # a TagSet also has a nice repr() and str()
        >>> tags
        TagSet:{'blue': None, 'topic': 'tagging', 'subtopic': 'ontologies'}
        >>> print(tags)
        blue subtopic=ontologies topic=tagging
        >>> tags2 = TagSet({'a': 1}, b=3, c=[1,2,3], d='dee')
        >>> tags2
        TagSet:{'a': 1, 'b': 3, 'c': [1, 2, 3], 'd': 'dee'}
        >>> print(tags2)
        a=1 b=3 c=[1,2,3] d=dee
        >>> # since you can print a TagSet to a file as a line of text
        >>> # you can get it back from a line of text
        >>> TagSet.from_line('a=1 b=3 c=[1,2,3] d=dee')
        TagSet:{'a': 1, 'b': 3, 'c': [1, 2, 3], 'd': 'dee'}
        >>> # because TagSets are dicts you can format strings with them
        >>> print('topic:{topic} subtopic:{subtopic}'.format_map(tags))
        topic:tagging subtopic:ontologies
        >>> # TagSets have convenient membership tests
        >>> # test for blueness
        >>> 'blue' in tags
        True
        >>> # test for redness
        >>> 'red' in tags
        False
        >>> # test for any "subtopic" tag
        >>> 'subtopic' in tags
        True
        >>> # test for subtopic=ontologies
        >>> print(subtopic)
        subtopic=ontologies
        >>> subtopic in tags
        True
        >>> # test for subtopic=libraries
        >>> subtopic2 = Tag('subtopic', 'libraries')
        >>> subtopic2 in tags
        False

    ## Ontologies

    `Tag`s and `TagSet`s suffice to apply simple annotations to things.
    However, an ontology brings meaning to those annotations.

    See the `TagsOntology` class for implementation details,
    access methods and more examples.

    Consider a record about a movie, with these tags (a `TagSet`):

        title="Avengers Assemble"
        series="Avengers (Marvel)"
        cast={"Scarlett Johansson":"Black Widow (Marvel)"}

    where we have the movie title,
    a name for the series in which it resides,
    and a cast as an association of actors with roles.

    An ontology lets us associate implied types and metadata with these values.

    Here's an example ontology supporting the above `TagSet`:

        type.cast type=dict key_type=person member_type=character description="members of a production"
        type.character description="an identified member of a story"
        type.series type=str
        character.marvel.black_widow type=character names=["Natasha Romanov"]
        person.scarlett_johansson fullname="Scarlett Johansson" bio="Known for Black Widow in the Marvel stories."

    The type information for a `cast`
    is defined by the ontology entry named `type.cast`,
    which tells us that a `cast` `Tag` is a `dict`,
    whose keys are of type `person`
    and whose values are of type `character`.
    (The default type is `str`.)

    To find out the underlying type for a `character`
    we look that up in the ontology in turn;
    because it does not have a specified `type` `Tag`, it it taken to be a `str`.

    Having the types for a `cast`,
    it is now possible to look up the metadata for the described cast members.

    The key `"Scarlett Johansson"` is a `person`
    (from the type definition of `cast`).
    The ontology entry for her is named `person.scarlett_johansson`
    which is computed as:
    * `person`: the type name
    * `scarlett_johansson`: obtained by downcasing `"Scarlett Johansson"`
      and replacing whitespace with an underscore.
      The full conversion process is defined
      by the `TagsOntology.value_to_tag_name` function.

    The key `"Black Widow (Marvel)"` is a `character`
    (again, from the type definition of `cast`).
    The ontology entry for her is named `character.marvel.black_widow`
    which is computed as:
    * `character`: the type name
    * `marvel.black_widow`: obtained by downcasing `"Black Widow (Marvel)"`,
      replacing whitespace with an underscore,
      and moving a bracketed suffix to the front as an unbracketed prefix.
      The full conversion process is defined
      by the `TagsOntology.value_to_tag_name` function.

    ## Format Strings

    You can just use `str.format_map` as shown above
    for the direct values in a `TagSet`,
    since it subclasses `dict`.

    However, `TagSet`s also subclass `cs.lex.FormatableMixin`
    and therefore have a richer `format_as` method which has an extended syntax
    for the format component.
    Command line tools like `fstags` use this for output format specifications.

    An example:

        >>> # an ontology specifying the type for a colour
        >>> # and some information about the colour "blue"
        >>> ont = TagsOntology(
        ...   {
        ...       'type.colour':
        ...       TagSet(description="a colour, a hue", type="str"),
        ...       'colour.blue':
        ...       TagSet(
        ...           url='https://en.wikipedia.org/wiki/Blue',
        ...           wavelengths='450nm-495nm'
        ...       ),
        ...   }
        ... )
        >>> # tag set with a "blue" tag, using the ontology above
        >>> tags = TagSet(colour='blue', labels=['a', 'b', 'c'], size=9, _ontology=ont)
        >>> tags.format_as('The colour is {colour}.')
        'The colour is blue.'
        >>> # format a string about the tags showing some metadata about the colour
        >>> tags.format_as('Information about the colour may be found here: {colour:metadata.url}')
        'Information about the colour may be found here: https://en.wikipedia.org/wiki/Blue'
'''

from abc import ABC, abstractmethod
from collections import defaultdict, namedtuple
from collections.abc import MutableMapping
from configparser import ConfigParser
from contextlib import contextmanager
from datetime import date, datetime
import errno
from fnmatch import (fnmatch, fnmatchcase, translate as fn_translate)
from functools import partial
from getopt import GetoptError
from json import JSONEncoder, JSONDecoder
from json.decoder import JSONDecodeError
import os
<<<<<<< HEAD
from os.path import dirname, isdir as isdirpath
from pprint import pformat
import re
import sys
from threading import Lock
=======
from os.path import (
    dirname, isdir as isdirpath, isfile as isfilepath, join as joinpath
)
import re
>>>>>>> 22a363e7
import time
from typing import Mapping, Optional, Union
from uuid import UUID, uuid4

from icontract import require
from typeguard import typechecked

from cs.cmdutils import BaseCommand
from cs.dateutils import UNIXTimeMixin
from cs.deco import decorator, fmtdoc, Promotable
from cs.edit import edit_strings, edit as edit_lines
from cs.fileutils import shortpath
from cs.fs import FSPathBasedSingleton
from cs.lex import (
    cropped_repr, cutprefix, cutsuffix, get_dotted_identifier, get_nonwhite,
    is_dotted_identifier, is_identifier, skipwhite, FormatableMixin,
    has_format_attributes, format_attribute, FStr, r, s
)
from cs.logutils import setup_logging, debug, warning, error, ifverbose
from cs.mappings import (
    AttrableMappingMixin, IndexedMapping, PrefixedMappingProxy,
    RemappedMappingProxy
)
from cs.obj import SingletonMixin
from cs.pfx import Pfx, pfx, pfx_call, pfx_method
from cs.py3 import date_fromisoformat, datetime_fromisoformat
from cs.resources import MultiOpenMixin
from cs.threads import locked_property

__version__ = '20230407-post'

DISTINFO = {
    'keywords': ["python3"],
    'classifiers': [
        "Programming Language :: Python",
        "Programming Language :: Python :: 3",
    ],
    'install_requires': [
        'cs.cmdutils>=20210404',
        'cs.dateutils',
        'cs.deco',
        'cs.edit',
        'cs.fileutils',
        'cs.fs>=FSPathBasedSingleton',
        'cs.lex',
        'cs.logutils',
        'cs.mappings',
        'cs.obj>=20200716',
        'cs.pfx',
        'cs.py3',
        'cs.resources',
        'cs.threads',
        'icontract',
        'typeguard',
    ],
}

pfx_open = partial(pfx_call, open)

# default Tag name holds a metadata entry's "value"
DEFAULT_VALUE_TAG_NAME = 'value'

# default editor command
EDITOR = os.environ.get('TAGSET_EDITOR') or os.environ.get('EDITOR')

@decorator
def tag_or_tag_value(func, no_self=False):
  ''' A decorator for functions or methods which may be called as:

          func(name[,value])

      or as:

          func(Tag)

      The optional decorator argument `no_self` (default `False`)
      should be supplied for plain functions
      as they have no leading `self` parameter to accomodate.

      Example:

          @tag_or_tag_value
          def add(self, tag_name, value, *, verbose=None):

      This defines a `.add()` method
      which can be called with `name` and `value`
      or with single `Tag`like object
      (something with `.name` and `.value` attributes),
      for example:

          tags = TagSet()
          ....
          tags.add('colour', 'blue')
          ....
          tag = Tag('size', 9)
          tags.add(tag)
  '''

  if no_self:

    # pylint: disable=keyword-arg-before-vararg
    def accept_tag_or_tag_value(name, value=None, *a, **kw):
      ''' Plain function flavour of `tag_or_tag_value`,
          accepting `(name,value=None,...)`.
      '''
      if not isinstance(name, str):
        if value is not None:
          raise ValueError(
              "name is not a str (%s) and value is not None (%s)" %
              (type(name), type(value))
          )
        name, value = name.name, name.value
      return func(name, value, *a, **kw)
  else:

    def accept_tag_or_tag_value(self, name, value=None, *a, **kw):  # pylint: disable=keyword-arg-before-vararg
      ''' Method flavour of `tag_or_tag_value`,
          accepting `(self,name,value=None,...)`.
      '''
      if not isinstance(name, str):
        if value is not None:
          raise ValueError(
              "name is not a str (%s) and value is not None (%s)" %
              (type(name), type(value))
          )
        name, value = name.name, name.value
      return func(self, name, value, *a, **kw)

  accept_tag_or_tag_value.__name__ = "@accept_tag_or_tag_value(%s)" % (
      func.__name__,
  )
  accept_tag_or_tag_value.__doc__ = func.__doc__
  return accept_tag_or_tag_value

@pfx
def as_unixtime(tag_value):
  ''' Convert a tag value to a UNIX timestamp.

      This accepts `int`, `float` (already a timestamp)
      and `date` or `datetime`
      (use `datetime.timestamp() for a nonnaive `datetime`,
      otherwise `time.mktime(tag_value.time_tuple())`,
      which assumes the local time zone).
  '''
  if isinstance(tag_value, (date, datetime)):
    if isinstance(tag_value, datetime) and tag_value.tzinfo is not None:
      # nonnaive datetime
      return tag_value.timestamp()
      # plain date or naive datetime: pretend it is localtime
    return time.mktime(tag_value.timetuple())
  if isinstance(tag_value, (int, float)):
    return float(tag_value)
  raise ValueError(
      "requires an int, float, date or datetime, got %s:%r" %
      (type(tag_value), tag_value)
  )

class _FormatStringTagProxy:
  ''' A proxy for a `Tag` where `__str__` returns `str(self.value)`.

      This is for use during `TagSet` string formatting
      because the "no format spec" falls through to `__str__`.
  '''

  def __init__(self, proxied):
    assert isinstance(proxied, Tag), "proxied is not a Tag: %s" % (r(proxied),)
    self.__proxied = proxied

  def __str__(self):
    return str(self.__proxied.value)

  def __repr__(self):
    return "%s(%s:%s)" % (
        type(self).__name__, type(self.__proxied).__name__, self.__proxied
    )

  def __getattr__(self, attr):
    return getattr(self.__proxied, attr)

@has_format_attributes
class TagSet(dict, UNIXTimeMixin, FormatableMixin, AttrableMappingMixin):
  ''' A setlike class associating a set of tag names with values.

      This actually subclasses `dict`, so a `TagSet` is a direct
      mapping of tag names to values.
      It accepts attribute access to simple tag values when they
      do not conflict with the class methods;
      the reliable method is normal item access.

      *NOTE*: iteration yields `Tag`s, not dict keys.

      Also note that all the `Tags` from a `TagSet`
      share its ontology.

      Subclasses should override the `set` and `discard` methods;
      the `dict` and mapping methods
      are defined in terms of these two basic operations.

      `TagSet`s have a few special properties:
      * `id`: a domain specific identifier;
        this may reasonably be `None` for entities
        not associated with database rows;
        the `cs.sqltags.SQLTags` class associates this
        with the database row id.
      * `name`: the entity's name;
        a read only alias for the `'name'` `Tag`.
        The `cs.sqltags.SQLTags` class defines "log entries"
        as `TagSet`s with no `name`.
      * `unixtime`: a UNIX timestamp,
        a `float` holding seconds since the UNIX epoch
        (midnight, 1 January 1970 UTC).
        This is typically the row creation time
        for entities associated with database rows,
        but usually the event time for `TagSet`s describing an event.

      Because ` TagSet` subclasses `cs.mappings.AttrableMappingMixin`
      you can also access tag values as attributes
      *provided* that they do not conflict with instance attributes
      or class methods or properties.
      The `TagSet` class defines the class attribute `ATTRABLE_MAPPING_DEFAULT`
      as `None` which causes attribute access to return `None`
      for missing tag names.
      This supports code like:

          if tags.title:
              # use the title in something
          else:
              # handle a missing title tag
  '''

  # Arrange to return None for missing mapping attributes
  # supporting tags.foo being None if there is no 'foo' tag.
  # Note: sometimes this has confusing effects.
  ATTRABLE_MAPPING_DEFAULT = None

  @pfx_method
  @require(
      lambda _ontology: _ontology is None or
      isinstance(_ontology, TagsOntology)
  )
  def __init__(self, *a, _id=None, _ontology=None, **kw):
    ''' Initialise the `TagSet`.

        Parameters:
        * positional parameters initialise the `dict`
          and are passed to `dict.__init__`
        * `_id`: optional identity value for databaselike implementations
        * `_ontology`: optional `TagsOntology to use for this `TagSet`
        * other alphabetic keyword parameters are also used to initialise the
          `dict` and are passed to `dict.__init__`
    '''
    dict_kw = {}
    okw = {}
    for k, v in kw.items():
      if k and k[0].isalpha() and is_identifier(k):
        dict_kw[k] = v
      else:
        okw[k] = v
    if okw:
      raise ValueError("unrecognised keywords: %r" % (okw,))
    super().__init__(*a, **dict_kw)
    self.__dict__.update(id=_id, ontology=_ontology, modified=False)

  def __str__(self):
    ''' The `TagSet` suitable for writing to a tag file.
    '''
    return ' '.join(map(str, sorted(self)))

  def __repr__(self):
    return "%s:%s" % (type(self).__name__, dict.__repr__(self))

<<<<<<< HEAD
  def dump(self, keys=None, *, preindent=None, file=None, **pf_kwargs):
    ''' Dump a `TagSet` in multiline format.

        Parameters:
        * `keys`: optional iterable of `Tag` names to print
        * `file`: optional keyword parameter specifying the output filelike 
          object; the default is `sys.stdout`.
        * `preindent`: optional leading indentation for the entire dump,
          either a `str` or an `int` indicating a number of spaces
        Other keyword arguments are passed to `pprint.pformat`.
    '''
    if keys is None:
      keys = sorted(self.keys())
    else:
      keys = list(keys)
    if preindent is None:
      preindent = ''
    elif isinstance(preindent, int):
      preindent = ' ' * preindent
    else:
      assert isinstance(
          preindent, str
      ), ("preindent: expected int or str, got: %s" % (r(preindent),))
    if file is None:
      file = sys.stdout
    print(preindent, self.name, file=file, sep='')
    if keys:
      kwidth = max(map(len, keys)) + 1
      kindent = '  '
      ksubindent = kindent + ' ' * kwidth
      pf_nl_replacement = '\n' + preindent + ksubindent
      for k in keys:
        print(
            preindent,
            kindent,
            f"{k:{kwidth}}",
            pformat(self[k], **pf_kwargs).replace('\n', '\n' + ksubindent),
            file=file,
            sep=''
        )
=======
  @classmethod
  def from_tags(cls, tags, _id=None, _ontology=None):
    ''' Make a `TagSet` from an iterable of `Tag`s.
    '''
    return cls(
        _id=_id, _ontology=_ontology, **{tag.name: tag.value
                                         for tag in tags}
    )
>>>>>>> 22a363e7

  #################################################################
  # methods supporting FormattableMixin

  def get_arg_name(self, field_name):
    ''' Override for `FormattableMixin.get_arg_name`:
        return the leading dotted identifier,
        which represents a tag or tag prefix.
    '''
    return get_dotted_identifier(field_name)

  def get_value(self, arg_name, a, kw):
    ''' Override for `FormattableMixin.get_value`:
        look up `arg_name` in `kw`, return a value.

        The value is obtained as follows:
        * `kw[arg_name]`: the `Tag` named `arg_name` if present
        * `kw.get_format_attribute(arg_name)`:
          a formattable attribute named `arg_name`
        otherwise raise `KeyError` if `self.format_mode.strict`
        otherwise return the placeholder string `'{'+arg_name+'}'`.
    '''
    assert isinstance(kw, TagSet)
    ##assert kw is self ## not the case, needs a bit more digging
    assert not a
    try:
      value = kw[arg_name]
    except KeyError:
      try:
        attribute = kw.get_format_attribute(arg_name)
      except AttributeError:
        if self.format_mode.strict:
          # pylint: disable=raise-missing-from
          raise KeyError(
              "%s.get_value: unrecognised arg_name %r" %
              (type(self).__name__, arg_name)
          )
        value = f'{{{arg_name}}}'
      else:
        value = attribute() if callable(attribute) else attribute
    else:
      value = _FormatStringTagProxy(Tag(arg_name, value, ontology=kw.ontology))
    return value, arg_name

  ################################################################
  # The magic attributes.

  # pylint: disable=too-many-nested-blocks,too-many-return-statements,too-many-branches
  def __getattr__(self, attr):
    ''' Support access to dotted name attributes.

        The following attribute accesses are supported:

        If `attr` is a key, return `self[attr]`.

        If `self.auto_infer(attr)` does not raise `ValueError`,
        return that value.

        If this `TagSet` has an ontology
        and `attr looks like *typename*`_`*fieldname*
        and *typename* is a key,
        look up the metadata for the `Tag` value
        and return the metadata's *fieldname* key.
        This also works for plural values.

        For example if a `TagSet` has the tag `artists=["fred","joe"]`
        and `attr` is `artist_names`
        then the metadata entries for `"fred"` and `"joe"` are looked up
        and their `artist_name` tags are returned,
        perhaps resulting in the list
        `["Fred Thing","Joe Thang"]`.

        If there are keys commencing with `attr+'.'`
        then this returns a view of those keys
        so that a subsequent attribute access can access one of those keys.

        Otherwise, a superclass attribute access is performed.

        Example of dotted access to tags like `c.x`:

            >>> tags=TagSet(a=1,b=2)
            >>> tags.a
            1
            >>> tags.c
            >>> tags['c.z']=9
            >>> tags['c.x']=8
            >>> tags
            TagSet:{'a': 1, 'b': 2, 'c.z': 9, 'c.x': 8}
            >>> tags.c
            TagSetPrefixView:c.{'z': 9, 'x': 8}
            >>> tags.c.z
            9

        However, this is not supported when there is a tag named `'c'`
        because `tags.c` has to return the `'c'` tag value:

            >>> tags=TagSet(a=1,b=2,c=3)
            >>> tags.a
            1
            >>> tags.c
            3
            >>> tags['c.z']=9
            >>> tags.c.z
            Traceback (most recent call last):
              File "<stdin>", line 1, in <module>
            AttributeError: 'int' object has no attribute 'z'

    '''
    try:
      return self[attr]
    except KeyError:

      sup = super()

      def supergetattr(attr):
        ''' Function to fetch via the superclass.
        '''
        try:
          sgattr = sup.__getattr__
        except AttributeError:
          raise AttributeError(type(self).__name__ + '.' + attr)  # pylint: disable=raise-missing-from
        return sgattr(attr)

      if not attr.startswith('_'):
        return supergetattr(attr)
      # no magic for names commencing with an underscore
      try:
        return self.auto_infer(attr)
      except ValueError:  # as e:
        # no match
        ##warning("auto_infer(%r): %s", attr, e)
        pass
      # support for {type}_{field} and {type}_{field}s attributes
      # these dereference through the ontology if there is one
      ont = self.ontology
      if ont is not None:
        try:
          type_name, field_part = attr.split('_', 1)
        except ValueError:
          pass
        else:
          if type_name in self:
            value = self[type_name]
            md = ont.metadata(type_name, value)
            return md.get(field_part)
          type_name_s = type_name + 's'
          if type_name_s in self:
            # plural field
            values = self[type_name_s]
            if isinstance(values, (tuple, list)):
              # dereference lists and tuples
              field_name = cutsuffix(field_part, 's')
              md_field = type_name + '_' + field_name
              mds = [ont.metadata(type_name, value) for value in values]
              if field_name is field_part:
                # singular - take the first element
                if not mds:
                  return None
                md = mds[0]
                dereffed = md.get(md_field)
                return dereffed
              dereffed = [md.get(md_field) for md in mds]
              return dereffed
            # misfilled field - seems to be a scalar
            value = values
            md = ont.metadata(type_name, value)
            dereffed = md.get(field_part)
            return dereffed
      # magic dotted name access to attr.bar if there are keys
      # starting with "attr."
      if attr and attr[0].isalpha():
        attr_ = attr + '.'
        if any(map(lambda k: k.startswith(attr_) and k > attr_, self.keys())):
          return self.subtags(attr)
      return supergetattr(attr)

  def __setattr__(self, attr, value):
    ''' Attribute based `Tag` access.

        If `attr` is private or is in `self.__dict__` then that is updated,
        supporting "normal" attributes set on the instance.
        Otherwise the `Tag` named `attr` is set to `value`.

        The `__init__` methods of subclasses should do something like this
        (from `TagSet.__init__`)
        to set up the ordinary instance attributes
        which are not to be treated as `Tag`s:

            self.__dict__.update(id=_id, ontology=_ontology, modified=False)
    '''
    if attr.startswith('_') or attr in self.__dict__:
      self.__dict__[attr] = value
    else:
      self[attr] = value

  @classmethod
  def from_line(
      cls, line, offset=0, *, ontology=None, extra_types=None, verbose=None
  ):
    ''' Create a new `TagSet` from a line of text.
    '''
    tags = cls(_ontology=ontology)
    offset = skipwhite(line, offset)
    while offset < len(line):
      tag, offset = Tag.from_str2(
          line, offset, ontology=ontology, extra_types=extra_types
      )
      tags.add(tag, verbose=verbose)
      offset = skipwhite(line, offset)
    return tags

  def __contains__(self, tag):
    ''' Test for a tag being in this `TagSet`.

        If the supplied `tag` is a `str` then this test
        is for the presence of `tag` in the keys.

        Otherwise,
        for each tag `T` in the tagset
        test `T.matches(tag)` and return `True` on success.
        The default `Tag.matches` method compares the tag name
        and if the same,
        returns true if `tag.value` is `None` (basic "is the tag present" test)
        and otherwise true if `tag.value==T.value` (basic "tag value equality" test).

        Otherwise return `False`.
    '''
    if isinstance(tag, str):
      return super().__contains__(tag)
    for mytag in self:
      if mytag.matches(tag):
        return True
    return False

  def tag(self, tag_name, prefix=None, ontology=None):
    ''' Return a `Tag` for `tag_name`, or `None` if missing.

        Parameters:
        * `tag_name`: the name of the `Tag` to create
        * `prefix`: optional prefix;
          if supplied, prepend `prefix+'.'` to the `Tag` name
        * `ontology`: optional ontology for the `Tag`,
          default `self.ontology`
    '''
    try:
      value = self[tag_name]
    except KeyError:
      return None
    return Tag(
        prefix + '.' + tag_name if prefix else tag_name,
        value,
        ontology=ontology or self.ontology,
    )

  def tag_metadata(self, tag_name, prefix=None, ontology=None, convert=None):
    ''' Return a list of the metadata for the `Tag` named `tag_name`,
        or an empty list if the `Tag` is missing.
    '''
    tag = self.tag(tag_name, prefix=prefix, ontology=ontology)
    return tag.metadata(
        ontology=ontology, convert=convert
    ) if tag is not None else []

  def as_tags(self, prefix=None, ontology=None):
    ''' Yield the tag data as `Tag`s.
    '''
    if ontology is None:
      ontology = self.ontology
    for tag_name in self.keys():
      yield self.tag(tag_name, prefix=prefix, ontology=ontology)

  __iter__ = as_tags

  def as_dict(self):
    ''' Return a `dict` mapping tag name to value.
    '''
    return dict(self)

  def __setitem__(self, tag_name, value):
    self.set(tag_name, value)

  @tag_or_tag_value
  def set(self, tag_name, value, *, verbose=None):
    ''' Set `self[tag_name]=value`.
        If `verbose`, emit an info message if this changes the previous value.
    '''
    self.modified = True
    if verbose is None or verbose:
      if tag_name in self:
        old_value = self.get(tag_name)
        if old_value is not value and old_value != value:
          # report different values
          tag = Tag(tag_name, value, ontology=self.ontology)
          msg = (
              "+ %s" % (tag,) if old_value is None else "+ %s (was %s)" %
              (tag, old_value)
          )
          ifverbose(verbose, msg)
    super().__setitem__(tag_name, value)

  # "set" mode
  # note: cannot just be add=set because it won't follow subclass overrides
  @tag_or_tag_value
  def add(self, tag_name, value, **kw):
    ''' Adding a `Tag` calls the class `set()` method.
    '''
    return self.set(tag_name, value, **kw)

  @typechecked
  def __delitem__(self, tag_name: str):
    if tag_name not in self:
      raise KeyError(tag_name)
    self.discard(tag_name)

  @tag_or_tag_value
  def discard(self, tag_name, value, *, verbose=None):
    ''' Discard the tag matching `(tag_name,value)`.
        Return a `Tag` with the old value,
        or `None` if there was no matching tag.

        Note that if the tag value is `None`
        then the tag is unconditionally discarded.
        Otherwise the tag is only discarded
        if its value matches.
    '''
    tag = Tag(tag_name, value)
    tag_name = tag.name
    if tag_name in self:
      value = tag.value
      if value is None or self[tag_name] == value:
        old_value = self.pop(tag_name)
        self.modified = True
        old_tag = Tag(tag_name, old_value)
        ifverbose(verbose, "- %s", old_tag)
        return old_tag
    return None

  def set_from(self, other, verbose=None):
    ''' Completely replace the values in `self`
        with the values from `other`,
        a `TagSet` or any other `name`=>`value` dict.

        This has the feature of logging changes
        by calling `.set` and `.discard` to effect the changes.
    '''
    for name, value in sorted(other.items()):
      self.set(name, value, verbose=verbose)
    for name in list(self.keys()):
      if name not in other:
        self.discard(name, verbose=verbose)

  def update(self, other=None, *, prefix=None, verbose=None, **kw):
    ''' Update this `TagSet` from `other`,
        a dict of `{name:value}`
        or an iterable of `Tag`like or `(name,value)` things.
    '''
    try:
      # produce (name,value) from dict
      items_attr = other.items
    except AttributeError:
      items = other
    else:
      items = items_attr()
    if items is not None:
      for item in items:
        try:
          name, value = item
        except ValueError:
          name, value = item.name, item.value
        if prefix:
          name = prefix + '.' + name
        self.set(name, value, verbose=verbose)
    for name, value in kw.items():
      if prefix:
        name = prefix + '.' + name
      self.set(name, value, verbose=verbose)

  def subtags(self, prefix, as_tagset=False):
    ''' Return `TagSetPrefixView` of the tags commencing with `prefix+'.'`
        with the key prefixes stripped off.

        If `as_tagset` is true (default `False`)
        return a new standalone `TagSet` containing the prefixed keys.

        Example:

            >>> tags = TagSet({'a.b':1, 'a.d':2, 'c.e':3})
            >>> tags.subtags('a')
            TagSetPrefixView:a.{'b': 1, 'd': 2}
            >>> tags.subtags('a', as_tagset=True)
            TagSet:{'b': 1, 'd': 2}
    '''
    if as_tagset:
      # prepare a standalone TagSet
      prefix_ = prefix + '.'
      subdict = {
          cutprefix(k, prefix_): v
          for k, v in self.items()
          if k.startswith(prefix_)
      }
      return TagSet(subdict, _ontology=self.ontology)
    # prepare a view of this TagSet
    return TagSetPrefixView(self, prefix)

  @property
  def name(self):
    ''' Read only `name` property, `None` if there is no `'name'` tag.
    '''
    return self.get('name')

  @property
  def unixtime(self):
    ''' `unixtime` property, autosets to `time.time()` if accessed and missing.
    '''
    ts = self.get('unixtime')
    if ts is None:
      self.unixtime = ts = time.time()
    return ts

  @unixtime.setter
  @typechecked
  def unixtime(self, new_unixtime: float):
    ''' Set the `unixtime`.
    '''
    self['unixtime'] = new_unixtime

  @property
  def uuid(self) -> UUID:
    ''' The `TagSet`'s `'uuid'` value as a UUID if present, otherwise `None`.
    '''
    try:
      uuid_s = self['uuid']
    except KeyError:
      return None
    else:
      return UUID(uuid_s) if uuid_s else None

  @format_attribute
  def is_stale(self, max_age=None):
    ''' Test whether this `TagSet` is stale
        i.e. the time since `self.last_updated` UNIX time exceeds `max_age` seconds
        (default from `self.STALE_AGE`).

        This is a convenience function for `TagSet`s which cache external data.
    '''
    if max_age is None:
      max_age = self.STALE_AGE
    last_updated = self.get('last_updated', None)
    if not last_updated:
      return True
    return time.time() >= last_updated + max_age

  #############################################################################
  # The '.auto' attribute space.

  class _Auto:
    ''' Implementation of the `.auto` attribute space.
    '''

    def __init__(self, tagset, prefix=None):
      self._tagset = tagset
      self._prefix = prefix

    def __bool__(self):
      ''' We return `False` so that an unresolved attribute,
          which returns a deeper `_Auto` instance,
          looks false, enabling:

              title = tags.auto.title or "default title"
      '''
      return False

    def __getattr__(self, attr):
      fullattr = (
          attr if self._prefix is None else '.'.join((self._prefix, attr))
      )
      try:
        return self._tagset.auto_infer(fullattr)
      except ValueError:
        # auto view of deeper attributes
        return self._tagset._Auto(self._tagset, fullattr)

  @property
  def auto(self):
    ''' The automatic namespace.
        Here we can refer to dotted tag names directly as attributes.
    '''
    return self._Auto(self)

  @pfx_method
  def auto_infer(self, attr):
    ''' The default inference implementation.

        This should return a value if `attr` is inferrable
        and raise `ValueError` if not.

        The default implementation returns the direct tag value for `attr`
        if present.
    '''
    if attr in self:
      debug("returning direct tag value for %r", attr)
      return self[attr]
    raise ValueError("cannot infer value for %r" % (attr,))

  #############################################################################
  # Edit tags.

  def edit(self, editor=None, verbose=None, comments=()):
    ''' Edit this `TagSet`.
    '''
    if editor is None:
      editor = EDITOR
    lines = (
        ["# Edit TagSet.", "# One tag per line."] + [
            ("# " + comment.replace("\n", "\n# ")).rstrip()
            for comment in comments
        ] + list(map(str, sorted(self)))
    )
    new_lines = edit_lines(lines, editor=editor)
    new_values = {}
    no_discard = False
    for lineno, line in enumerate(new_lines):
      with Pfx("%d: %r", lineno, line):
        line = line.strip()
        if not line or line.startswith('#'):
          continue
        try:
          tag = Tag.from_str(line)
        except ValueError as e:
          warning("parse error %s, discarded: %s", e, line)
          no_discard = True
        else:
          new_values[tag.name] = tag.value
    if no_discard:
      self.update(new_values, verbose=True)
    else:
      self.set_from(new_values, verbose=verbose)

  @classmethod
  @pfx_method
  def _from_named_tags_line(cls, line, ontology=None):
    ''' Parse a "name-or-id tags..." line as used by `edit_tagsets()`,
        return the `TagSet`.
    '''
    name, offset = Tag.parse_value(line)
    if offset < len(line) and not line[offset].isspace():
      _, offset2 = get_nonwhite(line, offset)
      name = line[:offset2]
      warning(
          "offset %d: expected whitespace, adjusted name to %r", offset, name
      )
      offset = offset2
    if offset < len(line) and not line[offset].isspace():
      warning("offset %d: expected whitespace", offset)
    tags = TagSet.from_line(line, offset, ontology=ontology)
    if 'name' in tags:
      warning("discard explicit tag name=%r", tags.name)
      tags.discard('name')
    return name, tags

  @classmethod
  @pfx_method
  def edit_tagsets(cls, tes, editor=None, verbose=True):
    ''' Edit a collection of `TagSet`s.
        Return a list of `(old_name,new_name,TagSet)` for those which were modified.

        This function supports modifying both `name` and `Tag`s.
        The `Tag`s are updated directly.
        The changed names are returning in the `old_name,new_name` above.

        The collection `tes` may be either a mapping of name/key
        to `TagSet` or an iterable of `TagSets`. If the latter, a
        mapping is made based on `te.name or te.id` for each item
        `te` in the iterable.
    '''
    if editor is None:
      editor = EDITOR
    try:
      tes.items
    except AttributeError:
      te_map = {te.name or te.id: te for te in tes}
    else:
      te_map = tes
    assert all(isinstance(k, (str, int)) for k in te_map.keys()), \
        "not all entities have str or int keys: %r" % list(te_map.keys())
    lines = list(
        map(
            lambda te_item: ' '.join(
                [Tag.transcribe_value(te_item[0])] + [
                    str(te_item[1].tag(tag_name))
                    for tag_name in te_item[1].keys()
                    if tag_name != 'name'
                ]
            ), te_map.items()
        )
    )
    changes = edit_strings(lines, editor=editor)
    changed_tes = []
    for old_line, new_line in changes:
      old_name, _ = cls._from_named_tags_line(old_line)
      assert isinstance(old_name, (str, int))
      with Pfx("%r", old_name):
        te = te_map[old_name]
        new_name, new_tags = cls._from_named_tags_line(new_line)
        te.set_from(new_tags, verbose=verbose)
        changed_tes.append((old_name, new_name, te))
    return changed_tes

  @classmethod
  def from_csvrow(cls, csvrow):
    ''' Construct a `TagSet` from a CSV row like that from
        `TagSet.csvrow`, being `unixtime,id,name,tags...`.
    '''
    with Pfx("%s.from_csvrow", cls.__name__):
      te_unixtime, te_id, te_name = csvrow[:3]
      tags = TagSet()
      for i, csv_value in enumerate(csvrow[3:], 3):
        with Pfx("field %d %r", i, csv_value):
          tag = Tag.from_str(csv_value)
          tags.add(tag)
      return cls(id=te_id, name=te_name, unixtime=te_unixtime, tags=tags)

  @property
  def csvrow(self):
    ''' This `TagSet` as a list useful to a `csv.writer`.
        The inverse of `from_csvrow`.
    '''
    return [self.unixtime, self.id, self.name
            ] + [str(tag) for tag in self if tag.name != 'name']

  @classmethod
  def from_ini(cls, f, section: str, missing_ok=False):
    ''' Load a `TagSet` from a section of a `.ini` file.

        Parameters:
        * `f`: the `.ini` format file to read;
          an iterable of lines (eg a file object)
          or the name of a file to open
        * `section`: the name of the config section
          from which to load the `TagSet`
        * `missing_ok`: optional flag, default `False`;
          if true a missing file will return an empty `TagSet`
          instead of raising `FileNotFoundError`
    '''
    if isinstance(f, str):
      try:
        with pfx_open(f) as subf:
          return cls.from_ini(subf, section)
      except FileNotFoundError:
        if missing_ok:
          return cls()
        raise
    cp = ConfigParser()
    cp.read_file(f)
    tags = cls()
    try:
      s = cp[section]
    except KeyError:
      pass
    else:
      for tag_name, tag_value_s in s.items():
        with Pfx(tag_name):
          tag_value_s = tag_value_s.strip()
          tag_value, offset = (
              Tag.parse_value(tag_value_s) if tag_value_s else (None, 0)
          )
          if offset < len(tag_value_s):
            raise ValueError("unparsed text: %r", tag_value_s[offset:])
          tags.add(tag_name, tag_value)
    return tags

  def save_as_ini(self, f, section: str, config=None):
    ''' Save this `TagSet` to the config file `f` as `section`.

        If `f` is a string, read an existing config from that file
        and update the section.
    '''
    if config is None:
      config = ConfigParser()
    if isinstance(f, str):
      try:
        with pfx_open(f) as cf:
          config.read_file(cf)
      except FileNotFoundError:
        pass
    if isinstance(f, str):
      with pfx_open(f, 'w') as cf:
        self.save_as_ini(cf, section, config=config)
    else:
      config[section] = {}
      for tag in self:
        config[section][
            tag.name
        ] = ('' if tag.value is None else tag.transcribe_value(tag.value))
      config.write(f)

@has_format_attributes
class Tag(namedtuple('Tag', 'name value ontology'), FormatableMixin):
  ''' A `Tag` has a `.name` (`str`) and a `.value`
      and an optional `.ontology`.

      The `name` must be a dotted identifier.

      Terminology:
      * A "bare" `Tag` has a `value` of `None`.
      * A "naive" `Tag` has an `ontology` of `None`.

      The constructor for a `Tag` is unusual:
      * both the `value` and `ontology` are optional,
        defaulting to `None`
      * if `name` is a `str` then we always construct a new `Tag`
        with the suppplied values
      * if `name` is not a `str`
        it should be a `Tag`like object to promote;
        it is an error if the `value` parameter is not `None`
        in this case
      * an optional `prefix` may be supplied
        which is prepended to `name` with a dot (`'.'`) if not empty

      The promotion process is as follows:
      * if `name` is a `Tag` subinstance
        then if the supplied `ontology` is not `None`
        and is not the ontology associated with `name`
        then a new `Tag` is made,
        otherwise the original `Tag` is returned unchanged
      * otherwise a new `Tag` is made from `name`
        using its `.value`
        and overriding its `.ontology`
        if the `ontology` parameter is not `None`

      Examples:

          >>> ont = TagsOntology({'colour.blue': TagSet(wavelengths='450nm-495nm')})
          >>> tag0 = Tag('colour', 'blue')
          >>> tag0
          Tag(name='colour',value='blue')
          >>> tag = Tag(tag0)
          >>> tag
          Tag(name='colour',value='blue')
          >>> tag = Tag(tag0, ontology=ont)
          >>> tag # doctest: +ELLIPSIS
          Tag(name='colour',value='blue',ontology=...)
          >>> tag = Tag(tag0, prefix='surface')
          >>> tag
          Tag(name='surface.colour',value='blue')
  '''

  # A JSON encoder used for tag values which lack a special encoding.
  # The default here is "compact": no whitespace in delimiters.
  JSON_ENCODER_DEFAULTS = dict(separators=(',', ':'))
  JSON_ENCODER = JSONEncoder(**JSON_ENCODER_DEFAULTS)

  # A JSON decoder.
  JSON_DECODER = JSONDecoder()

  EXTRA_TYPES = [
      (UUID, UUID, str),
      (date, date_fromisoformat, date.isoformat),
      (datetime, datetime_fromisoformat, datetime.isoformat),
  ]

  @tag_or_tag_value
  @typechecked
  def __new__(
      cls,
      name: str,
      value=None,
      *,
      ontology: Optional["TagsOntology"] = None,
      prefix: Optional[str] = None
  ):
    # simple case: name is a str: make a new Tag
    if isinstance(name, str):
      # (name[,value[,ontology][,prefix]]) => Tag
      if prefix:
        name = prefix + '.' + name
      return super().__new__(cls, name, value, ontology)
    # name should be taglike, value should not be present (None)
    tag = name
    try:
      name = tag.name
    except AttributeError:
      raise ValueError("tag has no .name attribute")  # pylint: disable=raise-missing-from
    else:
      name0 = name  # keep the preprefix name
      if prefix:
        name = prefix + '.' + name
    if value is not None:
      raise ValueError(
          "name(%s) is not a str, value must be None" % (r(name),)
      )
    try:
      value = tag.value
    except AttributeError:
      raise ValueError("tag has no .value attribute")  # pylint: disable=raise-missing-from
    if isinstance(tag, Tag):
      # already a Tag subtype, see if the ontology needs updating or the name was changed
      if name != name0 or (ontology is not None
                           and tag.ontology is not ontology):
        # new Tag with supplied ontology
        tag = super().__new__(cls, name, value, ontology)
    else:
      # not a Tag subtype, construct a new instance,
      # overriding .ontology if the supplied ontology is not None
      tag = super().__new__(
          cls, name, value, (
              ontology
              if ontology is not None else getattr(tag, 'ontology', None)
          )
      )
    return tag

  def __init__(self, *a, **kw):
    ''' Dummy `__init__` to avoid `FormatableMixin.__init__`
        because we subclass `namedtuple` which has no `__init__`.
    '''

  __hash__ = tuple.__hash__

  def __eq__(self, other):
    return self.name == other.name and self.value == other.value

  def __lt__(self, other):
    if self.name < other.name:
      return True
    if self.name > other.name:
      return False
    return self.value < other.value

  def __repr__(self):
    return (
        (
            "%s(name=%r,value=%r)" %
            (type(self).__name__, self.name, self.value)
        ) if self.ontology is None else (
            "%s(name=%r,value=%r,ontology=%r)" %
            (type(self).__name__, self.name, self.value, self.ontology)
        )
    )

  def __str__(self):
    ''' Encode `name` and `value`.
    '''
    name = self.name
    value = self.value
    if value is None:
      return name
    try:
      value_s = self.transcribe_value(value)
    except TypeError:
      value_s = str(value)
    return name + '=' + value_s

  @classmethod
  def transcribe_value(cls, value, extra_types=None, json_options=None):
    ''' Transcribe `value` for use in `Tag` transcription.

        The optional `extra_types` parameter may be an iterable of
        `(type,from_str,to_str)` tuples where `to_str` is a
        function which takes a string and returns a Python object
        (expected to be an instance of `type`).
        The default comes from `cls.EXTRA_TYPES`.

        If `value` is an instance of `type`
        then the `to_str` function is used to transcribe the value
        as a `str`, which should not include any whitespace
        (because of the implementation of `parse_value`).
        If there is no matching `to_str` function,
        `cls.JSON_ENCODER.encode` is used to transcribe `value`.

        This supports storage of nonJSONable values in text form.
    '''
    if extra_types is None:
      extra_types = cls.EXTRA_TYPES
    for type_, _, to_str in extra_types:
      if isinstance(value, type_):
        value_s = to_str(value)
        # should be nonwhitespace
        if get_nonwhite(value_s)[0] != value_s:
          raise ValueError(
              "to_str(%r) => %r: contains whitespace" % (value, value_s)
          )
        return value_s
    # "bare" dotted identifiers
    if isinstance(value, str) and is_dotted_identifier(value):
      return value
    # convert some values to a suitable type
    if isinstance(value, (tuple, set)):
      value = list(value)
    # fall back to JSON encoded form of value
    if json_options:
      # custom encoder
      json_options = dict(json_options)
      for k, v in cls.JSON_ENCODER_DEFAULTS.items():
        json_options.setdefault(k, v)
      encoder = JSONEncoder(**json_options)
    else:
      encoder = cls.JSON_ENCODER
    return encoder.encode(value)

  @classmethod
  def from_str(cls, s, offset=0, ontology=None, fallback_parse=None):
    ''' Parse a `Tag` definition from `s` at `offset` (default `0`).
    '''
    with Pfx("%s.from_str(%r[%d:],...)", cls.__name__, s, offset):
      tag, post_offset = cls.from_str2(
          s, offset=offset, ontology=ontology, fallback_parse=fallback_parse
      )
      if post_offset < len(s):
        raise ValueError(
            "unparsed text after Tag %s: %r" % (tag, s[post_offset:])
        )
      return tag

  @classmethod
  def from_arg(cls, arg, offset=0, ontology=None):
    ''' Parse a `Tag` from the string `arg` at `offset` (default `0`).
        where `arg` is known to be entirely composed of the value,
        such as a command line argument.

        This calls the `from_str` method with `fallback_parse` set
        to gather then entire tail of the supplied string `arg`.
    '''
    return cls.from_str(
        arg,
        offset=offset,
        ontology=ontology,
        fallback_parse=lambda s, offset: (s[offset:], len(s))
    )

  @staticmethod
  def is_valid_name(name):
    ''' Test whether a tag name is valid: a dotted identifier.
    '''
    return is_dotted_identifier(name)

  @staticmethod
  def parse_name(s, offset=0):
    ''' Parse a tag name from `s` at `offset`: a dotted identifier.
    '''
    return get_dotted_identifier(s, offset=offset)

  @tag_or_tag_value
  def matches(self, tag_name, value):
    ''' Test whether this `Tag` matches `(tag_name,value)`.
    '''
    other_tag = type(self)(tag_name, value)
    if self.name != other_tag.name:
      return False
    return other_tag.value is None or self.value == other_tag.value

  @classmethod
  def from_str2(
      cls, s, offset=0, *, ontology, extra_types=None, fallback_parse=None
  ):
    ''' Parse tag_name[=value], return `(Tag,offset)`.
    '''
    with Pfx("%s.from_str2(%s)", cls.__name__, cropped_repr(s[offset:])):
      name, offset = cls.parse_name(s, offset)
      with Pfx(name):
        if offset < len(s):
          sep = s[offset]
          if sep.isspace():
            value = None
          elif sep == '=':
            offset += 1
            value, offset = cls.parse_value(
                s,
                offset,
                extra_types=extra_types,
                fallback_parse=fallback_parse
            )
          else:
            name_end, offset = get_nonwhite(s, offset)
            name += name_end
            value = None
            ##warning("bad separator %r, adjusting tag to %r" % (sep, name))
        else:
          value = None
      return cls(name, value, ontology=ontology), offset

  # pylint: disable=too-many-branches
  @classmethod
  def parse_value(cls, s, offset=0, extra_types=None, fallback_parse=None):
    ''' Parse a value from `s` at `offset` (default `0`).
        Return the value, or `None` on no data.

        The optional `extra_types` parameter may be an iterable of
        `(type,from_str,to_str)` tuples where `from_str` is a
        function which takes a string and returns a Python object
        (expected to be an instance of `type`).
        The default comes from `cls.EXTRA_TYPES`.
        This supports storage of nonJSONable values in text form.

        The optional `fallback_parse` parameter
        specifies a parse function accepting `(s,offset)`
        and returning `(parsed,new_offset)`
        where `parsed` is text from `s[offset:]`
        and `new_offset` is where the parse stopped.
        The default is `cs.lex.get_nonwhite`
        to gather nonwhitespace characters,
        intended support *tag_name*`=`*bare_word*
        in human edited tag files.

        The core syntax for values is JSON;
        value text commencing with any of `'"'`, `'['` or `'{'`
        is treated as JSON and decoded directly,
        leaving the offset at the end of the JSON parse.

        Otherwise all the nonwhitespace at this point is collected
        as the value text,
        leaving the offset at the next whitespace character
        or the end of the string.
        The text so collected is then tried against the `from_str`
        function of each `extra_types`;
        the first successful parse is accepted as the value.
        If no extra type match,
        the text is tried against `int()` and `float()`;
        if one of these parses the text and `str()` of the result round trips
        to the original text
        then that value is used.
        Otherwise the text itself is kept as the value.
    '''
    if extra_types is None:
      extra_types = cls.EXTRA_TYPES
    if fallback_parse is None:
      fallback_parse = get_nonwhite
    if offset >= len(s) or s[offset].isspace():
      warning("offset %d: missing value part", offset)
      value = None
    elif s[offset] in '"[{':
      # must be a JSON value - collect it
      value_part = s[offset:]
      try:
        value, suboffset = cls.JSON_DECODER.raw_decode(value_part)
      except JSONDecodeError as e:
        raise ValueError(
            "offset %d: raw_decode(%r): %s" % (offset, value_part, e)
        ) from e
      offset += suboffset
    else:
      # collect nonwhitespace (or whatever fallback_parse gathers),
      # check for special forms
      nonwhite, offset = fallback_parse(s, offset)
      value = None
      for _, from_str, _ in extra_types:
        try:
          value = from_str(nonwhite)
        except ValueError:
          pass
        else:
          break
      if value is None:
        # not one of the special formats
        # check for round trip int or float
        try:
          i = int(nonwhite)
        except ValueError:
          try:
            f = float(nonwhite)
          except ValueError:
            pass
          else:
            if str(f) == nonwhite:
              value = f
        else:
          if str(i) == nonwhite:
            value = i
      if value is None:
        # not a special value, preserve as a string
        value = nonwhite
    return value, offset

  @property
  @pfx_method(use_str=True)
  def typedef(self):
    ''' The defining `TagSet` for this tag's name.

        This is how its type is defined,
        and is obtained from:
        `self.ontology['type.'+self.name]`

        Basic `Tag`s often do not need a type definition;
        these are only needed for structured tag values
        (example: a mapping of cast members)
        or when a `Tag` name is an alias for another type
        (example: a cast member name might be an `actor`
        which in turn might be a `person`).

        For example, a `Tag` `colour=blue`
        gets its type information from the `type.colour` entry in an ontology;
        that entry is just a `TagSet` with relevant information.
    '''
    ont = self.ontology
    if ont is None:
      warning("%s:%r: no ontology, returning None", type(self), self)
      return None
    return ont.typedef(self.name)

  def alt_values(self, value_tag_name=None):
    ''' Return a list of alternative values for this `Tag`
        on the premise that each has a metadata entry.
    '''
    ont = self.ontology
    if not ont:
      return []
    return list(ont.type_values(self.name, value_tag_name=value_tag_name))

  @property
  @pfx_method(use_str=True)
  def key_typedef(self):
    ''' The typedata definition for this `Tag`'s keys.

        This is for `Tag`s which store mappings,
        for example a movie cast, mapping actors to roles.

        The name of the member type comes from
        the `key_type` entry from `self.typedata`.
        That name is then looked up in the ontology's types.
    '''
    typedata = self.typedata
    if typedata is None:
      return None
    key_type = typedata.get('key_type')
    if key_type is None:
      return None
    ont = self.ontology
    return ont.typedef(key_type)

  @pfx_method(use_str=True)
  def key_metadata(self, key):
    ''' Return the metadata definition for `key`.

        The metadata `TagSet` is obtained from the ontology entry
        *type*`.`*key_tag_name*
        where *type* is the `Tag`'s `key_type`
        and *key_tag_name* is the key converted
        into a dotted identifier by `TagsOntology.value_to_tag_name`.
    '''
    typedata = self.typedata
    if typedata is None:
      return None
    key_type = typedata.get('key_type')
    if key_type is None:
      return None
    ont = self.ontology
    key_metadata_name = key_type + '.' + ont.value_to_tag_name(key)
    return ont[key_metadata_name]

  @property
  @pfx_method(use_str=True)
  def member_typedef(self):
    ''' The typedata definition for this `Tag`'s members.

        This is for `Tag`s which store mappings or sequences,
        for example a movie cast, mapping actors to roles,
        or a list of scenes.

        The name of the member type comes from
        the `member_type` entry from `self.typedata`.
        That name is then looked up in the ontology's types.
    '''
    typedata = self.typedata
    if typedata is None:
      return None
    member_type = typedata.get('member_type')
    if member_type is None:
      return None
    ont = self.ontology
    return ont.typedef(member_type)

  @pfx_method(use_str=True)
  def member_metadata(self, member_key):
    ''' Return the metadata definition for self[member_key].

        The metadata `TagSet` is obtained from the ontology entry
        *type*`.`*member_tag_name*
        where *type* is the `Tag`'s `member_type`
        and *member_tag_name* is the member value converted
        into a dotted identifier by `TagsOntology.value_to_tag_name`.
    '''
    typedata = self.typedata
    if typedata is None:
      return None
    member_type = typedata.get('member_type')
    if member_type is None:
      return None
    ont = self.ontology
    value = self.value[member_key]
    member_metadata_name = member_type + '.' + ont.value_to_tag_name(value)
    return ont[member_metadata_name]

  @property
  def basetype(self):
    ''' The base type name for this tag.
        Returns `None` if there is no ontology.

        This calls `self.onotology.basetype(self.name)`.
        The basetype is the endpoint of a cascade down the defined types.

        For example, this might tell us that a `Tag` `role="Fred"`
        has a basetype `"str"`
        by cascading through a hypothetical chain `role`->`character`->`str`:

            type.role type=character
            type.character type=str
    '''
    ont = self.ontology
    if ont is None:
      warning("no ontology, returning None")
      return None
    return ont.basetype(self.name)

  @format_attribute
  def metadata(self, *, ontology=None, convert=None):
    ''' Fetch the metadata information about this specific tag value,
        derived through the `ontology` from the tag name and value.
        The default `ontology` is `self.ontology`.

        For a scalar type (`int`, `float`, `str`) this is the ontology `TagSet`
        for `self.value`.

        For a sequence (`list`) this is a list of the metadata
        for each member.

        For a mapping (`dict`) this is mapping of `key->metadata`.
    '''
    ont = ontology or self.ontology
    assert ont, "ont is false: %r" % (ont,)
    return ont.metadata(self, convert=convert)

  @property
  def meta(self):
    ''' Shortcut property for the metadata `TagSet`.
    '''
    return self.metadata()

  @property
  def key_type(self):
    ''' The type name for members of this tag.

        This is required if `.value` is a mapping.
    '''
    try:
      return self.typedata['key_type']
    except KeyError:
      raise AttributeError('key_type')  # pylint: disable=raise-missing-from

  @property
  @pfx_method
  def member_type(self):
    ''' The type name for members of this tag.

        This is required if `.value` is a sequence or mapping.
    '''
    try:
      return self.typedata['member_type']
    except KeyError:
      raise AttributeError('member_type')  # pylint: disable=raise-missing-from

class TagSetCriterion(Promotable):
  ''' A testable criterion for a `TagSet`.
  '''

  # list of TagSetCriterion classes
  # whose .parse methods are used by .parse
  CRITERION_PARSE_CLASSES = []

  @abstractmethod
  @typechecked
  def match_tagged_entity(self, te: "TagSet") -> bool:
    ''' Apply this `TagSetCriterion` to a `TagSet`.
    '''
    raise NotImplementedError("match")

  @classmethod
  @pfx_method
  def promote(cls, criterion, fallback_parse=None):
    ''' Promote an object to a criterion.
        Instances of `cls` are returned unchanged.
        Instances of s`str` are promoted via `cls.from_str`.
    '''
    if isinstance(criterion, cls):
      return criterion
    if isinstance(criterion, str):
      return cls.from_str(criterion, fallback_parse=fallback_parse)
    raise TypeError(
        "%s.promote: cannot promote to %s" % (cls.__name__, r(criterion))
    )

  @classmethod
  @pfx_method
  @typechecked
  def from_str(cls, s: str, fallback_parse=None):
    ''' Prepare a `TagSetCriterion` from the string `s`.
    '''
    criterion, offset = cls.from_str2(s, fallback_parse=fallback_parse)
    if offset != len(s):
      raise ValueError("unparsed specification: %r" % (s[offset:],))
    assert not isinstance(criterion, list)
    assert isinstance(criterion, TagSetCriterion)
    return criterion

  @classmethod
  @pfx_method
  def from_arg(cls, arg, fallback_parse=None):
    ''' Prepare a `TagSetCriterion` from the string `arg`
        where `arg` is known to be entirely composed of the value,
        such as a command line argument.

        This calls the `from_str` method with `fallback_parse` set
        to gather then entire tail of the supplied string `arg`.
    '''
    return cls.from_str(
        arg, fallback_parse=lambda s, offset: (s[offset:], len(s))
    )

  @classmethod
  def from_str2(cls, s, offset=0, delim=None, fallback_parse=None):
    ''' Parse a criterion from `s` at `offset` and return `(TagSetCriterion,offset)`.

        This method recognises an optional leading `'!'` or `'-'`
        indicating negation of the test,
        followed by a criterion recognised by the `.parse` method
        of one of the classes in `cls.CRITERION_PARSE_CLASSES`.
    '''
    offset0 = offset
    if s.startswith('!', offset) or s.startswith('-', offset):
      choice = False
      offset += 1
    else:
      choice = True
    criterion = None
    for crit_cls in cls.CRITERION_PARSE_CLASSES:
      parse_method = crit_cls.parse
      with Pfx("%s.from_str2(%r,offset=%d)", crit_cls.__name__, s, offset):
        try:
          params, offset = parse_method(s, offset, delim)
        except ValueError:
          # does not parse, try the next one
          continue
        else:
          criterion = crit_cls(s[offset0:offset], choice, **params)
          break
    if criterion is None:
      raise ValueError("no criterion parsed at offset %d" % (offset0,))
    return criterion, offset

  @classmethod
  @pfx_method
  def from_any(cls, o):
    ''' Convert some suitable object `o` into a `TagSetCriterion`.

        Various possibilities for `o` are:
        * `TagSetCriterion`: returned unchanged
        * `str`: a string tests for the presence
          of a tag with that name and optional value;
        * an object with a `.choice` attribute;
          this is taken to be a `TagSetCriterion` ducktype and returned unchanged
        * an object with `.name` and `.value` attributes;
          this is taken to be `Tag`-like and a positive test is constructed
        * `Tag`: an object with a `.name` and `.value`
          is equivalent to a positive equality `TagBasedTest`
        * `(name,value)`: a 2 element sequence
          is equivalent to a positive equality `TagBasedTest`
    '''
    tag_based_test_class = getattr(cls, 'TAG_BASED_TEST_CLASS', TagBasedTest)
    if isinstance(o, (cls, TagSetCriterion)):
      # already suitable
      return o
    if isinstance(o, str):
      # parse choice form string
      return cls.from_str(o)
    try:
      name, value = o
    except (TypeError, ValueError):
      if hasattr(o, 'choice'):
        # assume TagBasedTest ducktype
        return o
      try:
        name = o.name
        value = o.value
      except AttributeError:
        pass
      else:
        return tag_based_test_class(
            repr(o), True, tag=Tag(name, value), comparison='='
        )
    else:
      # (name,value) => True TagBasedTest
      return tag_based_test_class(
          repr((name, value)), True, tag=Tag(name, value), comparison='='
      )
    raise TypeError("cannot infer %s from %s:%s" % (cls, type(o), o))

class TagBasedTest(namedtuple('TagBasedTest', 'spec choice tag comparison'),
                   TagSetCriterion):
  ''' A test based on a `Tag`.

      Attributes:
      * `spec`: the source text from which this choice was parsed,
        possibly `None`
      * `choice`: the apply/reject flag
      * `tag`: the `Tag` representing the criterion
      * `comparison`: an indication of the test comparison

      The following comparison values are recognised:
      * `None`: test for the presence of the `Tag`
      * `'='`: test that the tag value equals `tag.value`
      * `'<'`: test that the tag value is less than `tag.value`
      * `'<='`: test that the tag value is less than or equal to `tag.value`
      * `'>'`: test that the tag value is greater than `tag.value`
      * `'>='`: test that the tag value is greater than or equal to `tag.value`
      * `'~/'`: test if the tag value as a regexp is present in `tag.value`
      * '~': test if a matching tag value is present in `tag.value`
  '''

  COMPARISON_FUNCS = {
      '=':
      lambda tag_value, cmp_value: cmp_value is None or tag_value == cmp_value,
      '<=':
      lambda tag_value, cmp_value: tag_value <= cmp_value,
      '<':
      lambda tag_value, cmp_value: tag_value < cmp_value,
      '>=':
      lambda tag_value, cmp_value: tag_value >= cmp_value,
      '>':
      lambda tag_value, cmp_value: tag_value > cmp_value,
      '~/':
      lambda tag_value, cmp_value: re.match(cmp_value, tag_value),
      '~':
      lambda tag_value, cmp_value: (
          fnmatchcase(tag_value, cmp_value) if isinstance(tag_value, str) else
          any(map(lambda value: fnmatchcase(value, cmp_value), tag_value))
      ),
  }

  # These are ordered so that longer operators
  # come before shorter operators which are prefixes
  # so as to recognise '>=' ahead of '>' etc.
  COMPARISON_OPS = sorted(COMPARISON_FUNCS.keys(), key=len, reverse=True)

  def __str__(self):
    return ('' if self.choice else '!') + (
        self.tag.name if self.comparison is None else (
            self.tag.name + self.comparison +
            self.tag.transcribe_value(self.tag.value)
        )
    )

  @classmethod
  @tag_or_tag_value
  def by_tag_value(cls, tag_name, tag_value, *, choice=True, comparison='='):
    ''' Return a `TagBasedTest` based on a `Tag` or `tag_name,tag_value`.
    '''
    tag = Tag(tag_name, tag_value)
    return cls(str(tag), choice, tag, comparison)

  @classmethod
  def parse(cls, s, offset=0, delim=None):
    ''' Parse *tag_name*[{`<`|`<=`|'='|'>='|`>`|'~'}*value*]
        and return `(dict,offset)`
        where the `dict` contains the following keys and values:
        * `tag`: a `Tag` embodying the tag name and value
        * `comparison`: an indication of the test comparison
    '''
    tag_name, offset = get_dotted_identifier(s, offset)
    if not tag_name:
      raise ValueError("no tag_name")
    # end of text?
    if offset == len(s) or s[offset].isspace() or (delim
                                                   and s[offset] in delim):
      # just tag_name present
      return dict(tag=Tag(tag_name), comparison='='), offset

    comparison = None
    for cmp_op in cls.COMPARISON_OPS:
      if s.startswith(cmp_op, offset):
        comparison = cmp_op
        break
    if comparison is None:
      raise ValueError("expected one of %r" % (cls.COMPARISON_OPS,))
    # tag_name present with specific value
    offset += len(comparison)
    if comparison == '~':
      value = s[offset:]
      offset = len(s)
    else:
      value, offset = Tag.parse_value(s, offset)
    return dict(tag=Tag(tag_name, value), comparison=comparison), offset

  @typechecked
  def match_tagged_entity(self, te: "TagSet") -> bool:
    ''' Test against the `Tag`s in `tags`.

        *Note*: comparisons when `self.tag.name` is not in `tags`
        always return `False` (possibly inverted by `self.choice`).
    '''
    tag_name = self.tag.name
    comparison = self.comparison
    if comparison is None:
      result = tag_name in te
    else:
      try:
        tag_value = te[tag_name]
      except KeyError:
        # tag not present, base test fails
        result = False
      else:
        assert tag_value is not None
        cmp_value = self.tag.value
        comparison_test = self.COMPARISON_FUNCS[comparison]
        try:
          result = comparison_test(tag_value, cmp_value)
        except TypeError as e:
          warning(
              "compare tag_value=%r %r cmp_value=%r: %s", tag_value,
              comparison, cmp_value, e
          )
          result = False
    return result if self.choice else not result

TagSetCriterion.CRITERION_PARSE_CLASSES.append(TagBasedTest)
TagSetCriterion.TAG_BASED_TEST_CLASS = TagBasedTest

# pylint: disable=too-many-ancestors
class TagSetPrefixView(FormatableMixin):
  ''' A view of a `TagSet` via a `prefix`.

      Access to a key `k` accesses the `TagSet`
      with the key `prefix+'.'+k`.

      This is a kind of funny hybrid of a `Tag` and a `TagSet`
      in that some things such as `__format__`
      will format the `Tag` named `prefix` if it exists
      in preference to the subtags.

      Example:

          >>> tags = TagSet(a=1, b=2)
          >>> tags
          TagSet:{'a': 1, 'b': 2}
          >>> tags['sub.x'] = 3
          >>> tags['sub.y'] = 4
          >>> tags
          TagSet:{'a': 1, 'b': 2, 'sub.x': 3, 'sub.y': 4}
          >>> sub = tags.sub
          >>> sub
          TagSetPrefixView:sub.{'x': 3, 'y': 4}
          >>> sub.z = 5
          >>> sub
          TagSetPrefixView:sub.{'x': 3, 'y': 4, 'z': 5}
          >>> tags
          TagSet:{'a': 1, 'b': 2, 'sub.x': 3, 'sub.y': 4, 'sub.z': 5}
  '''

  @require(lambda prefix: len(prefix) > 0)
  @typechecked
  def __init__(self, tags, prefix: str):
    self.__dict__.update(_tags=tags, _prefix=prefix, _prefix_=prefix + '.')

  def __str__(self):
    tag = self.tag
    if tag is None:
      return str(TagSet(self.as_dict()))
    return FStr(tag.value)

  def __repr__(self):
    return "%s:%s%r" % (type(self).__name__, self._prefix_, dict(self.items()))

  @property
  def ontology(self):
    ''' The ontology of the references `TagSet`.
    '''
    return self._tags.ontology

  @property
  def __proxied(self):
    ''' Return the object for which this view is a proxy.
        If there's a `Tag` at this node, return the `Tag`.
        Otherwise return a sub`TagSet` based on the prefix.
    '''
    tag = self.tag
    if tag is not None:
      return tag
    return self._tags.subtags(self._prefix, as_tagset=True)

  def get_format_attribute(self, attr):
    ''' Fetch a formatting attribute from the proxied object.
    '''
    return self.__proxied.get_format_attribute(attr)

  def keys(self):
    ''' The keys of the subtags.
    '''
    prefix_ = self._prefix_
    return map(
        lambda k: cutprefix(k, prefix_),
        filter(lambda k: k.startswith(prefix_), self._tags.keys())
    )

  def __contains__(self, k):
    return self._prefix_ + k in self._tags

  def __getitem__(self, k):
    return self._tags[self._prefix_ + k]

  def get(self, k, default=None):
    ''' Mapping `get` method.
    '''
    try:
      return self[k]
    except KeyError:
      return default

  def __setitem__(self, k, v):
    self._tags[self._prefix_ + k] = v

  def setdefault(self, k, v=None):
    ''' Mapping `setdefault` method.
    '''
    try:
      return self[k]
    except KeyError:
      self[k] = v
      return v

  def __delitem__(self, k):
    del self._tags[self._prefix_ + k]

  def items(self):
    ''' Return an iterable of the items (`Tag` name, `Tag`).
    '''
    return map(lambda k: (k, self[k]), self.keys())

  def values(self):
    ''' Return an iterable of the values (`Tag`s).
    '''
    return map(lambda k: self[k], self.keys())

  def as_dict(self):
    ''' Return a `dict` representation of this view.
    '''
    return {k: self._tags[self._prefix_ + k] for k in self.keys()}

  def __getattr__(self, attr):
    ''' Proxy other attributes through to the `TagSet`.
    '''
    with Pfx("%s.__getattr__(%r)", type(self).__name__, attr):
      try:
        return self[attr]
      except (KeyError, TypeError):
        return getattr(self.__proxied, attr)

  def __setattr__(self, attr, value):
    ''' Attribute based `Tag` access.

        If `attr` is in `self.__dict__` then that is updated,
        supporting "normal" attributes set on the instance.
        Otherwise the `Tag` named `attr` is set to `value`.

        The `__init__` methods of subclasses should do something like this
        (from `TagSet.__init__`)
        to set up the ordinary instance attributes
        which are not to be treated as `Tag`s:

            self.__dict__.update(id=_id, ontology=_ontology, modified=False)
    '''
    if attr in self.__dict__:
      self.__dict__[attr] = value
    else:
      self[attr] = value

  def subtags(self, subprefix):
    ''' Return a deeper view of the `TagSet`.
    '''
    return type(self)(self._tags, self._prefix_ + subprefix)

  @property
  def tag(self):
    ''' The `Tag` for the prefix, or `None` if there is no such `Tag`.
    '''
    return self._tags.tag(self._prefix)

  @property
  def value(self):
    ''' Return the `Tag` value for the prefix, or `None` if there is no such `Tag`.
    '''
    return self._tags.get(self._prefix)

class BaseTagSets(MultiOpenMixin, MutableMapping, ABC):
  ''' Base class for collections of `TagSet` instances
      such as `cs.fstags.FSTags` and `cs.sqltags.SQLTags`.

      Examples of this include:
      * `cs.fstags.FSTags`: a mapping of filesystem paths to their associated `TagSet`
      * `cs.sqltags.SQLTags`: a mapping of names to `TagSet`s stored in an SQL database

      Subclasses must implement:
      * `get(name,default=None)`: return the `TagSet` associated
        with `name`, or `default`.
      * `__setitem__(name,tagset)`: associate a `TagSet`with the key `name`;
        this is called by the `__missing__` method with a newly created `TagSet`.
      * `keys(self)`: return an iterable of names

      Subclasses may reasonably want to override the following:
      * `startup_shutdown(self)`: context manager to allocate and release any
        needed resources such as database connections

      Subclasses may implement:
      * `__len__(self)`: return the number of names

      The `TagSet` factory used to fetch or create a `TagSet` is
      named `TagSetClass`. The default implementation honours two
      class attributes:
      * `TAGSETCLASS_DEFAULT`: initially `TagSet`
      * `TAGSETCLASS_PREFIX_MAPPING`: a mapping of type names to `TagSet` subclasses

      The type name of a `TagSet` name is the first dotted component.
      For example, `artist.nick_cave` has the type name `artist`.
      A subclass of `BaseTagSets` could utiliise an `ArtistTagSet` subclass of `TagSet`
      and provide:

          TAGSETCLASS_PREFIX_MAPPING = {
            'artist': ArtistTagSet,
          }

      in its class definition. Accesses to `artist.`* entities would
      result in `ArtistTagSet` instances and access to other enitities
      would result in ordinary `TagSet` instances.
  '''

  _missing = object()

  # the default `TagSet` subclass
  TAGSETCLASS_DEFAULT = TagSet

  # a mapping of TagSet name prefixs to TagSet subclasses
  # used to automatically map certain tagsets to types
  TAGSETCLASS_PREFIX_MAPPING = {}

  @pfx_method
  def TagSetClass(self, *, name, **kw):
    ''' Factory to create a new `TagSet` from `name`.
    '''
    cls = self.TAGSETCLASS_DEFAULT
    if isinstance(name, str):
      try:
        type_name, _ = name.split('.', 1)
      except ValueError:
        pass
      else:
        cls = self.TAGSETCLASS_PREFIX_MAPPING.get(type_name, cls)
    tags = cls(name=name, **kw)
    return tags

  def __init__(self, *, ontology=None):
    ''' Initialise the collection.
    '''
    self.ontology = ontology

  def __str__(self):
    return "%s<%s>" % (type(self).__name__, id(self))

  def __repr__(self):
    return str(self)

  def default_factory(self, name: str):
    ''' Create a new `TagSet` named `name`.
    '''
    te = self.TagSetClass(name=name)
    te.ontology = self.ontology
    return te

  @pfx_method
  def __missing__(self, name: str, **kw):
    ''' Like `dict`, the `__missing__` method may autocreate a new `TagSet`.

        This is called from `__getitem__` if `name` is missing
        and uses the factory `cls.default_factory`.
        If that is `None` raise `KeyError`,
        otherwise call `self.default_factory(name,**kw)`.
        If that returns `None` raise `KeyError`,
        otherwise save the entity under `name` and return the entity.
    '''
    te_factory = self.default_factory
    if te_factory is None:
      raise KeyError(name)
    te = te_factory(name, **kw)
    if te is None:
      raise KeyError(name)
    self[name] = te
    return te

  #################################################################
  # MutableMapping methods

  def __getitem__(self, name: str):
    ''' Obtain the `TagSet` associated with `name`.

        If `name` is not presently mapped,
        return `self.__missing__(name)`.
    '''
    te = self.get(name, default=self._missing)
    if te is self._missing:
      te = self.__missing__(name)
    return te

  @abstractmethod
  def __setitem__(self, name, te):
    ''' Save `te` in the backend under the key `name`.
    '''
    raise NotImplementedError(
        "%s: no .__setitem__(name,tagset) method" % (type(self).__name__,)
    )

  @abstractmethod
  # pylint: disable=arguments-differ
  def keys(self, *, prefix=None):
    ''' Return the keys starting with `prefix+'.'`
        or all keys if `prefix` is `None`.
    '''
    raise NotImplementedError("%s: no .keys() method" % (type(self).__name__,))

  def __iter__(self):
    ''' Iteration returns the keys.
    '''
    return self.keys()

  # pylint: disable=arguments-differ
  def values(self, *, prefix=None):
    ''' Generator yielding the mapping values (`TagSet`s),
        optionally constrained to keys starting with `prefix+'.'`.
    '''
    for k in self.keys(prefix=prefix):
      yield self.get(k)

  # pylint: disable=arguments-differ
  def items(self, *, prefix=None):
    ''' Generator yielding `(key,value)` pairs,
        optionally constrained to keys starting with `prefix+'.'`.
    '''
    for k in self.keys(prefix=prefix):
      yield k, self.get(k)

  def __bool__(self):
    return True

  def __contains__(self, name: str):
    ''' Test whether `name` is present in the underlying mapping.
    '''
    missing = object()
    return self.get(name, missing) is not missing

  def __len__(self):
    ''' Return the length of the underlying mapping.
    '''
    raise NotImplementedError(
        "%s: no .__len__() method" % (type(self).__name__,)
    )

  def add(self, name: str, **kw):
    ''' Return a new `TagSet` associated with `name`,
        which should not already be in use.
    '''
    te = self.get(name, default=self._missing)
    if te is not self._missing:
      raise ValueError("%r: name already present" % (name,))
    return self.default_factory(name, **kw)

  @abstractmethod
  def get(self, name: str, default=None):
    ''' Return the `TagSet` associated with `name`,
        or `default` if there is no such entity.
    '''
    raise NotImplementedError(
        "%s: no .get(name,default=None) method" % (type(self).__name__,)
    )

  def subdomain(self, subname: str):
    ''' Return a proxy for this `BaseTagSets` for the `name`s
        starting with `subname+'.'`.
    '''
    return TagSetsSubdomain(self, subname)

  def edit(self, *, select_tagset=None, **kw):
    ''' Edit the `TagSet`s.

        Parameters:
        * `select_tagset`: optional callable accepting a `TagSet`
          which tests whether it should be included in the `TagSet`s
          to be edited
        Other keyword arguments are passed to `Tag.edit_tagsets`.
    '''
    if select_tagset is None:
      tes = self
    else:
      tes = {name: te for name, te in self.items() if select_tagset(te)}
    changed_tes = TagSet.edit_tagsets(tes, **kw)
    for old_name, new_name, te in changed_tes:
      if old_name != new_name:
        with Pfx("rename %r => %r", old_name, new_name):
          te.name = new_name

class TagSetsSubdomain(SingletonMixin, PrefixedMappingProxy):
  ''' A view into a `BaseTagSets` for keys commencing with a prefix
      being the subdomain plus a dot (`'.'`).
  '''

  @classmethod
  def _singleton_key(cls, tes, subdomain: str):
    return id(tes), subdomain

  def __init__(self, tes, subdomain: str):
    PrefixedMappingProxy.__init__(self, tes, subdomain + '.')
    self.tes = tes

  @property
  def TAGGED_ENTITY_FACTORY(self):
    ''' The entity factory comes from the parent collection.
    '''
    return self.tes.TAGGED_ENTITY_FACTORY

class MappingTagSets(BaseTagSets):
  ''' A `BaseTagSets` subclass using an arbitrary mapping.

      If no mapping is supplied, a `dict` is created for the purpose.

      Example:

          >>> tagsets = MappingTagSets()
          >>> list(tagsets.keys())
          []
          >>> tagsets.get('foo')
          >>> tagsets['foo'] = TagSet(bah=1, zot=2)
          >>> list(tagsets.keys())
          ['foo']
          >>> tagsets.get('foo')
          TagSet:{'bah': 1, 'zot': 2}
          >>> list(tagsets.keys(prefix='foo'))
          ['foo']
          >>> list(tagsets.keys(prefix='bah'))
          []
  '''

  def __init__(self, mapping=None, ontology=None):
    if mapping is None:
      mapping = {}
    super().__init__(ontology=ontology)
    self.mapping = mapping

  def get(self, name: str, default=None):
    return self.mapping.get(name, default)

  def __setitem__(self, name, te):
    ''' Save `te` in the backend under the key `name`.
    '''
    self.mapping[name] = te

  def __delitem__(self, name):
    ''' Delete the `TagSet` named `name`.
    '''
    del self.mapping[name]

  @typechecked
  def keys(self, *, prefix: Optional[str] = None):
    ''' Return an iterable of the keys commencing with `prefix`
        or all keys if `prefix` is `None`.
    '''
    ks = self.mapping.keys()
    if prefix:
      ks = filter(lambda k: k.startswith(prefix), ks)
    return ks

class _TagsOntology_SubTagSets(RemappedMappingProxy, MultiOpenMixin):
  ''' A wrapper for a `TagSets` instance backing an ontology.

      Each instance has the following attributes:
      * `tagsets`: the `TagSets` instance containing ontology information
      * `match_func`: a function of the type name used in the main ontology,
        returning `None` if the type name is not supported
        by this particular `TagSets`;
        if this function is `None` that all type names are accepted unchanged.
      * `unmatch_func`: a function of the type name used within
        this particular `TagSets`,
        returning the type name used in the main ontology;
        it should be the reverse of `match_func`;
        if this function is `None` the subtype name is returned unchanged.
      * `type_map`: an `IndexedMapping` caching type_name<->subtype_name associations

      Example:

          >>> subTS = _TagsOntology_SubTagSets(MappingTagSets(), 'prefix.')
          >>> subkey = subTS.subkey('prefix.key')
          >>> subkey
          'key'
          >>> key = subTS.key(subkey)
          >>> key
          'prefix.key'
          >>> subTS['prefix.bah'].add('x', 1)
          >>> list(subTS.tagsets.keys())
          ['bah']
          >>> list(subTS.keys())
          ['prefix.bah']
  '''

  # pylint: disable=unnecessary-lambda-assignment
  @typechecked
  def __init__(self, tagsets: BaseTagSets, match, unmatch=None):
    self.__match = match
    self.__unmatch = unmatch
    accepts_key = None
    if match is None:
      assert unmatch is None
      accepts_key = lambda _: True
      to_subkey = lambda key: key
      from_subkey = lambda subkey: subkey
    elif isinstance(match, str):
      assert unmatch is None
      if match.endswith(('.', '-', '_')):
        # prefixed based match and translation
        prefixify = PrefixedMappingProxy.prefixify_subkey
        unprefixify = PrefixedMappingProxy.unprefixify_key
        accepts_key = lambda key: key.startswith(match)
        to_subkey = lambda key: unprefixify(key, match)
        from_subkey = lambda subk: prefixify(subk, match)
      else:
        # prefixed based match, but use keys unchanged
        match_ = match + '.'
        accepts_key = lambda key: key.startswith(match_)
        to_subkey = lambda key: key
        from_subkey = lambda subkey: subkey
    elif callable(match):
      accepts_key = lambda key: match(key) is not None
      to_subkey = match
      from_subkey = unmatch
    if accepts_key is None:
      raise ValueError("unsupported match=%r, unmatch=%r" % (match, unmatch))
    super().__init__(tagsets, to_subkey, from_subkey)
    self.tagsets = tagsets
    self.accepts_key = accepts_key

  def __repr__(self):
    return "%s(match=%r,unmatch=%r,tagsets=%s)" % (
        type(self).__name__, self.__match, self.__unmatch, self.tagsets
    )

  @contextmanager
  def startup_shutdown(self):
    ''' Open/close the wrapped tagsets.
    '''
    with self.tagsets:
      yield

  def items(self):
    ''' Enumerate the `TagSet`s by name.
    '''
    return self.tagsets.items()

  def subtype_name(self, type_name):
    ''' Return the subkey used for `type_name`.
    '''
    subtype_name__ = self.subkey(type_name + '._')
    assert subtype_name__.endswith('._')
    return cutsuffix(subtype_name__, '._')

  def accepts_type(self, type_name):
    ''' Test whether this accepts the type `type_name`
        by probing `self.accepts_key(type_name+'._').
    '''
    return self.accepts_key(type_name + '._')

  def typedef(self, type_name):
    ''' Return the type definition `TagSet` for the type `type_name`.
    '''
    assert self.accepts_type(type_name)
    assert not type_name.startswith('type.')
    subtype_name = 'type.' + self.subkey(type_name)
    return self.tagsets[subtype_name]

  def type_names(self):
    ''' Return the type definition keys.
    '''
    return map(
        lambda subkey: self.key(cutprefix(subkey, 'type.')),
        self.tagsets.keys(prefix='type.')
    )

class TagsOntology(SingletonMixin, BaseTagSets):
  ''' An ontology for tag names.
      This is based around a mapping of names
      to ontological information expressed as a `TagSet`.

      Normally an object's tags are not a self contained repository of all the information;
      instead a tag just names some information.

      As a example, consider the tag `colour=blue`.
      Meta information about `blue` is obtained via the ontology,
      which has an entry for the colour `blue`.
      We adopt the convention that the type is just the tag name,
      so we obtain the metadata by calling `ontology.metadata(tag)`
      or alternatively `ontology.metadata(tag.name,tag.value)`
      being the type name and value respectively.

      The ontology itself is based around `TagSets` and effectively the call
      `ontology.metadata('colour','blue')`
      would look up the `TagSet` named `colour.blue` in the underlying `Tagsets`.

      For a self contained dataset this means that it can be its own ontology.
      For tags associated with arbitrary objects
      such as the filesystem tags maintained by `cs.fstags`
      the ontology would be a separate tags collection stored in a central place.

      There are two main categories of entries in an ontology:
      * metadata: other entries named *typename*`.`*value_key*
        contains a `TagSet` holding metadata for a value of type *typename*
        whose value is mapped to *value_key*
      * types: an optional entry named `type.`*typename* contains a `TagSet`
        describing the type named *typename*;
        really this is just more metadata where the "type name" is `type`

      Metadata are `TagSets` instances describing particular values of a type.
      For example, some metadata for the `Tag` `colour="blue"`:

          colour.blue url="https://en.wikipedia.org/wiki/Blue" wavelengths="450nm-495nm"

      Some metadata associated with the `Tag` `actor="Scarlett Johansson"`:

          actor.scarlett_johansson role=["Black Widow (Marvel)"]
          character.marvel.black_widow fullname=["Natasha Romanov"]

      The tag values are lists above because an actor might play many roles, etc.

      There's a convention for converting human descriptions
      such as the role string `"Black Widow (Marvel)"` to its metadata.
      * the value `"Black Widow (Marvel)"` if converted to a key
        by the ontology method `value_to_tag_name`;
        it moves a bracket suffix such as `(Marvel)` to the front as a prefix
        `marvel.` and downcases the rest of the string and turns spaces into underscores.
        This yields the value key `marvel.black_widow`.
      * the type is `role`, so the ontology entry for the metadata
        is `role.marvel.black_widow`

      This requires type information about a `role`.
      Here are some type definitions supporting the above metadata:

          type.person type=str description="A person."
          type.actor type=person description="An actor's stage name."
          type.character type=str description="A person in a story."
          type.role type_name=character description="A character role in a performance."
          type.cast type=dict key_type=actor member_type=role description="Cast members and their roles."

      The basic types have their Python names: `int`, `float`, `str`, `list`,
      `dict`, `date`, `datetime`.
      You can define subtypes of these for your own purposes
      as illustrated above.

      For example:

          type.colour type=str description="A hue."

      which subclasses `str`.

      Subtypes of `list` include a `member_type`
      specifying the type for members of a `Tag` value:

          type.scene type=list member_type=str description="A movie scene."

      Subtypes of `dict` include a `key_type` and a `member_type`
      specifying the type for keys and members of a `Tag` value:

      Accessing type data and metadata:

      A `TagSet` may have a reference to a `TagsOntology` as `.ontology`
      and so also do any of its `Tag`s.
  '''

  # A mapping of base type named to Python types.
  BASE_TYPES = {
      t.__name__: t
      for t in (int, float, str, list, dict, date, datetime)
  }

  @classmethod
  def _singleton_key(cls, tagsets=None, **_):
    return None if tagsets is None else id(tagsets)

  def __init__(
      self, tagsets: Union[BaseTagSets, dict, None] = None, **initial_tags
  ):
    if hasattr(self, 'tagsets'):
      return
    if tagsets is None or not isinstance(tagsets, BaseTagSets):
      tagsets = MappingTagSets(tagsets)
    self.__dict__.update(
        _subtagsetses=[],
        _type_name2subtype_name={},
        default_factory=getattr(
            tagsets, 'default_factory', lambda name: TagSet(_ontology=self)
        ),
    )
    self.add_tagsets(tagsets, None)
    for name, tagset in initial_tags.items():
      tagsets[name] = tagset

  def __str__(self):
    return "%s(%s)" % (type(self).__name__, self._subtagsetses)

  @contextmanager
  def startup_shutdown(self):
    ''' Open all the sub`TagSets` and close on exit.
    '''
    subs = list(self._subtagsetses)
    for subtagsets in subs:
      subtagsets.open()
    with super().startup_shutdown():
      yield
    for subtagsets in subs:
      subtagsets.close()

  @classmethod
  @pfx_method(with_args=True)
  def from_match(cls, tagsets, match, unmatch=None):
    ''' Initialise a `SubTagSets` from `tagsets`, `match` and optional `unmatch`.

        Parameters:
        * `tagsets`: a `TagSets` holding ontology information
        * `match`: a match function used to choose entries based on a type name
        * `unmatch`: an optional reverse for `match`, accepting a subtype
          name and returning its public name

        If `match` is `None`
        then `tagsets` will always be chosen if no prior entry matched.

        Otherwise, `match` is resolved to a function `match-func(type_name)`
        which returns a subtype name on a match and a false value on no match.

        If `match` is a callable it is used as `match_func` directly.

        if `match` is a list, tuple or set
        then this method calls itself with `(tagsets,submatch)`
        for each member `submatch` if `match`.

        If `match` is a `str`,
        if it ends in a dot '.', dash '-' or underscore '_'
        then it is considered a prefix of `type_name` and the returned
        subtype name is the text from `type_name` after the prefix
        othwerwise it is considered a full match for the `type_name`
        and the returns subtype name is `type_name` unchanged.
        The `match` string is a simplistic shell style glob
        supporting `*` but not `?` or `[`*seq*`]`.

        The value of `unmatch` is constrained by `match`.
        If `match` is `None`, `unmatch` must also be `None`;
        the type name is used unchanged.
        If `match` is callable`, `unmatch` must also be callable;
        it is expected to reverse `match`.

        Examples:

            >>> from cs.sqltags import SQLTags
            >>> from os.path import expanduser as u
            >>> # an initial empty ontology with a default in memory mapping
            >>> ont = TagsOntology()
            >>> # divert the types actor, role and series to my media ontology
            >>> ont.add_tagsets(
            ...     SQLTags(u('~/var/media-ontology.sqlite')),
            ...     ['actor', 'role', 'series'])
            >>> # divert type "musicbrainz.recording" to mbdb.sqlite
            >>> # mapping to the type "recording"
            >>> ont.add_tagsets(SQLTags(u('~/.cache/mbdb.sqlite')), 'musicbrainz.')
            >>> # divert type "tvdb.actor" to tvdb.sqlite
            >>> # mapping to the type "actor"
            >>> ont.add_tagsets(SQLTags(u('~/.cache/tvdb.sqlite')), 'tvdb.')
    '''
    if match is None:
      assert unmatch is None
      match_func = None
      unmatch_func = None
    elif callable(match):
      assert callable(unmatch)
      match_func = match
      unmatch_func = unmatch
    elif isinstance(match, str):
      if not match:
        raise ValueError("empty match string")
      if '?' in match or '[' in match:
        raise ValueError("match globs only support *, not ? or [seq]")
      if match.endswith(('.', '-', '_')):
        if len(match) == 1:
          raise ValueError("empty prefix")
        if '*' in match:
          match_re_s = fn_translate(match)
          assert match_re_s.endswith('\\Z')
          match_re_s = cutsuffix(match_re_s, '\\Z')
          match_re = re.compile(match_re_s)

          def match_func(type_name):
            ''' Glob based prefix match, return the suffix.
            '''
            m = match_re.match(type_name)
            if not m:
              return None
            subtype_name = type_name[m.end():]
            return subtype_name

          # TODO: define this function if there is exactly 1 asterisk
          unmatch_func = None

        else:

          def match_func(type_name):
            ''' Literal prefix match, return the suffix.
            '''
            subtype_name = cutprefix(type_name, match)
            if subtype_name is type_name:
              return None
            return subtype_name

          def unmatch_func(subtype_name):
            ''' Return the `subtype_name` with the prefix restored
            '''
            return match + subtype_name

      else:
        # not a prefix

        if '*' in match:

          def match_func(type_name):
            ''' Glob `type_name` match, return `type_name` unchanged.
            '''
            if fnmatch(type_name, match):
              return type_name
            return None

          # TODO: define unmatch_func is there is exactly 1 asterisk
          unmatch_func = None

        else:

          def match_func(type_name):
            ''' Fixed string exact `type_name` match, return `type_name` unchanged.
            '''
            if type_name == match:
              return type_name
            return None

          def unmatch_func(subtype_name):
            ''' Fixed string match
            '''
            assert subtype_name == match
            return subtype_name

    else:

      raise ValueError(
          "unhandled match value %s:%r" % (type(match).__name__, match)
      )

    return cls(
        tagsets=tagsets,
        match_func=match_func,
        unmatch_func=unmatch_func,
        type_map=IndexedMapping(pk='type_name')
    )

  def __bool__(self):
    ''' Support easy `ontology or some_default` tests,
        since ontologies are broadly optional.
    '''
    return True

  def as_dict(self):
    ''' Return a `dict` containing a mapping of entry names to their `TagSet`s.
    '''
    return dict(self.items())

  def items(self):
    ''' Yield `(entity_name,tags)` for all the items in each subtagsets.
    '''
    for subtagsets in self._subtagsetses:
      for entity_name, tags in subtagsets.items():
        yield subtagsets.key(entity_name), tags

  def keys(self):
    ''' Yield entity names for all the entities.
    '''
    for subtagsets in self._subtagsetses:
      for entity_name in subtagsets.keys():
        yield subtagsets.key(entity_name)

  def get(self, name, default=None):
    ''' Fetch the entity named `name` or `default`.
    '''
    subtagsets = self._subtagsets_for_key(name)
    return subtagsets.get(name, default)

  def __getitem__(self, name):
    ''' Fetch `tags` for the entity named `name`.
    '''
    subtagsets = self._subtagsets_for_key(name)
    return subtagsets[name]

  def __setitem__(self, name, tags):
    ''' Apply `tags` to the entity named `name`.
    '''
    subtagsets = self._subtagsets_for_key(name)
    subtags = subtagsets[name]
    subtags.update(tags)

  def __delitem__(self, name):
    ''' Delete the entity named `name`.
    '''
    subtagsets = self._subtagsets_for_key(name)
    del subtagsets[name]

  def subtype_name(self, type_name):
    ''' Return the type name for use within `self.tagsets` from `type_name`.
        Returns `None` if this is not a supported `type_name`.
    '''
    if self.match_func is None:
      return type_name
    try:
      return self.type_map.by_type_name[type_name]
    except KeyError:
      name = self.match_func(type_name)
      self.type_map.add = dict(type_name=type_name, subtype_name=name)
      return name

  def type_name(self, subtype_name):
    ''' Return the external type name from the internal `subtype_name`
        which is used within `self.tagsets`.
    '''
    if self.match_func is None:
      return subtype_name
    try:
      return self.type_map.by_subtype_name[subtype_name]
    except KeyError:
      name = self.unmatch_func(subtype_name)
      self.type_map.add = dict(type_name=name, subtype_name=subtype_name)
      return name

  @pfx_method(with_args=True)
  @typechecked
  def add_tagsets(self, tagsets: BaseTagSets, match, unmatch=None, index=0):
    ''' Insert a `_TagsOntology_SubTagSets` at `index`
        in the list of `_TagsOntology_SubTagSets`es.

        The new `_TagsOntology_SubTagSets` instance is initialised
        from the supplied `tagsets`, `match`, `unmatch` parameters.
    '''
    if isinstance(match, (list, tuple)):
      assert unmatch is None
      for match1 in match:
        self.add_tagsets(tagsets, match1, index=index)
    else:
      subtagsets = _TagsOntology_SubTagSets(tagsets, match, unmatch)
      self._subtagsetses.insert(index, subtagsets)

  @property
  def _default_tagsets(self):
    ''' The default `TagSets` instance
        i.e. the sets used for type names which are not specially diverted.
    '''
    return self._subtagsetses[-1].tagsets

  def _subtagsets_for_key(self, key):
    ''' Locate a `_TagsOntology_SubTagSets` for use with `key`,
        a tagset name.
        Returns the default subtagsets if no explicit match is found.
    '''
    for subtagsets in self._subtagsetses:
      if subtagsets.accepts_key(key):
        return subtagsets
    return self._default_tagsets()

  def _subtagsets_for_type(self, type_name):
    ''' Locate a `_TagsOntology_SubTagSets` for use with the type `type_name`.
        Returns the default subtagsets if no explicit match is found.
    '''
    for subtagsets in self._subtagsetses:
      if subtagsets.accepts_type(type_name):
        return subtagsets
    return self._default_tagsets()

  ##################################################################
  # Types.

  def typedef(self, type_name):
    ''' Return the `TagSet` defining the type named `type_name`.
    '''
    subtagsets = self._subtagsets_for_type(type_name)
    return subtagsets.typedef(type_name)

  @pfx_method
  def type_names(self):
    ''' Return defined type names i.e. all entries starting `type.`.
    '''
    return set(
        subtype_name  ## subtagsets.key(subtype_name)
        for subtagsets in self._subtagsetses
        for subtype_name in subtagsets.type_names()
    )

  def types(self):
    ''' Generator yielding defined type names and their defining `TagSet`.
    '''
    for type_name in self.type_names():
      yield type_name, self.typedef(type_name)

  def by_type(self, type_name, with_tagsets=False):
    ''' Yield keys or (key,tagset) of type `type_name`
        i.e. all keys commencing with *type_name*`.`.
    '''
    type_name_ = type_name + '.'
    subtagsets = self._subtagsets_for_type(type_name)
    subtype_name_ = subtagsets.subtype_name(type_name) + '.'
    tagsets = subtagsets.tagsets
    if with_tagsets:
      for subkey, tags in tagsets.items(prefix=subtype_name_):
        assert subkey.startswith(subtype_name_)
        key = subtagsets.key(subkey)
        assert key.startswith(type_name_)
        yield key, tags
    else:
      for subkey in tagsets.keys(prefix=subtype_name_):
        assert subkey.startswith(subtype_name_)
        key = subtagsets.key(subkey)
        assert key.startswith(type_name_)
        yield key

  @fmtdoc
  def type_values(self, type_name, value_tag_name=None):
    ''' Yield the various defined values for `type_name`.
        This is useful for types with enumerated metadata entries.

        For example, if metadata entries exist as `foo.bah` and `foo.baz`
        for the `type_name` `'foo'`
        then this yields `'bah'` and `'baz'`.`

        Note that this looks for a `Tag` for the value,
        falling back to the entry suffix if the tag is not present.
        That tag is normally named `{DEFAULT_VALUE_TAG_NAME}`
        (from DEFAULT_VALUE_TAG_NAME)
        but may be overridden by the `value_tag_name` parameter.
        Also note that normally it is desireable that the value
        convert to the suffix via the `value_to_tag_name` method
        so that the metadata entry can be located from the value.
    '''
    if value_tag_name is None:
      value_tag_name = DEFAULT_VALUE_TAG_NAME
    type_name_ = type_name + '.'
    for name, tags in self.by_type(type_name, with_tagsets=True):
      assert name.startswith(type_name_)
      try:
        value = tags[value_tag_name]
      except KeyError:
        value = cutprefix(name, type_name_)
      else:
        # sanity check the value
        if __debug__ and type_name_ + self.value_to_tag_name(value) != name:
          warning(
              "type_values(%r,value_tag_name=%r): name=%r:"
              " value=%s does not convert to name", type_name, value_tag_name,
              name, cropped_repr(value)
          )
      yield value

  ################################################################
  # Metadata.

  @staticmethod
  @pfx
  def value_to_tag_name(value):
    ''' Convert a tag value to a tagnamelike dotted identifierish string
        for use in ontology lookup.
        Raises `ValueError` for unconvertable values.

        We are allowing dashes in the result (UUIDs, MusicBrainz discids, etc).

        `int`s are converted to `str`.

        Strings are converted as follows:
        * a trailing `(.*)` is turned into a prefix with a dot,
          for example `"Captain America (Marvel)"`
          becomes `"Marvel.Captain America"`.
        * the string is split into words (nonwhitespace),
          lowercased and joined with underscores,
          for example `"Marvel.Captain America"`
          becomes `"marvel.captain_america"`.
    '''
    if isinstance(value, int):
      return str(value)
    if isinstance(value, str):
      value = value.strip()
      m = re.match(r'(.*)\(([^()]*)\)\s*$', value)
      if m:
        value = m.group(2).strip() + '.' + m.group(1).strip()
      value = '_'.join(value.lower().split())
      return value
    raise ValueError(value)

  @tag_or_tag_value
  @require(lambda type_name: isinstance(type_name, str))
  def metadata(self, type_name, value, *, convert=None):
    ''' Return the metadata `TagSet` for `type_name` and `value`.
        This implements the mapping between a type's value and its semantics.

        The optional parameter `convert`
        may specify a function to use to convert `value` to a tag name component
        to be used in place of `self.value_to_tag_name` (the default).

        For example, if a `TagSet` had a list of characters such as:

            character=["Captain America (Marvel)","Black Widow (Marvel)"]

        then these values could be converted to the dotted identifiers
        `character.marvel.captain_america`
        and `character.marvel.black_widow` respectively,
        ready for lookup in the ontology
        to obtain the "metadata" `TagSet` for each specific value.
    '''
    md = None
    typedef = self.get(type_name)
    if typedef:
      primary_type_name = typedef.get('type_name')
      if primary_type_name:
        type_name = primary_type_name
    if not isinstance(value, str):
      # strs look a lot like other sequences, sidestep the probes
      try:
        items = value.items
      except AttributeError:
        # not a mapping
        try:
          it = iter(value)
        except TypeError:
          # not iterable
          pass
        else:
          md = [self.metadata(type_name, item, convert=convert) for item in it]
      else:
        # a mapping
        # split the type_name on underscore to derive key and member type names
        # otherwise fall back to {type_name}_key, {type_name}_member
        try:
          key_type_name, member_type_name = type_name.split('_')
        except ValueError:
          key_type_name = type_name + '_key'
          member_type_name = type_name + '_member'
        md = {
            k: (
                self.metadata(key_type_name, k, convert=convert),
                self.metadata(member_type_name, v, convert=convert),
            )
            for k, v in items
        }
    if md is None:
      # neither mapping nor iterable
      # fetch the metadata TagSet
      subtagsets = self._subtagsets_for_type(type_name)
      if value is None:
        value_key = '_'
      else:
        if convert is None:
          convert = self.value_to_tag_name
        value_key = convert(value)
        assert isinstance(value_key, str) and value_key
      key = type_name + '.' + value_key
      md = subtagsets[key]
    return md

  def basetype(self, typename):
    ''' Infer the base type name from a type name.
        The default type is `'str'`,
        but any type which resolves to one in `self.BASE_TYPES`
        may be returned.
    '''
    typename0 = typename
    typeinfo = self[typename]
    seen = set((typename,))
    while 'type' in typeinfo:
      typename = typeinfo['type']
      if typename in seen:
        warning(
            "type %r: circular type definitions involving %r", typename0, seen
        )
        break
    if typename not in self.BASE_TYPES:
      typename = 'str'
    return typename

  def convert_tag(self, tag):
    ''' Convert a `Tag`'s value accord to the ontology.
        Return a new `Tag` with the converted value
        or the original `Tag` unchanged.

        This is primarily aimed at things like regexp based autotagging,
        where the matches are all strings
        but various fields have special types,
        commonly `int`s or `date`s.
    '''
    basetype = Tag(tag, ontology=self).basetype
    try:
      converter = {
          'date': date_fromisoformat,
          'datetime': datetime_fromisoformat,
      }[basetype]
    except KeyError:
      converter = self.BASE_TYPES.get(basetype)
    if converter:
      try:
        converted = converter(tag.value)
      except (ValueError, TypeError):
        pass
      else:
        tag = Tag(tag.name, converted)
    return tag

  @pfx_method
  def edit_indices(self, indices, prefix=None):
    ''' Edit the entries specified by indices.
        Return `TagSet`s for the entries which were changed.
    '''
    tes = []
    te_old_names = {}
    for index in indices:
      if prefix:
        name = cutprefix(index, prefix)
        assert name is not index
      else:
        name = index
      te = self.entity(index, name=name)
      tes.append(te)
      te_old_names[id(te)] = name
    # modify tagsets
    changed_tes = TagSet.edit_entities(tes)
    # rename entries
    for te in changed_tes:
      old_name = te_old_names[id(te)]
      new_name = te.name
      if old_name == new_name:
        continue
      with Pfx("name %r => %r", old_name, new_name):
        new_index = prefix + new_name if prefix else new_name
        if new_index in self:
          warning("new name already exists, not renaming")
          continue
        old_index = prefix + old_name if prefix else old_name
        self[new_index] = te
        del self[old_index]
    return changed_tes

class TagFile(FSPathBasedSingleton, BaseTagSets):
  ''' A reference to a specific file containing tags.

      This manages a mapping of `name` => `TagSet`,
      itself a mapping of tag name => tag value.
  '''

  @typechecked
  def __init__(
      self,
      fspath: str,
      *,
      ontology=None,
      update_mapping: Optional[Mapping] = None,
      update_prefix: Optional[str] = None,
      update_uuid_tag_name: Optional[str] = None,
  ):
    if hasattr(self, 'fspath'):
      return
    FSPathBasedSingleton.__init__(self, fspath)
    BaseTagSets.__init__(self, ontology=ontology)
    self._tagsets = None
    self.update_mapping = update_mapping
    self.update_prefix = update_prefix
    self.update_uuid_tag_name = update_uuid_tag_name

  def __str__(self):
    return "%s(%r)" % (type(self).__name__, shortpath(self.fspath))

  def __repr__(self):
    return "%s(%r)" % (type(self).__name__, self.fspath)

  def startup(self):
    ''' No special startup.
    '''

  def shutdown(self):
    ''' Save the tagsets if modified.
    '''
    self.save()

  def get(self, name, default=None):
    ''' Get from the tagsets.
    '''
    return self.tagsets.get(name, default)

  def __setitem__(self, name, te):
    ''' Set item `name` to `te`.
    '''
    self.tagsets[name] = te

  # Mapping methods, proxying through to .tagsets.
  def keys(self, *, prefix=None):
    ''' `tagsets.keys`

        If the options `prefix` is supplied,
        yield only those keys starting with `prefix`.
    '''
    ks = self.tagsets.keys()
    if prefix:
      ks = filter(lambda k: k.startswith(prefix), ks)
    return ks

  def __delitem__(self, name):
    del self.tagsets[name]

  def _loadsave_signature(self):
    ''' Compute a signature of the existing names and `TagSet` id values.
        We use this to check for added/removed `TagSet`s at save time.
    '''
    return set((name, id(tags)) for name, tags in self.items() if tags)

  def is_modified(self):
    ''' Test whether this `TagSet` has been modified.
    '''
    tagsets = self._tagsets
    if tagsets is None:
      return False
    sig = self._loadsave_signature()
    if self._loaded_signature != sig:
      return True
    return any(map(lambda tagset: tagset.modified, tagsets.values()))

  @locked_property
  @pfx_method
  def tagsets(self):
    ''' The tag map from the tag file,
        a mapping of name=>`TagSet`.

        This is loaded on demand.
    '''
    ts = {}
    loaded_tagsets, unparsed = self.load_tagsets(self.fspath, self.ontology)
    self.unparsed = unparsed
    ont = self.ontology
    for name, tags in loaded_tagsets.items():
      te = ts[name] = self.default_factory(name)
      te.ontology = ont
      te.update(tags)
      te.modified = False
    self._tagsets = ts
    self._loaded_signature = self._loadsave_signature()
    return ts

  @property
  def names(self):
    ''' The names from this `FSTagsTagFile` as a list.
    '''
    return list(self.tagsets.keys())

  @classmethod
  @pfx_method
  def parse_tags_line(
      cls, line, ontology=None, verbose=None, extra_types=None
  ):
    ''' Parse a "name tags..." line as from a `.fstags` file,
        return `(name,TagSet)`.
    '''
    if extra_types is None:
      extra_types = getattr(cls, 'EXTRA_TYPES', None)
    name, offset = Tag.parse_value(line)
    if offset < len(line) and not line[offset].isspace():
      _, offset2 = get_nonwhite(line, offset)
      name = line[:offset2]
      # This is normal.
      ##warning(
      ##    "offset %d: expected whitespace, adjusted name to %r", offset, name
      ##)
      offset = offset2
    if offset < len(line) and not line[offset].isspace():
      warning("offset %d: expected whitespace", offset)
    tags = TagSet.from_line(
        line,
        offset,
        extra_types=extra_types,
        ontology=ontology,
        verbose=verbose
    )
    return name, tags

  @classmethod
  def load_tagsets(cls, filepath, ontology, extra_types=None):
    ''' Load `filepath` and return `(tagsets,unparsed)`.

        The returned `tagsets` are a mapping of `name`=>`tag_name`=>`value`.
        The returned `unparsed` is a list of `(lineno,line)`
        for lines which failed the parse (excluding the trailing newline).
    '''
    with Pfx("%r", filepath):
      tagsets = defaultdict(lambda: TagSet(_ontology=ontology))
      unparsed = []
      try:
        with open(filepath) as f:
          for lineno, line in enumerate(f, 1):
            with Pfx(lineno):
              line0 = cutsuffix(line, '\n')
              line = line0.strip()
              if not line:
                continue
              if line.startswith('#'):
                unparsed.append((lineno, line0))
                continue
              try:
                name, tags = cls.parse_tags_line(
                    line, extra_types=extra_types, ontology=ontology
                )
              except ValueError as e:
                warning("parse error: %s", e)
                unparsed.append((lineno, line0))
              else:
                tags.modified = False
                if 'name' in tags:
                  warning("discard explicit tag name=%s", tags.name)
                  tags.discard('name')
                tagsets[name] = tags
      except OSError as e:
        if e.errno != errno.ENOENT:
          raise
      return tagsets, unparsed

  @classmethod
  def tags_line(cls, name, tags, extra_types=None, prune=False):
    ''' Transcribe a `name` and its `tags` for use as a `.fstags` file line.
    '''
    if extra_types is None:
      extra_types = getattr(cls, 'EXTRA_TYPES', None)
    fields = [Tag.transcribe_value(name, extra_types=extra_types)]
    for tag in tags:
      if tag.name == 'name':
        # we don't write this one out, but we do expect it to match
        # the `name` parameter
        if tag.value != name:
          warning(
              "%s.tags_line(name=%r,tags=%s): tags['name']:%r != name)",
              cls.__name__, name, tags, tag.value
          )
        continue
      if prune and isinstance(tag.value,
                              (list, tuple, dict)) and not tag.value:
        continue
      fields.append(str(tag))
    return ' '.join(fields)

  @classmethod
  def save_tagsets(
      cls,
      filepath,
      tagsets,
      unparsed,
      extra_types=None,
      prune=False,
      update_mapping: Optional[Mapping] = None,
      update_prefix: Optional[str] = None,
      update_uuid_tag_name: Optional[str] = None,
  ):
    ''' Save `tagsets` and `unparsed` to `filepath`.

        This method will create the required intermediate directories
        if missing.

        This method *does not* clear the `.modified` attribute of the `TagSet`s
        because it does not know it is saving to the `Tagset`'s primary location.
    '''
    with Pfx(filepath):
      dirpath = dirname(filepath)
      if dirpath and not isdirpath(dirpath):
        ifverbose("makedirs(%r)", dirpath)
        with Pfx("os.makedirs(%r)", dirpath):
          os.makedirs(dirpath)
      name_tags = sorted(tagsets.items())
      # skip save if no file and nothing to save
      if name_tags or unparsed or isfilepath(filepath):
        try:
          with pfx_call(open, filepath, 'w') as f:
            for _, line in unparsed:
              if not line.startswith('#'):
                f.write('##  ')
              f.write(line)
              f.write('\n')
            for name, tags in name_tags:
              with Pfx(name):
                if not tags:
                  continue
                if update_mapping:
                  # mirror tags to secondary mapping eg an SQLTags
                  # this associates a UUID with the file
                  try:
                    uuid_s = tags[update_uuid_tag_name]
                  except KeyError:
                    uuid = uuid4()
                    uuid_s = str(uuid)
                    tags[update_uuid_tag_name] = uuid_s
                  else:
                    try:
                      uuid = UUID(uuid_s)
                    except ValueError as e:
                      warning(
                          "invalid UUID tag %r=%s: %s", update_uuid_tag_name,
                          uuid_s, e
                      )
                      uuid = None
                    else:
                      uuid_s = str(uuid)
                  if uuid is not None:
                    # apply the tags to the secondary mapping
                    key = (
                        "%s.%s" %
                        (update_prefix, uuid_s) if update_prefix else uuid_s
                    )
                    d = tags.as_dict()
                    del d[update_uuid_tag_name]
                    d['fspath'] = joinpath(dirname(filepath), name)
                    try:
                      update_mapping[key].update(d)
                    except AttributeError:
                      raise
                    except Exception as e:
                      warning(
                          "update_mapping:%s[%r].update(%s): %s",
                          s(update_mapping), key, cropped_repr(d), e
                      )
                f.write(
                    cls.tags_line(
                        name, tags, extra_types=extra_types, prune=prune
                    )
                )
                f.write('\n')
        except OSError as e:
          error("save(%r) fails: %s", filepath, e)

  def save(self, extra_types=None, prune=False):
    ''' Save the tag map to the tag file if modified.
    '''
    tagsets = self._tagsets
    if tagsets is None:
      # never loaded - no need to save
      return
    with self._lock:
      if self.is_modified():
        # there are modified TagSets
        update_mapping_close = getattr(self.update_mapping, 'close', None)
        if update_mapping_close:
          self.update_mapping.open()
        try:
          self.save_tagsets(
              self.fspath,
              tagsets,
              self.unparsed,
              extra_types=extra_types,
              prune=prune,
              update_mapping=self.update_mapping,
              update_prefix=self.update_prefix,
              update_uuid_tag_name=self.update_uuid_tag_name,
          )
        finally:
          if update_mapping_close:
            pfx_call(update_mapping_close)
        self._loaded_signature = self._loadsave_signature()
        for tagset in tagsets.values():
          tagset.modified = False

  def update(self, name, tags, *, prefix=None, verbose=None):
    ''' Update the tags for `name` from the supplied `tags`
        as for `Tagset.update`.
    '''
    return self[name].update(tags, prefix=prefix, verbose=verbose)

class TagsOntologyCommand(BaseCommand):
  ''' A command line for working with ontology types.
  '''

  @contextmanager
  def run_context(self):
    with super().run_context():
      with self.options.ontology:
        yield

  def cmd_edit(self, argv):
    ''' Usage: {cmd} [{{/name-regexp | entity-name}}]
          Edit entities.
          With no arguments, edit all the entities.
          With an argument starting with a slash, edit the entities
          whose names match the regexp.
          Otherwise the argument is expected to be an entity name;
          edit the tags of that entity.
    '''
    options = self.options
    ont = options.ontology
    if not argv:
      ont.edit()
    else:
      arg = argv.pop(0)
      if argv:
        raise GetoptError("extra arguments after argument: %r" % (argv,))
      if arg.startswith('/'):
        # select entities and edit them
        regexp = re.compile(arg[1:])
        ont.edit(select_tagset=lambda te: regexp.match(te.name))
      else:
        # edit a single entity's tags
        entity_name = arg
        tags = ont[entity_name]
        tags.edit()

  def cmd_meta(self, argv):
    ''' Usage: {cmd} tag=value
    '''
    options = self.options
    ont = options.ontology
    if not argv:
      raise GetoptError("missing tag=value")
    tag_s = argv.pop(0)
    tag = Tag.from_str(tag_s, ontology=ont)
    print(tag)
    md = tag.metadata()
    for md_tag in md:
      print(" ", md_tag)

  # pylint: disable=too-many-locals,too-many-branches
  def cmd_type(self, argv):
    ''' Usage:
          {cmd}
            With no arguments, list the defined types.
          {cmd} type_name
            With a type name, print its `Tag`s.
          {cmd} type_name edit
            Edit the tags defining a type.
          {cmd} type_name edit meta_names_pattern...
            Edit the tags for the metadata names matching the
            meta_names_patterns.
          {cmd} type_name list
          {cmd} type_name ls
            List the metadata names for this type and their tags.
          {cmd} type_name + entity_name [tags...]
            Create type_name.entity_name and apply the tags.
    '''
    options = self.options
    ont = options.ontology
    if not argv:
      # list defined types
      print("Types:")
      for type_name, tags in ont.types():
        print(type_name, tags)
      return 0
    type_name = argv.pop(0)
    with Pfx(type_name):
      tags = ont.typedef(type_name)
      if not argv:
        print("Tags for type", type_name, "=", tags)
        for tag in sorted(tags):
          print(tag)
        return 0
      subcmd = argv.pop(0)
      with Pfx(subcmd):
        if subcmd == 'edit':
          if not argv:
            # edit the type specification
            tags.edit()
          else:
            # edit the metadata of this type
            # obtain the collection
            type_name_ = type_name + '.'
            tagset_map = {}
            for key, tagset in ont.by_type(type_name, with_tagsets=True):
              assert key.startswith(type_name_)
              print("%r vs %r" % (key, argv))
              if any(map(lambda ptn: fnmatchcase(key, ptn), argv)):
                print("matched")
                subkey = cutprefix(key, type_name_)
                assert subkey not in tagset_map
                tagset_map[subkey] = tagset
            for old_subkey, new_subkey, new_tags in TagSet.edit_tagsets(
                tagset_map, verbose=True):
              tags = tagset_map[old_subkey]
              if old_subkey != new_subkey:
                warning(
                    "rename not implemented, skipping %r => %r", old_subkey,
                    new_subkey
                )
              tags.set_from(new_tags, verbose=True)
          return 0
        if subcmd in ('list', 'ls'):
          if argv:
            raise GetoptError("extra arguments: %r" % (argv,))
          for key, tags in sorted(ont.by_type(type_name, with_tagsets=True)):
            print(key, tags)
          return 0
        if subcmd == '+':
          if not argv:
            raise GetoptError("missing entity_name")
          entity_name = argv.pop(0)
          print("entity_name =", entity_name)
          etags = ont.metadata(type_name, entity_name)
          print("entity tags =", etags)
          for arg in argv:
            with Pfx(arg):
              tag = Tag.from_str(arg)
              etags.add(tag)
          return 0
        raise GetoptError("unrecognised subcommand")

class TagsCommandMixin:
  ''' Utility methods for `cs.cmdutils.BaseCommand` classes working with tags.

      Optional subclass attributes:
      * `TAGSET_CRITERION_CLASS`: a `TagSetCriterion` duck class,
        default `TagSetCriterion`.
        For example, `cs.sqltags` has a subclass
        with an `.extend_query` method for computing an SQL JOIN
        used in searching for tagged entities.
  '''

  TagAddRemove = namedtuple('TagAddRemove', 'remove tag')

  @classmethod
  def parse_tag_addremove(cls, arg, offset=0):
    ''' Parse `arg` as an add/remove tag specification
        of the form [`-`]*tag_name*[`=`*value*].
        Return `(remove,Tag)`.

        Examples:

            >>> TagsCommandMixin.parse_tag_addremove('a')
            TagAddRemove(remove=False, tag=Tag(name='a',value=None))
            >>> TagsCommandMixin.parse_tag_addremove('-a')
            TagAddRemove(remove=True, tag=Tag(name='a',value=None))
            >>> TagsCommandMixin.parse_tag_addremove('a=1')
            TagAddRemove(remove=False, tag=Tag(name='a',value=1))
            >>> TagsCommandMixin.parse_tag_addremove('-a=1')
            TagAddRemove(remove=True, tag=Tag(name='a',value=1))
            >>> TagsCommandMixin.parse_tag_addremove('-a="foo bah"')
            TagAddRemove(remove=True, tag=Tag(name='a',value='foo bah'))
            >>> TagsCommandMixin.parse_tag_addremove('-a=foo bah')
            TagAddRemove(remove=True, tag=Tag(name='a',value='foo bah'))
    '''
    if arg.startswith('-', offset):
      remove = True
      offset += 1
    else:
      remove = False
    tag = Tag.from_arg(arg, offset=offset)
    return cls.TagAddRemove(remove, tag)

  @classmethod
  def parse_tagset_criterion(cls, arg, tag_based_test_class=None):
    ''' Parse `arg` as a tag specification
        and return a `tag_based_test_class` instance
        via its `.from_str` factory method.
        Raises `ValueError` in a misparse.
        The default `tag_based_test_class`
        comes from `cls.TAGSET_CRITERION_CLASS`,
        which itself defaults to class `TagSetCriterion`.

        The default `TagSetCriterion.from_str` recognises:
        * `-`*tag_name*: a negative requirement for *tag_name*
        * *tag_name*[`=`*value*]: a positive requirement for a *tag_name*
          with optional *value*.
    '''
    if tag_based_test_class is None:
      tag_based_test_class = getattr(
          cls, 'TAGSET_CRITERION_CLASS', TagSetCriterion
      )
    return tag_based_test_class.from_str(arg)

  @classmethod
  def parse_tagset_criteria(cls, argv, tag_based_test_class=None):
    ''' Parse tag specifications from `argv` until an unparseable item is found.
        Return `(criteria,argv)`
        where `criteria` is a list of the parsed criteria
        and `argv` is the remaining unparsed items.

        Each item is parsed via
        `cls.parse_tagset_criterion(item,tag_based_test_class)`.
    '''
    argv = list(argv)
    criteria = []
    while argv:
      try:
        criterion = cls.parse_tagset_criterion(
            argv[0], tag_based_test_class=tag_based_test_class
        )
      except ValueError as e:
        warning("parse_tagset_criteria(%r): %s", argv[0], e)
        break
      criteria.append(criterion)
      argv.pop(0)
    return criteria, argv

  @staticmethod
  def parse_tag_choices(argv):
    ''' Parse `argv` as an iterable of [`!`]*tag_name*[`=`*tag_value`] `Tag`
        additions/deletions.
    '''
    tag_choices = []
    for arg in argv:
      with Pfx(arg):
        try:
          tag_choice = TagSetCriterion.from_arg(arg)
        except ValueError as e:
          raise ValueError("bad tag specifications: %s" % (e,)) from e
        if tag_choice.comparison != '=':
          raise ValueError("only tag_name or tag_name=value accepted")
        tag_choices.append(tag_choice)
    return tag_choices

class RegexpTagRule:
  ''' A regular expression based `Tag` rule.

      This applies a regular expression to a string
      and returns inferred `Tag`s.
  '''

  def __init__(self, regexp, tag_prefix=None):
    self.regexp_src = regexp
    self.regexp = re.compile(regexp)
    self.tag_prefix = tag_prefix

  def __str__(self):
    return "%s(%r)" % (type(self).__name__, self.regexp_src)

  @pfx_method
  def infer_tags(self, s):
    ''' Apply the rule to the string `s`, return a list of `Tag`s.
    '''
    # TODO: honour the JSON decode strings
    tags = []
    m = self.regexp.search(s)
    if m:
      tag_value_queue = list(m.groupdict().items())
      while tag_value_queue:
        tag_name, value = tag_value_queue.pop(0)
        with Pfx(tag_name):
          if value is None:
            # unused branch of the regexp?
            warning("value=None, skipped")
            continue
          # special case prefix_strpdate_strptimeformat
          try:
            prefix, strptime_format_tplt = tag_name.split('_strpdate_', 1)
          except ValueError:
            pass
          else:
            tag_name = prefix + '_date'
            strptime_format = ' '.join(
                '%' + letter for letter in strptime_format_tplt.split('_')
            )
            value = datetime.strptime(value, strptime_format)
            tag_value_queue.insert(0, (tag_name, value))
            continue
          # special case prefix_strptime_strptimeformat
          try:
            prefix, strptime_format_tplt = tag_name.split('_strpdatetime_', 1)
          except ValueError:
            pass
          else:
            tag_name = prefix + '_datetime'
            strptime_format = ' '.join(
                '%' + letter for letter in strptime_format_tplt.split('_')
            )
            value = datetime.strptime(value, strptime_format)
            tag_value_queue.insert(0, (tag_name, value))
            continue
          # special case *_n
          tag_name_prefix = cutsuffix(tag_name, '_n')
          if tag_name is not tag_name_prefix:
            # numeric rule
            try:
              value = int(value)
            except ValueError:
              pass
            else:
              tag_name = tag_name_prefix
          if self.tag_prefix:
            tag_name = self.tag_prefix + '.' + tag_name
          tag = Tag(tag_name, value)
          tags.append(tag)
    return tags

def selftest(argv):
  ''' Run some ad hoc self tests.
  '''
  from pprint import pprint  # pylint: disable=import-outside-toplevel
  setup_logging(argv.pop(0))
  ont = TagsOntology(
      {
          'type.colour':
          TagSet(description="a colour, a hue", type="str"),
          'colour.blue':
          TagSet(
              url='https://en.wikipedia.org/wiki/Blue',
              wavelengths='450nm-495nm'
          ),
      }
  )
  print(ont)
  tags = TagSet(colour='blue', labels=['a', 'b', 'c'], size=9, _ontology=ont)
  print("tags =", tags)
  print(tags['colour'])
  colour = Tag('colour', 'blue')
  print(colour)
  print(colour.metadata(ontology=ont))
  print("================")
  tags['aa.bb'] = 'aabb'
  tags['aa'] = 'aa'
  pprint(tags.as_dict())
  for format_str in argv:
    print("FORMAT_STR =", repr(format_str))
    ##formatted = format(tags, format_str)
    formatted = tags.format_as(format_str)
    print("tag.format_as(%r) => %s" % (format_str, formatted))

if __name__ == '__main__':
  import sys
  sys.exit(selftest(sys.argv))<|MERGE_RESOLUTION|>--- conflicted
+++ resolved
@@ -199,18 +199,13 @@
 from json import JSONEncoder, JSONDecoder
 from json.decoder import JSONDecodeError
 import os
-<<<<<<< HEAD
-from os.path import dirname, isdir as isdirpath
+from os.path import (
+    dirname, isdir as isdirpath, isfile as isfilepath, join as joinpath
+)
 from pprint import pformat
 import re
 import sys
 from threading import Lock
-=======
-from os.path import (
-    dirname, isdir as isdirpath, isfile as isfilepath, join as joinpath
-)
-import re
->>>>>>> 22a363e7
 import time
 from typing import Mapping, Optional, Union
 from uuid import UUID, uuid4
@@ -482,7 +477,6 @@
   def __repr__(self):
     return "%s:%s" % (type(self).__name__, dict.__repr__(self))
 
-<<<<<<< HEAD
   def dump(self, keys=None, *, preindent=None, file=None, **pf_kwargs):
     ''' Dump a `TagSet` in multiline format.
 
@@ -523,7 +517,7 @@
             file=file,
             sep=''
         )
-=======
+
   @classmethod
   def from_tags(cls, tags, _id=None, _ontology=None):
     ''' Make a `TagSet` from an iterable of `Tag`s.
@@ -532,7 +526,6 @@
         _id=_id, _ontology=_ontology, **{tag.name: tag.value
                                          for tag in tags}
     )
->>>>>>> 22a363e7
 
   #################################################################
   # methods supporting FormattableMixin
