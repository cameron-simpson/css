#!/usr/bin/python
#
# Thread convenience facilities.
#       - Cameron Simpson <cs@cskk.id.au> 18nov2007
#

''' Thread related convenience classes and functions.
'''

from __future__ import with_statement
from collections import defaultdict, namedtuple
from contextlib import contextmanager
from heapq import heappush, heappop
from inspect import ismethod
import sys
from threading import (
    Semaphore,
    Thread as builtin_Thread,
    Lock,
    local as thread_local,
)
from typing import Any, Mapping, Optional

from cs.context import ContextManagerMixin, stackattrs, stackset
from cs.deco import decorator
from cs.excutils import logexc, transmute
from cs.gimmicks import error, warning, nullcontext
from cs.pfx import Pfx  # prefix
from cs.py.func import funcname, prop
from cs.seq import Seq

__version__ = '20230212-post'

DISTINFO = {
    'description':
    "threading and communication/synchronisation conveniences",
    'keywords': ["python2", "python3"],
    'classifiers': [
        "Programming Language :: Python",
        "Programming Language :: Python :: 3",
    ],
    'install_requires': [
        'cs.context',
        'cs.deco',
        'cs.excutils',
        'cs.gimmicks',
        'cs.pfx',
        'cs.py.func',
        'cs.seq',
    ],
}

class ThreadState(thread_local):
  ''' A `Thread` local object with attributes
      which can be used as a context manager to stack attribute values.

      Example:

          from cs.threads import ThreadState

          S = ThreadState(verbose=False)

          with S(verbose=True) as prev_attrs:
              if S.verbose:
                  print("verbose! (formerly verbose=%s)" % prev_attrs['verbose'])
  '''

  def __init__(self, **kw):
    ''' Initiale the `ThreadState`, providing the per-Thread initial values.
    '''
    thread_local.__init__(self)
    for k, v in kw.items():
      setattr(self, k, v)

  def __str__(self):
    return "%s(%s)" % (
        type(self).__name__,
        ','.join("%s=%r" % kv for kv in self.__dict__.items())
    )

  __repr__ = __str__

  @contextmanager
  def __call__(self, **kw):
    ''' Calling a `ThreadState` returns a context manager which stacks some state.
        The context manager yields the previous values
        for the attributes which were stacked.
    '''
    with stackattrs(self, **kw) as prev_attrs:
      yield prev_attrs

# backward compatible deprecated name
State = ThreadState

# TODO: what to do about overlapping HasThreadState usage of a particular class?
class HasThreadState(ContextManagerMixin):
<<<<<<< HEAD
  ''' A mixin for classes with a `cs.threads.State` instance as `.perthread_state`
=======
  ''' A mixin for classes with a `cs.threads.ThreadState` instance as `.state`
>>>>>>> da91d172
      providing a context manager which pushes `current=self` onto that state
      and a `default()` class method returning `cls.perthread_state.current`
      as the default instance of that class.

      *NOTE*: the documentation here refers to `cls.perthread_state`, but in
      fact we honour the `cls.THREAD_STATE_ATTR` attribute to name
      the state attribute which allows perclass state attributes,
      and also use with classes which already use `.perthread_state` for
      another purpose.
  '''

  _HasThreadState_lock = Lock()
  _HasThreadState_classes = set()

  # the default name for the Thread state attribute
  THREAD_STATE_ATTR = 'perthread_state'

  @classmethod
  def default(cls, factory=None, raise_on_None=False):
    ''' The default instance of this class from `cls.perthread_state.current`.

        Parameters:
        * `factory`: optional callable to create an instance of `cls`
          if `cls.perthread_state.current` is `None` or missing;
          if `factory` is `True` then `cls` is used as the factory
        * `raise_on_None`: if `cls.perthread_state.current` is `None` or missing
          and `factory` is false and `raise_on_None` is true,
          raise a `RuntimeError`;
          this is primarily a debugging aid
    '''
    current = getattr(getattr(cls, cls.THREAD_STATE_ATTR), 'current', None)
    if current is None:
      if factory:
        if factory is True:
          factory = cls
        return factory()
      if raise_on_None:
        raise RuntimeError(
            "%s.default: %s.%s.current is missing/None and ifNone is None" %
            (cls.__name__, cls.__name__, cls.THREAD_STATE_ATTR)
        )
    return current

  def __enter_exit__(self):
    ''' Push `self.perthread_state.current=self` as the `Thread` local current instance.

        Include `self.__class__` in the set of currently active classes for the duration.
    '''
    cls = self.__class__
    with cls._HasThreadState_lock:
      stacked = stackset(
          cls._HasThreadState_classes, cls, cls._HasThreadState_lock
      )
    with stacked:
      state = getattr(cls, cls.THREAD_STATE_ATTR)
      with state(current=self):
        yield

  @classmethod
  def thread_states(cls):
    ''' Return a mapping of `class`->*current_instance*`
        for use with `HasThreadState.with_thread_states`.
    '''
    with cls._HasThreadState_lock:
      currency = {
          htscls:
          getattr(getattr(htscls, htscls.THREAD_STATE_ATTR), 'current', None)
          for htscls in cls._HasThreadState_classes
      }
    return currency

  @classmethod
  @contextmanager
  def with_thread_states(
      cls, thread_states: Optional[Mapping[type, Any]] = None
  ):
    ''' Context manager to push all the current objects from `thread_states`
        by calling each as a context manager.

        The default `thread_states` comes from `HasThreadState.thread_states()`.
    '''
    if thread_states is None:
      thread_states = cls.thread_states()
    if not thread_states:
      yield
    else:
      state_iter = iter(list(thread_states.values()))

      def with_thread_states_pusher():
        try:
          htsobj = next(state_iter)
        except StopIteration:
          yield
        else:
          if htsobj is None:
            htsobj = nullcontext()
          with htsobj:
            yield from with_thread_states_pusher()

      yield from with_thread_states_pusher()

  @classmethod
  def Thread(cls, *Thread_a, target, thread_states=None, **Thread_kw):
    ''' Factory for a `Thread` to push the `.current` state for the
        currently active classes.

        The optional parameter `thread_states`
        may be used to pass an explicit mapping of thread states to use;
        the default states come from `HasThreadState.thread_states()`.
        A boolean value may also be passed meaning:
        * `False`: do not apply any thread states
        * `True`: apply the default thread states
    '''
    # snapshot the .current states in the source Thread
    if thread_states is None or thread_states is True:
      thread_states = cls.thread_states()
    if thread_states:

      def target_wrapper(*a, **kw):
        ''' Wrapper for the `Thread.target` to push the source `.current`
            states in the new Thread before running the target.
        '''
        with cls.with_thread_states(thread_states):
          return target(*a, **kw)
    else:
      # no state to prepare, eschew the wrapper
      target_wrapper = target

    return builtin_Thread(*Thread_a, target=target_wrapper, **Thread_kw)

# pylint: disable=too-many-arguments
def bg(
    func,
    daemon=None,
    name=None,
    no_start=False,
    no_logexc=False,
    thread_states=None,
    args=None,
    kwargs=None
):
  ''' Dispatch the callable `func` in its own `Thread`;
      return the `Thread`.

      Parameters:
      * `func`: a callable for the `Thread` target.
      * `daemon`: optional argument specifying the `.daemon` attribute.
      * `name`: optional argument specifying the `Thread` name,
        default: the name of `func`.
      * `no_logexc`: if false (default `False`), wrap `func` in `@logexc`.
      * `no_start`: optional argument, default `False`.
        If true, do not start the `Thread`.
      * `thread_states`: passed to `HasThreadState.Thread`
      * `args`, `kwargs`: passed to the `Thread` constructor
  '''
  if name is None:
    name = funcname(func)
  if args is None:
    args = ()
  if kwargs is None:
    kwargs = {}

  ##thread_prefix = prefix() + ': ' + name
  thread_prefix = name

  def thread_body():
    with Pfx(thread_prefix):
      return func(*args, **kwargs)

  T = HasThreadState.Thread(
      name=thread_prefix,
      target=thread_body,
      thread_states=thread_states,
  )
  if not no_logexc:
    func = logexc(func)
  if daemon is not None:
    T.daemon = daemon
  if not no_start:
    T.start()
  return T

class AdjustableSemaphore(object):
  ''' A semaphore whose value may be tuned after instantiation.
  '''

  def __init__(self, value=1, name="AdjustableSemaphore"):
    self.limit0 = value
    self.__sem = Semaphore(value)
    self.__value = value
    self.__name = name
    self.__lock = Lock()

  def __str__(self):
    return "%s[%d]" % (self.__name, self.limit0)

  def __enter__(self):
    from cs.logutils import LogTime  # pylint: disable=import-outside-toplevel
    with LogTime("%s(%d).__enter__: acquire", self.__name, self.__value):
      self.acquire()

  def __exit__(self, exc_type, exc_value, traceback):
    self.release()
    return False

  def release(self):
    ''' Release the semaphore.
    '''
    self.__sem.release()

  def acquire(self, blocking=True):
    ''' The acquire() method calls the base acquire() method if not blocking.
        If blocking is true, the base acquire() is called inside a lock to
        avoid competing with a reducing adjust().
    '''
    if not blocking:
      return self.__sem.acquire(blocking)
    with self.__lock:
      self.__sem.acquire(blocking)  # pylint: disable=consider-using-with
    return True

  def adjust(self, newvalue):
    ''' Set capacity to `newvalue`
        by calling release() or acquire() an appropriate number of times.

        If `newvalue` lowers the semaphore capacity then adjust()
        may block until the overcapacity is released.
    '''
    if newvalue <= 0:
      raise ValueError("invalid newvalue, should be > 0, got %s" % (newvalue,))
    self.adjust_delta(newvalue - self.__value)

  def adjust_delta(self, delta):
    ''' Adjust capacity by `delta` by calling release() or acquire()
        an appropriate number of times.

        If `delta` lowers the semaphore capacity then adjust() may block
        until the overcapacity is released.
    '''
    newvalue = self.__value + delta
    with self.__lock:
      if delta > 0:
        while delta > 0:
          self.__sem.release()
          delta -= 1
      else:
        from cs.logutils import LogTime  # pylint: disable=import-outside-toplevel
        while delta < 0:
          with LogTime("AdjustableSemaphore(%s): acquire excess capacity",
                       self.__name):
            self.__sem.acquire(True)  # pylint: disable=consider-using-with
          delta += 1
      self.__value = newvalue

@decorator
def locked(func, initial_timeout=10.0, lockattr='_lock'):
  ''' A decorator for instance methods that must run within a lock.

      Decorator keyword arguments:
      * `initial_timeout`:
        the initial lock attempt timeout;
        if this is `>0` and exceeded a warning is issued
        and then an indefinite attempt is made.
        Default: `2.0`s
      * `lockattr`:
        the name of the attribute of `self`
        which references the lock object.
        Default `'_lock'`
  '''
  citation = "@locked(%s)" % (funcname(func),)

  def lockfunc(self, *a, **kw):
    ''' Obtain the lock and then call `func`.
    '''
    lock = getattr(self, lockattr)
    if initial_timeout > 0 and lock.acquire(timeout=initial_timeout):
      try:
        return func(self, *a, **kw)
      finally:
        lock.release()
    else:
      if initial_timeout > 0:
        warning(
            "%s: timeout after %gs waiting for %s<%s>.%s, continuing to wait",
            citation, initial_timeout,
            type(self).__name__, self, lockattr
        )
      with lock:
        return func(self, *a, **kw)

  lockfunc.__name__ = citation
  lockfunc.__doc__ = getattr(func, '__doc__', '')
  return lockfunc

@decorator
def locked_property(
    func, lock_name='_lock', prop_name=None, unset_object=None
):
  ''' A thread safe property whose value is cached.
      The lock is taken if the value needs to computed.

      The default lock attribute is `._lock`.
      The default attribute for the cached value is `._`*funcname*
      where *funcname* is `func.__name__`.
      The default "unset" value for the cache is `None`.
  '''
  if prop_name is None:
    prop_name = '_' + func.__name__

  @transmute(exc_from=AttributeError)
  def locked_property_getprop(self):
    ''' Attempt lockless fetch of property first.
        Use lock if property is unset.
    '''
    p = getattr(self, prop_name, unset_object)
    if p is unset_object:
      try:
        lock = getattr(self, lock_name)
      except AttributeError:
        error("no %s.%s attribute", type(self).__name__, lock_name)
        raise
      with lock:
        p = getattr(self, prop_name, unset_object)
        if p is unset_object:
          ##debug("compute %s...", prop_name)
          p = func(self)
          setattr(self, prop_name, p)
        else:
          ##debug("inside lock, already computed %s", prop_name)
          pass
    else:
      ##debug("outside lock, already computed %s", prop_name)
      pass
    return p

  return prop(locked_property_getprop)

class LockableMixin(object):
  ''' Trite mixin to control access to an object via its `._lock` attribute.
      Exposes the `._lock` as the property `.lock`.
      Presents a context manager interface for obtaining an object's lock.
  '''

  def __enter__(self):
    self._lock.acquire()

  # pylint: disable=unused-argument
  def __exit__(self, exc_type, exc_value, traceback):
    self._lock.release()

  @property
  def lock(self):
    ''' Return the lock.
    '''
    return self._lock

def via(cmanager, func, *a, **kw):
  ''' Return a callable that calls the supplied `func` inside a
      with statement using the context manager `cmanager`.
      This intended use case is aimed at deferred function calls.
  '''

  def f():
    with cmanager:
      return func(*a, **kw)

  return f

class PriorityLockSubLock(namedtuple('PriorityLockSubLock',
                                     'name priority lock priority_lock')):
  ''' The record for the per-`acquire`r `Lock` held by `PriorityLock.acquire`.
  '''

  def __str__(self):
    return "%s(name=%r,priority=%s,lock=%s:%s,priority_lock=%r)" \
        % (type(self).__name__,
           self.name,
           self.priority,
           type(self.lock).__name__, id(self.lock),
           str(self.priority_lock))

# pylint: disable=too-many-instance-attributes
class PriorityLock(object):
  ''' A priority based mutex which is acquired by and released to waiters
      in priority order.

      The initialiser sets a default priority, itself defaulting to `0`.

      The `acquire()` method accepts an optional `priority` value
      which specifies the priority of the acquire request;
      lower values have higher priorities.
      `acquire` returns a new `PriorityLockSubLock`.

      Note that internally this allocates a `threading.Lock` per acquirer.

      When `acquire` is called, if the `PriorityLock` is taken
      then the acquirer blocks on their personal `Lock`.

      When `release()` is called the highest priority `Lock` is released.

      Within a priority level `acquire`s are served in FIFO order.

      Used as a context manager, the mutex is obtained at the default priority.
      The `priority()` method offers a context manager
      with a specified priority.
      Both context managers return the `PriorityLockSubLock`
      allocated by the `acquire`.
  '''

  _cls_seq = Seq()

  def __init__(self, default_priority=0, name=None):
    ''' Initialise the `PriorityLock`.

        Parameters:
        * `default_priority`: the default `acquire` priority,
          default `0`.
        * `name`: optional identifying name
    '''
    if name is None:
      name = str(next(self._cls_seq))
    self.name = name
    self.default_priority = default_priority
    # heap of active priorities
    self._priorities = []
    # queues per priority
    self._blocked = defaultdict(list)
    self._nlocks = 0
    self._current_sublock = None
    self._seq = Seq()
    self._lock = Lock()

  def __str__(self):
    return "%s[%s]" % (type(self).__name__, self.name)

  def acquire(self, priority=None):
    ''' Acquire the mutex with `priority` (default from `default_priority`).
        Return the new `PriorityLockSubLock`.

        This blocks behind any higher priority `acquire`s
        or any earlier `acquire`s of the same priority.
    '''
    if priority is None:
      priority = self.default_priority
    priorities = self._priorities
    blocked_map = self._blocked
    # prepare an acquired Lock at the right priority
    my_lock = PriorityLockSubLock(
        str(self) + '-' + str(next(self._seq)), priority, Lock(), self
    )
    my_lock.lock.acquire()
    with self._lock:
      self._nlocks += 1
      if self._nlocks == 1:
        # we're the only contender: return now
        assert self._current_sublock is None
        self._current_sublock = my_lock
        return my_lock
      # store my_lock in the pending locks
      blocked = blocked_map[priority]
      if not blocked:
        # new priority
        heappush(priorities, priority)
      blocked.append(my_lock)
    # block until someone frees my_lock
    my_lock.lock.acquire()
    assert self._current_sublock is None
    self._current_sublock = my_lock
    return my_lock

  def release(self):
    ''' Release the mutex.

        Internally, this releases the highest priority `Lock`,
        allowing that `acquire`r to go forward.
    '''
    # release the top Lock
    priorities = self._priorities
    with self._lock:
      my_lock = self._current_sublock
      self._current_sublock = None
      my_lock.lock.release()
      self._nlocks -= 1
      if self._nlocks > 0:
        # release to highest priority pending lock
        top_priority = priorities[0]
        top_blocked = self._blocked[top_priority]
        top_lock = top_blocked.pop(0)
        # release the lock ASAP
        top_lock.lock.release()
        if not top_blocked:
          # no more locks of this priority, discard the queue and the priority
          del self._blocked[top_priority]
          heappop(priorities)

  def __enter__(self):
    ''' Enter the mutex as a context manager at the default priority.
        Returns the new `Lock`.
    '''
    return self.acquire()

  def __exit__(self, *_):
    ''' Exit the context manager.
    '''
    self.release()
    return False

  @contextmanager
  def priority(self, this_priority):
    ''' A context manager with the specified `this_priority`.
        Returns the new `Lock`.
    '''
    my_lock = self.acquire(this_priority)
    try:
      yield my_lock
    finally:
      self.release()

@decorator
def monitor(cls, attrs=None, initial_timeout=10.0, lockattr='_lock'):
  ''' Turn a class into a monitor, all of whose public methods are `@locked`.

      This is a simple approach requires class instances to have a `._lock`
      which is an `RLock` or compatible
      because methods may naively call each other.

      Parameters:
      * `attrs`: optional iterable of attribute names to wrap in `@locked`.
        If omitted, all names commencing with a letter are chosen.
      * `initial_timeout`: optional initial lock timeout, default `10.0`s.
      * `lockattr`: optional lock attribute name, default `'_lock'`.

      Only attributes satifying `inspect.ismethod` are wrapped
      because `@locked` requires access to the instance `._lock` attribute.
  '''
  if attrs is None:
    attrs = filter(lambda attr: attr and attr[0].isalpha(), dir(cls))
  for name in attrs:
    method = getattr(cls, name)
    if ismethod(method):
      setattr(
          cls, name,
          locked(method, initial_timeout=initial_timeout, lockattr=lockattr)
      )
  return cls

if __name__ == '__main__':
  import cs.threads_tests
  cs.threads_tests.selftest(sys.argv)<|MERGE_RESOLUTION|>--- conflicted
+++ resolved
@@ -94,11 +94,7 @@
 
 # TODO: what to do about overlapping HasThreadState usage of a particular class?
 class HasThreadState(ContextManagerMixin):
-<<<<<<< HEAD
-  ''' A mixin for classes with a `cs.threads.State` instance as `.perthread_state`
-=======
   ''' A mixin for classes with a `cs.threads.ThreadState` instance as `.state`
->>>>>>> da91d172
       providing a context manager which pushes `current=self` onto that state
       and a `default()` class method returning `cls.perthread_state.current`
       as the default instance of that class.
