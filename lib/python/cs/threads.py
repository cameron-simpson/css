--- conflicted
+++ resolved
@@ -42,8 +42,7 @@
     ],
 }
 
-<<<<<<< HEAD
-def bg(func, daemon=None, name=None, no_start=False):
+def bg(func, daemon=None, name=None, no_start=False, no_logexc=False):
   ''' Dispatch the callable `func` in its own `Thread`;
       return the `Thread`.
 
@@ -54,6 +53,7 @@
         default: the name of `func`.
       * `no_start`: optional argument, default `False`.
         If true, do not start the `Thread`.
+      * `no_logexc`: if false (default `False`), wrap `func` in `@logexc`.
   '''
   if name is None:
     name = funcname(func)
@@ -61,24 +61,8 @@
     with Pfx(name):
       return func()
   T = Thread(name=name, target=thread_body)
-=======
-def bg(func, daemon=None, name=None, no_start=False, no_logexc=False):
-  ''' Dispatch the callable `func` in its own Thread; return the Thread.
-
-      Parameters:
-      * `func`: callable to run in its own `Thread`.
-      * `daemon`: optional argument specifying the .daemon attribute.
-      * `name`: optional argument specifying the Thread name.
-      * `no_start`: optional argument, default `False`.
-        If true, do not start the `Thread`.
-      * `no_logexc`: if false (default `False`), wrap `func` in `@logexc`.
-  '''
-  if name is None:
-    name = funcname(func)
   if not no_logexc:
     func = logexc(func)
-  T = Thread(name=name, target=func)
->>>>>>> 771ef177
   if daemon is not None:
     T.daemon = daemon
   no_start or T.start()
