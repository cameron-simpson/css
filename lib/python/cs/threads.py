--- conflicted
+++ resolved
@@ -290,11 +290,7 @@
 
     return builtin_Thread(name=name, target=target_wrapper, **Thread_kw)
 
-<<<<<<< HEAD
   def bg(self, func, *, enter_objects=None, **bg_kw) -> builtin_Thread:
-=======
-  def bg(self, func, *, enter_objects=None, pre_enter_objects=None, **bg_kw):
->>>>>>> 083c8d53
     ''' Get a `Thread` using `type(elf).Thread` and start it.
         Return the `Thread`.
 
