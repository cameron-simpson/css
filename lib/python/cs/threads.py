--- conflicted
+++ resolved
@@ -205,382 +205,6 @@
           delta += 1
       self.__value = newvalue
 
-<<<<<<< HEAD
-class Channel(object):
-  ''' A zero-storage data passage.
-      Unlike a Queue(1), put() blocks waiting for the matching get().
-  '''
-  def __init__(self):
-    self.__readable = Lock()
-    self.__readable.acquire()
-    self.__writable = Lock()
-    self.__writable.acquire()
-    self.closed = False
-
-  def __str__(self):
-    if self.__readable.acquire(False):
-      if self.__writable.acquire(False):
-        state = "ERROR(readable and writable)"
-        self.__writable.release()
-      else:
-        state = "put just happened, get imminent"
-      self.__readable.release()
-    else:
-      if self.__writable.acquire(False):
-        state = "idle"
-        self.__writable.release()
-      else:
-        state = "get blocked waiting for put"
-    return "<cs.threads.Channel %s>" % (state,)
-
-  def __call__(self, *a):
-    ''' Call the Channel.
-        With no arguments, do a .get().
-        With an argument, do a .put().
-    '''
-    if a:
-      return self.put(*a)
-    return self.get()
-
-  def get(self):
-    ''' Read a value from the Channel.
-        Blocks until someone put()s to the Channel.
-    '''
-    if self.closed:
-      raise RuntimeError("%s: closed", self)
-    # allow a writer to proceed
-    self.__writable.release()
-    # await a writer
-    self.__readable.acquire()
-    self.close()
-    value = self._value
-    delattr(self,'_value')
-    return value
-
-  def put(self, value):
-    ''' Write a value to the Channel.
-        Blocks until a corresponding get() occurs.
-    '''
-    if self.closed:
-      raise RuntimeError("%s: closed", self)
-    # block until there is a matching .get()
-    self.__writable.acquire()
-    self._value = value
-    # allow .get() to proceed
-    self.__readable.release()
-
-  def close(self):
-    if self.closed:
-      warning("%s: .close() of closed Channel" % (self,))
-    else:
-      self.closed = True
-
-ASYNCH_PENDING = 0       # result not ready or considered
-ASYNCH_RUNNING = 1       # result function running
-ASYNCH_READY = 2         # result computed
-ASYNCH_CANCELLED = 3     # result computation cancelled
-
-class CancellationError(RuntimeError):
-  ''' Raised when accessing result or exc_info after cancellation.
-  '''
-  
-  def __init__(self, msg="cancelled"):
-    RuntimeError.__init__(msg)
-
-class Asynchron(O):
-  ''' Common functionality for Results, LateFunctions and other
-      objects with asynchronous termination.
-  '''
-
-  def __init__(self, name=None):
-    O.__init__(self)
-    self._O_omit.extend( ['result', 'exc_info'] )
-    if name is None:
-      name = "%s-%d" % (self.__class__.__name__, seq(),)
-    self.name = name
-    self.state = ASYNCH_PENDING
-    self.notifiers = []
-    self._get_lock = Lock()
-    self._get_lock.acquire()
-    self._lock = Lock()
-
-  def __repr__(self):
-    return str(self)
-
-  @property
-  def ready(self):
-    state = self.state
-    return state == ASYNCH_READY or state == ASYNCH_CANCELLED
-
-  @property
-  def cancelled(self):
-    ''' Test whether this Asynchron has been cancelled.
-    '''
-    return self.state == ASYNCH_CANCELLED
-
-  @property
-  def pending(self):
-    return self.state == ASYNCH_PENDING
-
-  def empty(self):
-    ''' Analogue to Queue.empty().
-    '''
-    return not self.ready
-
-  def cancel(self):
-    ''' Cancel this function.
-        If self.state is ASYNCH_PENDING or ASYNCH_CANCELLED, return True.
-        Otherwise return False (too late to cancel).
-    '''
-    with self._lock:
-      state = self.state
-      if state == ASYNCH_CANCELLED:
-        return True
-      if state == ASYNCH_READY:
-        return False
-      if state == ASYNCH_RUNNING or state == ASYNCH_PENDING:
-        state = ASYNCH_CANCELLED
-      else:
-        raise RuntimeError("<%s>.state not one of (ASYNCH_PENDING, ASYNCH_CANCELLED, ASYNCH_RUNNING, ASYNCH_READY): %r", self, state)
-    self._complete(None, None)
-    return True
-
-  @property
-  def result(self):
-    with self._lock:
-      state = self.state
-      if state == ASYNCH_CANCELLED:
-        raise CancellationError()
-      if state == ASYNCH_READY:
-        return self._result
-    raise AttributeError("%s not ready: no .result attribute" % (self,))
-
-  @result.setter
-  def result(self, new_result):
-    self._complete(new_result, None)
-
-  @property
-  def exc_info(self):
-    with self._lock:
-      state = self.state
-      if state == ASYNCH_CANCELLED:
-        raise CancellationError()
-      if state == ASYNCH_READY:
-        return self._exc_info
-    raise AttributeError("%s not ready: no .exc_info attribute" % (self,))
-
-  @exc_info.setter
-  def exc_info(self, exc_info):
-    self._complete(None, exc_info)
-
-  def _complete(self, result, exc_info):
-    ''' Set the result.
-        Alert people to completion.
-    '''
-    if result is not None and exc_info is not None:
-      raise ValueError("one of result or exc_info must be None, got (%r, %r)" % (result, exc_info))
-    with self._lock:
-      state = self.state
-      if state == ASYNCH_CANCELLED or state == ASYNCH_RUNNING or state == ASYNCH_PENDING:
-        self._result = result
-        self._exc_info = exc_info
-        if state != ASYNCH_CANCELLED:
-          self.state = ASYNCH_READY
-      else:
-        raise RuntimeError("<%s>.state is not one of (ASYNCH_CANCELLED, ASYNCH_RUNNING): %r"
-                           % (self, state))
-    self._get_lock.release()
-    notifiers = self.notifiers
-    del self.notifiers
-    for notifier in notifiers:
-      try:
-        notifier(self)
-      except Exception as e:
-        error("%s: calling notifier %s: %s", self, notifier, e)
-
-  def join(self):
-    ''' Calling the .join() method waits for the function to run to
-        completion and returns a tuple as for the WorkerThreadPool's
-        .dispatch() return queue, a tuple of:
-          result, exc_info
-        On completion the sequence:
-          result, None
-        is returned.
-        If an exception occurred computing the result the sequence:
-          None, exc_info
-        is returned where exc_info is a tuple of (exc_type, exc_value, exc_traceback).
-        If the function was cancelled the sequence:
-          None, None
-        is returned.
-    '''
-    self._get_lock.acquire()
-    self._get_lock.release()
-    return (self._result, self._exc_info)
-
-  def get(self, default=None):
-    ''' Wait for the readiness.
-        Return the result if exc_info is None, otherwise `default`.
-    '''
-    result, exc_info = self.join()
-    if not self.cancelled and exc_info is None:
-      return result
-    return default
-
-  def __call__(self):
-    result, exc_info = self.join()
-    if self.cancelled:
-      raise RuntimeError("%s: cancelled", self)
-    if exc_info:
-      raise3(*exc_info)
-    return result
-
-  def notify(self, notifier):
-    ''' After the function completes, run notifier(self).
-        If the function has already completed this will happen immediately.
-        Note: if you'd rather `self` got put on some Queue `Q`, supply `Q.put`.
-    '''
-    with self._lock:
-      if not self.ready:
-        self.notifiers.append(notifier)
-        notifier = None
-    if notifier is not None:
-      notifier(self)
-
-def report(LFs):
-  ''' Report completed Asynchrons.
-      This is a generator that yields Asynchrons as they complete, useful
-      for waiting for a sequence of Asynchrons that may complete in an
-      arbitrary order.
-  '''
-  Q = Queue()
-  n = 0
-  notify = Q.put
-  for LF in LFs:
-    n += 1
-    LF.notify(notify)
-  for i in range(n):
-    yield Q.get()
-
-class Result(Asynchron):
-  ''' A blocking value store.
-      Getters block until a value is supplied.
-  '''
-
-  def put(self, value):
-    ''' Store the value.
-    '''
-    self.result = value
-
-class IterableQueue(Queue):
-  ''' A Queue implementing the iterator protocol.
-  '''
-
-  sentinel = object()
-
-  def __init__(self, *args, **kw):
-    ''' Initialise the queue.
-    '''
-    Queue.__init__(self, *args, **kw)
-    self.closed = False
-
-  def __str__(self):
-    return "IterableQueue(id=%s,len=%d)" % (id(self), len(self))
-
-  __len__ = Queue.qsize
-
-  def __nonzero__(self):
-    return True
-
-  def get(self, *a):
-    ##if self.closed:
-    ##  D("%s.get: called after close()", self)
-    item = Queue.get(self, *a)
-    if item is self.sentinel:
-      Queue.put(self, self.sentinel)
-      raise Queue_Empty
-    return item
-
-  def get_nowait(self):
-    ##if self.closed:
-    ##  D("%s.get_nowait: called after close()", self)
-    item = Queue.get_nowait(self)
-    if item is self.sentinel:
-      Queue.put(self, self.sentinel)
-      raise Queue_Empty
-    return item
-
-  def put(self, item, *args, **kw):
-    ''' Put an item on the queue.
-    '''
-    if self.closed:
-      raise Queue_Full("put() on closed IterableQueue")
-    if item is self.sentinel:
-      raise ValueError("put(sentinel) on IterableQueue")
-    return Queue.put(self, item, *args, **kw)
-
-  def close(self):
-    if self.closed:
-      error("close() on closed IterableQueue")
-    else:
-      self.closed = True
-      Queue.put(self, self.sentinel)
-
-  def __iter__(self):
-    ''' Iterable interface for the queue.
-    '''
-    return self
-
-  def __next__(self):
-    try:
-      item = self.get()
-    except Queue_Empty:
-      raise StopIteration
-    return item
-
-  next = __next__
-
-class IterablePriorityQueue(PriorityQueue):
-  ''' A PriorityQueue implementing the iterator protocol.
-      Note: Iteration stops when a None comes off the Queue.
-      TODO: supply sentinel item, default None.
-  '''
-
-  def __init__(self, *args, **kw):
-    ''' Initialise the queue.
-    '''
-    PriorityQueue.__init__(self, *args, **kw)
-    self.closed=False
-
-  def put(self, item, *args, **kw):
-    ''' Put an item on the queue.
-    '''
-    assert not self.closed, "put() on closed IterableQueue"
-    assert item is not None, "put(None) on IterableQueue"
-    return PriorityQueue.put(self, item, *args, **kw)
-
-  def close(self):
-    if self.closed:
-      error("close() on closed IterableQueue")
-    else:
-      self.closed=True
-      PriorityQueue.put(self,None)
-
-  def __iter__(self):
-    ''' Iterable interface for the queue.
-    '''
-    return self
-
-  def __next__(self):
-    item=self.get()
-    if item is None:
-      PriorityQueue.put(self,None)      # for another iterator
-      raise StopIteration
-    return item
-
-  next = __next__
-
-=======
->>>>>>> bf1a81a8
 class JobCounter:
   ''' A class to count and wait for outstanding jobs.
       As jobs are queued, JobCounter.inc() is called.
