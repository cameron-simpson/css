#!/usr/bin/python
#
# Self tests for cs.threads.
#       - Cameron Simpson <cs@zip.com.au>
#

from __future__ import print_function
import sys
import time
import unittest
if sys.hexversion < 0x03000000:
  from Queue import Queue
else:
  from queue import Queue
from cs.queues import TimerQueue
from cs.later import Later
##from cs.logutils import D

def D(msg, *a):
  if a:
    msg = msg % a
  with open('/dev/tty', 'a') as tty:
    print(msg, file=tty)
<<<<<<< HEAD

class TestTimerQueue(unittest.TestCase):

  def setUp(self):
    self.TQ = TimerQueue()
    self.Q = Queue()

  def tearDown(self):
    self.TQ.close()

  def test00now(self):
    t0 = time.time()
    self.TQ.add(time.time(), lambda: self.Q.put(None))
    self.Q.get()
    t1 = time.time()
    self.assertTrue(t1-t0 < 0.1, "took too long to run a function 'now'")

  def test01later1(self):
    t0 = time.time()
    self.TQ.add(time.time()+1, lambda: self.Q.put(None))
    self.Q.get()
    t1 = time.time()
    self.assertTrue(t1-t0 >= 1, "ran function earlier than now+1")

  def test02timeorder1(self):
    t0 = time.time()
    self.TQ.add(time.time()+3, lambda: self.Q.put(3))
    self.TQ.add(time.time()+2, lambda: self.Q.put(2))
    self.TQ.add(time.time()+1, lambda: self.Q.put(1))
    x = self.Q.get()
    self.assertEqual(x, 1, "expected 1, got x=%s" % (x,))
    t1 = time.time()
    self.assertTrue(t1-t0 < 1.1, "took more than 1.1s to get first result")
    y = self.Q.get()
    self.assertEqual(y, 2, "expected 2, got y=%s" % (y,))
    t1 = time.time()
    self.assertTrue(t1-t0 < 2.1, "took more than 2.1s to get second result")
    z = self.Q.get()
    self.assertEqual(z, 3, "expected 3, got z=%s" % (z,))
    t1 = time.time()
    self.assertTrue(t1-t0 < 3.1, "took more than 3.1s to get third result")

class TestRuntree(unittest.TestCase):

  def setUp(self):
    self.TQ = TimerQueue()
    self.Q = Queue()

  def tearDown(self):
    self.TQ.close()

  # A many to many identity function.
  @staticmethod
  def f_same(input, state):
    return input
  # A one to (one,) identity function.
  @staticmethod
  def f_same_one2many(input, state):
    return (input,)
  @staticmethod
  def f_incr(items, state):
    return [ n+1 for n in items ]

  def test_00_helpers(self):
    self.assertEqual(self.f_same((1,), None), (1,))
    self.assertEqual(self.f_incr((1,2), None), [2,3])

  def test__01_no_operators(self):
    L = Later(1)
    self.assertEqual(runTree( [1,2,3], [], None, L), [1,2,3])
    L.close()

  def test__01_same(self):
    L = Later(1)
    rt_ops = [ RunTreeOp(self.f_same, False, False, None) ]
    rt_result = runTree( [1,2,3], [ RunTreeOp(self.f_same, False, False, None) ], None, L )
    rt_result = list(rt_result)
    self.assertEqual(rt_result, [1,2,3])
    L.close()

  def test__01_same_fork(self):
    L = Later(1)
    self.assertEqual(list(runTree( [1,2,3], [ RunTreeOp(self.f_same_one2many, True, True, RUN_TREE_OP_ONE_TO_MANY) ], None, L)), [1,2,3])
    L.close()
=======
>>>>>>> eb9aa3af

def selftest(argv):
  unittest.main(__name__, None, argv)

if __name__ == '__main__':
  selftest(sys.argv)<|MERGE_RESOLUTION|>--- conflicted
+++ resolved
@@ -21,93 +21,6 @@
     msg = msg % a
   with open('/dev/tty', 'a') as tty:
     print(msg, file=tty)
-<<<<<<< HEAD
-
-class TestTimerQueue(unittest.TestCase):
-
-  def setUp(self):
-    self.TQ = TimerQueue()
-    self.Q = Queue()
-
-  def tearDown(self):
-    self.TQ.close()
-
-  def test00now(self):
-    t0 = time.time()
-    self.TQ.add(time.time(), lambda: self.Q.put(None))
-    self.Q.get()
-    t1 = time.time()
-    self.assertTrue(t1-t0 < 0.1, "took too long to run a function 'now'")
-
-  def test01later1(self):
-    t0 = time.time()
-    self.TQ.add(time.time()+1, lambda: self.Q.put(None))
-    self.Q.get()
-    t1 = time.time()
-    self.assertTrue(t1-t0 >= 1, "ran function earlier than now+1")
-
-  def test02timeorder1(self):
-    t0 = time.time()
-    self.TQ.add(time.time()+3, lambda: self.Q.put(3))
-    self.TQ.add(time.time()+2, lambda: self.Q.put(2))
-    self.TQ.add(time.time()+1, lambda: self.Q.put(1))
-    x = self.Q.get()
-    self.assertEqual(x, 1, "expected 1, got x=%s" % (x,))
-    t1 = time.time()
-    self.assertTrue(t1-t0 < 1.1, "took more than 1.1s to get first result")
-    y = self.Q.get()
-    self.assertEqual(y, 2, "expected 2, got y=%s" % (y,))
-    t1 = time.time()
-    self.assertTrue(t1-t0 < 2.1, "took more than 2.1s to get second result")
-    z = self.Q.get()
-    self.assertEqual(z, 3, "expected 3, got z=%s" % (z,))
-    t1 = time.time()
-    self.assertTrue(t1-t0 < 3.1, "took more than 3.1s to get third result")
-
-class TestRuntree(unittest.TestCase):
-
-  def setUp(self):
-    self.TQ = TimerQueue()
-    self.Q = Queue()
-
-  def tearDown(self):
-    self.TQ.close()
-
-  # A many to many identity function.
-  @staticmethod
-  def f_same(input, state):
-    return input
-  # A one to (one,) identity function.
-  @staticmethod
-  def f_same_one2many(input, state):
-    return (input,)
-  @staticmethod
-  def f_incr(items, state):
-    return [ n+1 for n in items ]
-
-  def test_00_helpers(self):
-    self.assertEqual(self.f_same((1,), None), (1,))
-    self.assertEqual(self.f_incr((1,2), None), [2,3])
-
-  def test__01_no_operators(self):
-    L = Later(1)
-    self.assertEqual(runTree( [1,2,3], [], None, L), [1,2,3])
-    L.close()
-
-  def test__01_same(self):
-    L = Later(1)
-    rt_ops = [ RunTreeOp(self.f_same, False, False, None) ]
-    rt_result = runTree( [1,2,3], [ RunTreeOp(self.f_same, False, False, None) ], None, L )
-    rt_result = list(rt_result)
-    self.assertEqual(rt_result, [1,2,3])
-    L.close()
-
-  def test__01_same_fork(self):
-    L = Later(1)
-    self.assertEqual(list(runTree( [1,2,3], [ RunTreeOp(self.f_same_one2many, True, True, RUN_TREE_OP_ONE_TO_MANY) ], None, L)), [1,2,3])
-    L.close()
-=======
->>>>>>> eb9aa3af
 
 def selftest(argv):
   unittest.main(__name__, None, argv)
