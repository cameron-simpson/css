#!/usr/bin/python
#
# Facilities for terminals.
#       - Cameron Simpson <cs@zip.com.au>
#

from __future__ import print_function
import os
<<<<<<< HEAD
import re
from subprocess import Popen, PIPE
from collections import namedtuple

WinSize = namedtuple('WinSize', 'rows columns')
=======
from subprocess import Popen, PIPE
>>>>>>> ec047dec

def ttysize(fd):
  ''' Return a (rows, columns) tuple for the specified file descriptor.
      If the window size cannot be determined, None will be returns
      for either or both of rows and columns.
  '''
<<<<<<< HEAD
  P = Popen(['stty', '-a'], stdin=f, stdout=PIPE, universal_newlines=True)
  stty = P.stdout.read()
  xit = P.wait()
  if xit != 0:
    return None
  m = re.compile(r' rows (\d+); columns (\d+)').search(stty)
  if not m:
    return None
  return WinSize( int(m.group(1)), int(m.group(2)) )
=======
  # obtain fresh fd to pass to the shell
  fd = os.dup(fd)
  P = Popen(['stty', '-a'], stdin=fd, stdout=PIPE)
  stty = P.stdout.read()
  xit = P.wait()
  os.close(fd)
  P = None
  rows = None
  columns = None
  if xit == 0:
    stty = stty.decode()
    for field in [ _.strip() for _ in stty.split('\n')[0].split(';') ]:
      if field.endswith(' columns'):
        columns = int(field[:-8])
      elif field.startswith("columns "):
        columns = int(field[8:])
      elif field.endswith(' rows'):
        rows = int(field[:-5])
      elif field.startswith("rows "):
        rows = int(field[5:])
  return rows, columns

if __name__ == '__main__':
  print(winsize(0))
>>>>>>> ec047dec
<|MERGE_RESOLUTION|>--- conflicted
+++ resolved
@@ -6,22 +6,16 @@
 
 from __future__ import print_function
 import os
-<<<<<<< HEAD
-import re
 from subprocess import Popen, PIPE
 from collections import namedtuple
 
 WinSize = namedtuple('WinSize', 'rows columns')
-=======
-from subprocess import Popen, PIPE
->>>>>>> ec047dec
 
 def ttysize(fd):
   ''' Return a (rows, columns) tuple for the specified file descriptor.
       If the window size cannot be determined, None will be returns
       for either or both of rows and columns.
   '''
-<<<<<<< HEAD
   P = Popen(['stty', '-a'], stdin=f, stdout=PIPE, universal_newlines=True)
   stty = P.stdout.read()
   xit = P.wait()
@@ -30,30 +24,4 @@
   m = re.compile(r' rows (\d+); columns (\d+)').search(stty)
   if not m:
     return None
-  return WinSize( int(m.group(1)), int(m.group(2)) )
-=======
-  # obtain fresh fd to pass to the shell
-  fd = os.dup(fd)
-  P = Popen(['stty', '-a'], stdin=fd, stdout=PIPE)
-  stty = P.stdout.read()
-  xit = P.wait()
-  os.close(fd)
-  P = None
-  rows = None
-  columns = None
-  if xit == 0:
-    stty = stty.decode()
-    for field in [ _.strip() for _ in stty.split('\n')[0].split(';') ]:
-      if field.endswith(' columns'):
-        columns = int(field[:-8])
-      elif field.startswith("columns "):
-        columns = int(field[8:])
-      elif field.endswith(' rows'):
-        rows = int(field[:-5])
-      elif field.startswith("rows "):
-        rows = int(field[5:])
-  return rows, columns
-
-if __name__ == '__main__':
-  print(winsize(0))
->>>>>>> ec047dec
+  return WinSize( int(m.group(1)), int(m.group(2)) )