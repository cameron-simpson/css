--- conflicted
+++ resolved
@@ -141,12 +141,8 @@
   for count, unit in reversed(components):
     if skip_zero and count == 0:
       continue
-<<<<<<< HEAD
-    text.append(str(count) + unit)
-=======
     count_i = int(count)
     text.append( (str(count) if count_i == count else "%.1f" % count) + unit )
->>>>>>> da897764
     if max_parts is not None and len(text) == max_parts:
       break
   return sep.join(text)
