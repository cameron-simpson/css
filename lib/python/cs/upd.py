#!/usr/bin/python
#
# Single line status updates.
#   - Cameron Simpson <cs@cskk.id.au>
#
# pylint: disable=too-many-lines

r'''
Single and multiple line status updates with minimal update sequences.

This is available as an output mode in `cs.logutils`.

Single line example:

    from cs.upd import Upd, nl, print
    .....
    with Upd() as U:
        for filename in filenames:
            U.out(filename)
            ... process filename ...
            U.nl('an informational line to stderr')
            print('a line to stdout')

Multiline multithread example:

    from threading import Thread
    from cs.upd import Upd, print
    .....
    def runner(filename, proxy):
        # initial status message
        proxy.text = "process %r" % filename
        ... at various points:
            # update the status message with current progress
            proxy.text = '%r: progress status here' % filename
        # completed, remove the status message
        proxy.close()
        # print completion message to stdout
        print("completed", filename)
    .....
    with Upd() as U:
        U.out("process files: %r", filenames)
        Ts = []
        for filename in filenames:
            proxy = U.insert(1) # allocate an additional status line
            T = Thread(
                "process "+filename,
                target=runner,
                args=(filename, proxy))
            Ts.append(T)
            T.start()
        for T in Ts:
            T.join()

## A note about Upd and terminals

I routinely use an `Upd()` as a progress reporting tool for commands
running on a terminal. This attaches to `sys.stderr` by default.
However, it is usually not desirable to run an `Upd` display
if the backend is not a tty/terminal.
Therefore, an `Upd` has a "disabled" mode
which performs no output;
the default behaviour is that this mode activates
if the backend is not a tty (as tested by `backend.isatty()`).
The constructor has an optional parameter `disabled` to override
this default behaviour.
'''

from __future__ import with_statement, print_function
import atexit
from builtins import print as builtin_print
from contextlib import contextmanager
from functools import partial
import os
import sys
from threading import RLock, Thread
import time
from typing import Optional

from cs.context import stackattrs
from cs.deco import decorator, default_params
from cs.gimmicks import warning
from cs.lex import unctrl
from cs.obj import SingletonMixin
from cs.threads import State as ThreadState
from cs.tty import ttysize
from cs.units import transcribe, TIME_SCALE

try:
  import curses
except ImportError as e:
  warning("cannot import curses: %s", e)
  curses = None

__version__ = '20221228-post'

DISTINFO = {
    'keywords': ["python2", "python3"],
    'classifiers': [
        "Programming Language :: Python",
        "Programming Language :: Python :: 3",
    ],
    'install_requires': [
        'cs.context',
        'cs.deco',
        'cs.gimmicks',
        'cs.lex',
        'cs.obj>=20210122',
        'cs.threads',
        'cs.tty',
        'cs.units',
    ],
}

def _cleanup():
  ''' Cleanup function called at programme exit to clear the status lines.
  '''
  for U in Upd._singleton_instances():  # pylint: disable=protected-access
    U.shutdown()

atexit.register(_cleanup)

# pylint: disable=too-many-public-methods,too-many-instance-attributes
class Upd(SingletonMixin):
  ''' A `SingletonMixin` subclass for maintaining a regularly updated status line.

      The default backend is `sys.stderr`.
  '''

  # pylint: disable=unused-argument
  @staticmethod
  def _singleton_key(backend=None, columns=None, disabled=False):
    if backend is None:
      backend = sys.stderr
    return id(backend)

  # pylint: disable=too-many-branches
  def __init__(self, backend=None, columns=None, disabled=None):
    ''' Initialise the `Upd`.

        Parameters:
        * `backend`: the output file, default `sys.stderr`
        * `columns`: the width of the output,
          default from the width of the `backend` tty if it is a tty,
          `80` otherwise
        * `disabled`: if true, disable the output - just keep state;
          default true if the output is not a tty;
          this automatically silences the `Upd` if stderr is not a tty
    '''
    if hasattr(self, '_backend'):
      return
    if backend is None:
      backend = sys.stderr
    # test isatty and the associated file descriptor
    isatty = backend.isatty()
    if isatty:
      try:
        backend_fd = backend.fileno()
      except OSError:
        backend_fd = None
        isatty = False
    else:
      backend_fd = None
    if columns is None:
      columns = 80
      if backend.isatty():
        rc = ttysize(backend)
        if rc.columns is not None:
          columns = rc.columns
    if disabled is None:
      try:
        disabled = not backend.isatty()
      except AttributeError:
        disabled = True
    self._backend = backend
    self._backend_isatty = isatty
    self._backend_fd = backend_fd
    # prepare the terminfo capability mapping, if any
    self._ti_strs = {}
    if isatty:
      if curses is not None:
        try:
          # pylint: disable=no-member
          curses.setupterm(fd=backend_fd)
        except TypeError:
          pass
        else:
          for ti_name in (
              'vi',  # cursor invisible
              'vs',  # cursor visible
              'cuu1',  # cursor up one line
              'dl1',  # delete one line
              'il1',  # insert one line
              'el',  # clear to end of line
          ):
            # pylint: disable=no-member
            s = curses.tigetstr(ti_name)
            if s is not None:
              s = s.decode('ascii')
            self._ti_strs[ti_name] = s
    self._disabled = disabled
    self._disabled_backend = None
    self.columns = columns
    self._cursor_visible = True
    self._current_slot = None
    self._reset()
    self._lock = RLock()

  def _reset(self):
    ''' Set up the initial internal empty state.
        This does *not* do anything with the display.
    '''
    self._slot_text = []
    self._current_slot = None
    self._above = None
    self._proxies = []

  def __str__(self):
    return "%s(backend=%s)" % (
        type(self).__name__, getattr(self, '_backend', None)
    )

  ############################################################
  # Sequence methods.
  #

  def __len__(self):
    ''' The length of an `Upd` is the number of slots.
    '''
    return len(self._slot_text)

  def __getitem__(self, index):
    return self._slot_text[index]

  def __setitem__(self, index, txt):
    self.out(txt, slot=index)

  def __delitem__(self, index):
    self.delete(index)

  ############################################################
  # Context manager methods.
  #

  def __enter__(self):
    return self

  def __exit__(self, exc_type, exc_val, _):
    ''' Tidy up on exiting the context.

        If we are exiting because of an exception
        which is not a `SystemExit` with a `code` of `None` or `0`
        then we preserve the status lines one screen.
        Otherwise we clean up the status lines.
    '''
    preserve_display = not (
        exc_type is None or (
            issubclass(exc_type, SystemExit) and (
                exc_val.code == 0
                if isinstance(exc_val.code, int) else exc_val.code is None
            )
        )
    )
    self.shutdown(preserve_display)

  def shutdown(self, preserve_display=False):
    ''' Clean out this `Upd`, optionally preserving the displayed status lines.
    '''
    slots = getattr(self, '_slot_text', None)
    if slots:
      if not preserve_display:
        # remove the Upd display
        with self._lock:
          while len(slots) > 1:
            del self[len(slots) - 1]
          self[0] = ''
      elif not self._disabled and self._backend is not None:
        # preserve the display for debugging purposes
        # move to the bottom and emit a newline
        with self._lock:
          txts = self._move_to_slot_v(self._current_slot, 0)
          if slots[0]:
            # preserve the last status line if not empty
            txts.append('\n')
          txts.append(self._set_cursor_visible(True))
          self._backend.write(''.join(txts))
          self._backend.flush()
    self._reset()

  def _set_cursor_visible(self, mode):
    ''' Set the cursor visibility mode, return terminal sequence.
    '''
    txt = ''
    if self._cursor_visible:
      if not mode:
        txt = self.ti_str('vi') or ''
        self._cursor_visible = False
    else:
      if mode:
        txt = self.ti_str('vs') or ''
        self._cursor_visible = True
    return txt

  def cursor_visible(self):
    ''' Make the cursor visible.
    '''
    with self._lock:
      if not self._disabled and self._backend is not None:
        self._backend.write(self._set_cursor_visible(True))
        self._backend.flush()

  def cursor_invisible(self):
    ''' Make the cursor vinisible.
    '''
    with self._lock:
      if not self._disabled and self._backend is not None:
        self._backend.write(self._set_cursor_visible(False))
        self._backend.flush()

  @property
  def disabled(self):
    ''' Whether this `Upd` is currently disabled.
    '''
    return self._disabled

  @disabled.setter
  def disabled(self, new_state):
    ''' Update the `.disabled` property.
    '''
    if new_state:
      self.disable()
    else:
      self.enable()

  # Enable/disable. TODO: restore/withdrawn upd display on toggle.
  def enable(self):
    ''' Enable updates.
    '''
    with self._lock:
      if self._disabled:
        self._backend = self._disabled_backend
        self._disabled_backend = None
        self._disabled = False

  def disable(self):
    ''' Disable updates.
    '''
    with self._lock:
      if not self._disabled:
        self._disabled_backend = self._backend
        self._backend = None
        self._disabled = True

  def proxy(self, index):
    ''' Return the `UpdProxy` for `index`.
        Returns `None` if `index` is out of range.
        The index `0` is never out of range;
        it will be autocreated if there are no slots yet.
    '''
    try:
      return self._proxies[index]
    except IndexError:
      # autocreate slot 0
      if index == 0:
        return self.insert(0)
      return None

  def _update_proxies(self):
    ''' Update the `UpdProxy` indices.
    '''
    proxies = self._proxies
    with self._lock:
      for index in range(len(self._slot_text)):
        proxies[index].index = index

  def close(self):
    ''' Close this Upd.
    '''
    if self._backend is not None and self._slot_text:
      self.out('')
      self._backend = None

  def closed(self):
    ''' Test whether this Upd is closed.
    '''
    return self._backend is None

  def ti_str(self, ti_name):
    ''' Fetch the terminfo capability string named `ti_name`.
        Return the string or `None` if not available.
    '''
    return self._ti_strs.get(ti_name, None)

  @staticmethod
  def normalise(txt):
    ''' Normalise `txt` for display,
        currently implemented as:
        `unctrl(txt.rstrip())`.
    '''
    return unctrl(txt.rstrip())

  @classmethod
  def diff(cls, oldtxt, newtxt, columns, raw_text=False):
    ''' Compute the text sequences required to update `oldtxt` to `newtxt`
        presuming the cursor is at the right hand end of `oldtxt`.
        The available area is specified by `columns`.

        We normalise `newtxt` as using `self.normalise`.
        `oldtxt` is presumed to be already normalised.

        If `raw_text` is true (default `False`) we do not normalise `newtxt`
        before comparison.
    '''
    # normalise text
    if not raw_text:
      newtxt = cls.normalise(newtxt)
    # crop for terminal width
    newlen = len(newtxt)
    if newlen >= columns:
      newtxt = newtxt[:columns - 1]
      newlen = len(newtxt)
    oldlen = len(oldtxt)
    pfxlen = min(newlen, oldlen)
    # compute length of common prefix
    for i in range(pfxlen):
      if newtxt[i] != oldtxt[i]:
        pfxlen = i
        break
    # Rewrites take one of two forms:
    #   Backspace to end of common prefix, overwrite with the differing tail
    #     of the new string, erase trailing extent if any.
    #   Return to start of line with carriage return, overwrite with new
    #    string, erase trailing extent if any.
    # Therefore compare backspaces against cr+pfxlen.
    #
    if oldlen - pfxlen < 1 + pfxlen:
      # backspace and partial overwrite
      difftxts = ['\b' * (oldlen - pfxlen), newtxt[pfxlen:]]
    else:
      # carriage return and complete overwrite
      difftxts = ['\r', newtxt]
    # trailing text to overwrite with spaces?
    extlen = oldlen - newlen
    if extlen > 0:
      # old line was longer - write spaces over the old tail
      difftxts.append(' ' * extlen)
      difftxts.append('\b' * extlen)
    return difftxts

  def _move_to_slot_v(self, from_slot, to_slot):
    ''' Compute the text sequences required to move our cursor
        to the end of `to_slot` from `from_slot`.
    '''
    assert from_slot >= 0
    assert from_slot < len(self)
    assert to_slot >= 0
    assert to_slot < len(self)
    if from_slot is None:
      from_slot = self._current_slot
    movetxts = []
    if to_slot != from_slot:
      # move cursor to target slot
      if to_slot < from_slot:
        # emit VT
        movetxts.append('\v' * (from_slot - to_slot))
      else:
        # emit cursor_up
        cursor_up = self.ti_str('cuu1')
        movetxts.append(cursor_up * (to_slot - from_slot))
      # adjust horizontal position
      oldtxt = self._slot_text[to_slot]
      vpos_cur = len(self._slot_text[from_slot])
      vpos_slot = len(oldtxt)
      if vpos_cur > vpos_slot:
        # backspace
        movetxts.append('\b' * (vpos_cur - vpos_slot))
      elif vpos_cur < vpos_slot:
        # overwrite to advance cursor
        movetxts.append(oldtxt[vpos_cur:])
    return movetxts

  def _redraw_line_v(self, txt):
    ''' Compute the text sequences to redraw the specified slot,
        being `CR`, slot text, clear to end of line.
    '''
    txts = ['\r', txt]
    clr_eol = self.ti_str('el')
    if clr_eol:
      txts.append(clr_eol)
    else:
      pad_len = self.columns - len(txt) - 1
      if pad_len > 0:
        txts.append(' ' * pad_len)
        txts.append('\b' * pad_len)
    return txts

  def _redraw_slot_v(self, slot):
    ''' Compute the text sequences to redraw the specified slot,
        being `CR`, slot text, clear to end of line.

        This presumes the cursor is on the requisite line.
    '''
    return self._redraw_line_v(self._slot_text[slot])

  def _redraw_trailing_slots_v(self, upper_slot, skip_first_vt=False):
    ''' Compute text sequences to redraw the slots from `upper_slot` downward,
        leaving the cursor at the end of the lowest slot.

        This presumes the cursor is on the line _above_
        the uppermost slot to redraw,
        as the sequences commence with `'\v'` (`VT`).
    '''
    txts = []
    first = True
    for slot in range(upper_slot, -1, -1):
      if not first or not skip_first_vt:
        txts.append('\v')
      txts.extend(self._redraw_slot_v(slot))
      first = False
    return txts

  def flush(self):
    ''' Flush the backend stream.
    '''
    if self._disabled:
      return
    backend = self._backend
    if backend is not None:
      backend.flush()

  def _update_slot_v(self, slot, newtxt, raw_text=False, redraw=False):
    ''' Compute the text sequences to update the status line at `slot` to `newtxt`.
    '''
    # move to target slot and collect reference text
    txts = self._move_to_slot_v(self._current_slot, slot)
    txts.extend(
        (
            self._redraw_slot_v(slot) if redraw else self.diff(
                self._slot_text[slot],
                newtxt,
                self.columns,
                raw_text=raw_text,
            )
        )
    )
    return txts

  def out(self, txt, *a, slot=0, raw_text=False, redraw=False) -> str:
    ''' Update the status line at `slot` to `txt`.
        Return the previous status line content.

        Parameters:
        * `txt`: the status line text.
        * `a`: optional positional parameters;
          if not empty, `txt` is percent formatted against this list.
        * `slot`: which slot to update; default is `0`, the bottom slot
        * `raw_text`: if true (default `False`), do not normalise the text
        * `redraw`: if true (default `False`), redraw the whole line
          instead of doing the minimal and less visually annoying
          incremental change
    '''
    if a:
      txt = txt % a
    if not raw_text:
      txt = self.normalise(txt)
    backend = self._backend
    with self._lock:
      slots = self._slot_text
      if slot == 0 and not slots:
        self.insert(0)
      try:
        oldtxt = slots[slot]
      except IndexError as e:
        warning("%s.out(slot=%d): %s, ignoring %r", self, slot, e, txt)
        return ''
      if self._disabled or self._backend is None:
        slots[slot] = txt
      else:
        if oldtxt != txt:
          txts = self._update_slot_v(slot, txt, raw_text=True, redraw=redraw)
          self._current_slot = slot
          slots[slot] = txt
          backend.write(''.join(txts))
          backend.flush()
    return oldtxt

  def nl(self, txt, *a, redraw=False):
    ''' Write `txt` to the backend followed by a newline.

        Parameters:
        * `txt`: the message to write.
        * `a`: optional positional parameters;
          if not empty, `txt` is percent formatted against this list.
        * `redraw`: if true (default `False`) use the "redraw" method.

        This uses one of two methods:
        * insert above:
          insert a line above the top status line and write the message there.
        * redraw:
          clear the top slot, write txt and a newline,
          redraw all the slots below.

        The latter method is used if `redraw` is true
        or if `txt` is wider than `self.columns`
        or if there is no "insert line" capability.
    '''
    if self._disabled or self._backend is None:
      return
    if a:
      txt = txt % a
    txts = []
    with self._lock:
      slots = self._slot_text
      if not slots:
        self._backend.write(txt)
        self._backend.write('\n')
        return
      if len(txt) >= self.columns:
        # the line will overflow, force a complete redraw approach
        redraw = True
      clr_eol = self.ti_str('el')
      insert_line = self.ti_str('il1')
      cursor_up = self.ti_str('cuu1')
      if not insert_line or not cursor_up:
        redraw = True
      # move to the top slot
      top_slot = len(slots) - 1
      if redraw:
        # go to the top slot, overwrite it and then rewrite the slots below
        txts.extend(self._move_to_slot_v(self._current_slot, top_slot))
        txts.extend(self._redraw_line_v(''))
        txts.append(txt)
        if clr_eol:
          txts.append(clr_eol)
        txts.extend(self._redraw_trailing_slots_v(top_slot))
        self._current_slot = 0
      else:
        # make sure insert line does not push the bottom line off the screen
        # by forcing a scroll
        txts.extend(self._move_to_slot_v(self._current_slot, 0))
        self._current_slot = 0
        txts.append('\v')
        txts.append(cursor_up)
        # insert the output line above the top slot
        txts.extend(self._move_to_slot_v(self._current_slot, top_slot))
        txts.append('\r')
        txts.append(insert_line)
        txts.append(txt)
        if clr_eol:
          txts.append(clr_eol)
        txts.append('\v\r')
        txts.append(slots[top_slot])
        self._current_slot = top_slot
      self._backend.write(''.join(txts))
      self._backend.flush()

  @contextmanager
  def above(self, need_newline=False):
    ''' Context manager to move to the top line of the display, clear it, yield, redraw below.

        This context manager is for use when interleaving _another_
        stream with the `Upd` display;
        if you just want to write lines above the display
        for the same backend use `Upd.nl`.

        The usual situation for `Upd.above`
        is interleaving `sys.stdout` and `sys.stderr`,
        which are often attached to the same terminal.

        Note that the caller's output should be flushed
        before exiting the suite
        so that the output is completed before the `Upd` resumes.

        Example:

            U = Upd()   # default sys.stderr Upd
            ......
            with U.above():
                print('some message for stdout ...', flush=True)
    '''
    if self._disabled or self._backend is None or not self._slot_text:
      yield
      return
    # go to the top slot, overwrite it and then rewrite the slots below
    with self._lock:
      backend = self._backend
      slots = self._slot_text
      txts = []
      top_slot = len(slots) - 1
      txts.extend(self._move_to_slot_v(self._current_slot, top_slot))
      txts.extend(self._redraw_line_v(''))
      backend.write(''.join(txts))
      backend.flush()
      self._current_slot = top_slot
      try:
        self.disable()
        yield
      finally:
        self.enable()
        txts = []
        if need_newline:
          clr_eol = self.ti_str('el')
          if clr_eol:
            txts.append(clr_eol)
            txts.append('\v\r')
        top_slot = len(slots) - 1
        txts.extend(
            self._redraw_trailing_slots_v(top_slot, skip_first_vt=True)
        )
        backend.write(''.join(txts))
        backend.flush()
        self._current_slot = 0

  @contextmanager
  def without(self, temp_state='', slot=0):
    ''' Context manager to clear the status line around a suite.
        Returns the status line text as it was outside the suite.

        The `temp_state` parameter may be used to set the inner status line
        content if a value other than `''` is desired.
    '''
    if self._disabled or self._backend is None:
      yield
    else:
      with self._lock:
        old = self.out(temp_state, slot=slot)
        try:
          yield old
        finally:
          self.out(old, slot=slot)

  def selfcheck(self):
    ''' Sanity check the internal data structures.

        Warning: this uses asserts.
    '''
    with self._lock:
      assert len(self._slot_text) == len(self._proxies)
      assert len(self._slot_text) > 0
      for i, proxy in enumerate(self._proxies):
        assert proxy.upd is self
        assert proxy.index == i
    return True

  # pylint: disable=too-many-branches,too-many-statements
<<<<<<< HEAD
  def insert(self, index, txt='', proxy=None, **proxy_kw):
=======
  def insert(self, index, txt='', proxy=None) -> "UpdProxy":
>>>>>>> afa19b32
    ''' Insert a new status line at `index`.
        Return the `UpdProxy` for the new status line.
    '''
    if proxy:
      if proxy.upd is not None:
        raise ValueError(
            "proxy %s already associated with an Upd: %s" % (proxy, self)
        )
      if proxy_kw:
        raise ValueError("cannot supply both a proxy and **proxy_kw")
    slots = self._slot_text
    proxies = self._proxies
    txts = []
    with self._lock:
      if index < 0:
        # convert negative index to len-index, then check range
        index0 = index
        index = len(self) + index
        if index < 0:
          raise ValueError(
              "index should be in the range 0..%d inclusive: got %s" %
              (len(self), index0)
          )
      elif index > len(self):
        if index == 1 and not slots:
          self.insert(0)
        else:
          raise ValueError(
              "index should be in the range 0..%d inclusive: got %s" %
              (len(self), index)
          )
      if proxy is None:
        # create the proxy, which inserts it
        return UpdProxy(index=index, upd=self, prefix=txt, **proxy_kw)

      # associate the proxy with self
      assert proxy.upd is None
      proxy.index = index
      proxy.upd = self

      # no display? just insert the slot
      if self._disabled or self._backend is None:
        slots.insert(index, txt)
        proxies.insert(index, proxy)
        return proxy

      # not disabled: manage the display
      cursor_up = self.ti_str('cuu1')
      insert_line = self.ti_str('il1')
      first_slot = not slots
      if first_slot:
        # move to the start of the current cursor line, set _current_slot=0
        txts.append('\r')
        txts.extend(self._redraw_line_v(txt))
        self._current_slot = 0
        slots.insert(index, txt)
        proxies.insert(index, proxy)
        self._update_proxies()
      else:
        # we're inserting an additional line to a nonempty display
        if not cursor_up:
          raise IndexError(
              "TERM=%s: no cuu1 (cursor_up) capability, cannot support multiple status lines"
              % (os.environ.get('TERM'),)
          )
        # make sure insert line does not push the bottom line off the screen
        # by forcing a scroll: move to bottom, VT, cursor up
        if insert_line:
          txts.extend(self._move_to_slot_v(self._current_slot, 0))
          self._current_slot = 0
          txts.append('\v')
          txts.append(cursor_up)
          # post: inserting a line will not drive the lowest line off the screen
        if index == 0:
          # move to bottom slot, add line below
          txts.extend(self._move_to_slot_v(self._current_slot, 0))
          txts.append('\v\r')
          if insert_line:
            txts.append(insert_line)
            txts.append(txt)
          else:
            txts.extend(self._redraw_line_v(txt))
          slots.insert(index, txt)
          proxies.insert(index, proxy)
          self._update_proxies()
          self._current_slot = 0
        else:
          # move to the line which is to be below the inserted line,
          # insert line above that
          txts.extend(self._move_to_slot_v(self._current_slot, index - 1))
          slots.insert(index, txt)
          proxies.insert(index, proxy)
          self._update_proxies()
          if insert_line:
            # insert a line with `txt`
            txts.append(insert_line)
            txts.append('\r')
            txts.append(txt)
            self._current_slot = index
          else:
            # no insert, just redraw from here down completely
            txts.extend(
                self._redraw_trailing_slots_v(index, skip_first_vt=True)
            )
            self._current_slot = 0
      self._backend.write(''.join(txts))
      self._backend.flush()
    return proxy

  def delete(self, index):
    ''' Delete the status line at `index`.

        Return the `UpdProxy` of the deleted status line.
    '''
    slots = self._slot_text
    proxies = self._proxies
    with self._lock:
      if len(slots) == 0 and index == 0:
        return None
      if index < 0 or index >= len(slots):
        warning("Upd.delete(index=%d): index out of range, ignored", index)
        return None
      if len(slots) == 1:
        # silently do not delete
        ##raise ValueError("cannot delete the last slot")
        return None
      if self._disabled or self._backend is None:
        # just remote the data entries
        del slots[index]
        proxy = proxies[index]
        proxy.index = None
        del proxies[index]
        self._update_proxies()
      else:
        delete_line = self.ti_str('dl1')
        cursor_up = self.ti_str('cuu1')
        txts = self._move_to_slot_v(self._current_slot, index)
        self._current_slot = index
        del slots[index]
        proxy = proxies[index]
        proxy.index = None
        del proxies[index]
        self._update_proxies()
        if self._current_slot >= len(self):
          assert self._current_slot == len(self)
          self._current_slot -= 1
        if index == 0:
          if delete_line:
            # erase bottom line and move up and then to the end of that slot
            txts.append(delete_line)
          else:
            # clear the bottom lone
            txts.extend(self._redraw_line_v(''))
          # move up and to the end of that slot
          txts.append(cursor_up)
          txts.append('\r')
          txts.append(slots[index])
        else:
          # the effective index has now moved down
          index -= 1
          if delete_line:
            # delete line and advance to the end of the new current line
            txts.extend((delete_line, '\r', slots[index]))
            self._current_slot = index
          else:
            # no delete line: redraw from here on down then clear the line below
            txts.extend(
                self._redraw_trailing_slots_v(index, skip_first_vt=True)
            )
            txts.append('\v')
            txts.extend(self._redraw_line_v(''))
            txts.append(cursor_up)
            txts.append(slots[0])
            self._current_slot = 0
        self._backend.write(''.join(txts))
        self._backend.flush()
      return proxy

  @contextmanager
  def run_task(
      self,
      label: str,
      report_print=False,
      runstate=None,
      tick_delay=0.3,
      tick_chars='|/-\\',
  ):
    ''' Context manager to display an `UpdProxy` for the duration of some task.
        It yields the proxy.
    '''
    if tick_delay is not None:
      if tick_delay <= 0:
        raise ValueError(
            "run_task(%r,...,tick_delay=%s): tick_delay should be >0" %
            (label, tick_delay)
        )

      def _ticker(proxy, runstate):
        i = 0
        while not runstate.cancelled:
          proxy.suffix = ' ' + tick_chars[i % len(tick_chars)]
          i += 1
          time.sleep(tick_delay)

    _runstate = None
    with self.insert(1, label + ' ') as proxy:
      if tick_delay is not None:
        from cs.resources import RunState  # pylint: disable=import-outside-toplevel
        _runstate = runstate or RunState()
        Thread(target=_ticker, args=(proxy, _runstate), daemon=True).start()
      proxy.text = '...'
      start_time = time.time()
      with _runstate:
        try:
          yield proxy
        finally:
          end_time = time.time()
          if _runstate and _runstate is not runstate:
            # shut down the ticker
            _runstate.cancel()
    elapsed_time = end_time - start_time
    if report_print:
      if isinstance(report_print, bool):
        report_print = print
      report_print(
          label + (
              ': (cancelled)'
              if runstate is not None and runstate.cancelled else ':'
          ), 'in',
          transcribe(elapsed_time, TIME_SCALE, max_parts=2, skip_zero=True)
      )

def uses_upd(func):
  ''' Decorator for functions accepting an optional `upd=Upd()` parameter.
  '''
  return default_params(func, upd=Upd)

@uses_upd
def out(msg, *a, upd, **outkw):
  ''' Update the status line of the default `Upd` instance.
      Parameters are as for `Upd.out()`.
  '''
  return upd.out(msg, *a, **outkw)

# pylint: disable=redefined-builtin
@uses_upd
def print(*a, upd, end='\n', **kw):
  ''' Wrapper for the builtin print function
      to call it inside `Upd.above()` and enforce a flush.

      The function supports an addition parameter beyond the builtin print:
      * `upd`: the `Upd` instance to use, default `Upd()`

      Programmes integrating `cs.upd` with use of the builtin `print`
      function should use this at import time:

          from cs.upd import print
  '''
  kw['flush'] = True
  with upd.above(need_newline=not end.endswith('\n')):
    builtin_print(*a, end=end, **kw)

@uses_upd
def pfxprint(*a, upd, **kw):
  ''' Wrapper for `cs.pfx.pfxprint` to pass `print_func=cs.upd.print`.

      Programmes integrating `cs.upd` with use of the `cs.pfx.pfxprint`
      function should use this at import time:

          from cs.upd import pfxprint
  '''
  # pylint: disable=import-outside-toplevel
  from cs.pfx import pfxprint as base_pfxprint
  return base_pfxprint(*a, print_func=partial(print, upd=upd), **kw)

@contextmanager
@uses_upd
def run_task(*a, upd, **kw):
  ''' Top level `run_task` function to call `Upd.run_task`.
  '''
  with upd.run_task(*a, **kw) as proxy:
    yield proxy

@uses_upd
def nl(msg, *a, upd, **kw):
  ''' Write `msg` to `file` (default `sys.stdout`),
      without interfering with the `Upd` instance.
      This is a thin shim for `Upd.print`.
  '''
  if a:
    msg = msg % a
  if 'file' not in kw:
    kw['file'] = sys.stderr
  print(msg, upd=upd, **kw)

class UpdProxy(object):
  ''' A proxy for a status line of a multiline `Upd`.

      This provides a stable reference to a status line after it has been
      instantiated by `Upd.insert`.

      The status line can be accessed and set via the `.text` property.

      An `UpdProxy` is also a context manager which self deletes on exit:

          U = Upd()
          ....
          with U.insert(1, 'hello!') as proxy:
              .... set proxy.text as needed ...
          # proxy now removed
  '''

  __slots__ = {
      'upd': 'The parent Upd instance.',
      'index': 'The index of this slot within the parent Upd.',
      '_prefix': 'The fixed leading prefix for this slot, default "".',
      '_text': 'The text following the prefix for this slot, default "".',
      '_text_auto':
      'An optional callable to generate the text if _text is empty.',
      '_suffix': 'The fixed trailing suffix or this slot, default "".',
      '_update_period': 'Update time interval.',
      'last_update': 'Time of last update.',
  }

  @uses_upd
  def __init__(
      self,
      text: Optional[str] = None,
      *,
      upd: Upd,
      index: int = 1,
      prefix: Optional[str] = None,
      suffix: Optional[str] = None,
      text_auto=None,
      update_period: Optional[float] = None,
  ):
    ''' Initialise a new `UpdProxy` status line.

        Parameters:
        * `index`: optional position for the new proxy as for `Upd.insert`,
          default `1` (directly above the bottom status line)
        * `upd`: the `Upd` instance with which to associate this proxy,
          default the default `Upd` instance (associated with `sys.stderr`)
        * `text`: optional initial text for the new status line
    '''
    self.upd = None
    self.index = None
    self._prefix = prefix or ''
    self._text = ''
    self._text_auto = text_auto
    self._suffix = suffix or ''
    self._update_period = update_period
    if update_period:
      self.last_update = time.time()
    upd.insert(index, proxy=self)
    if text:
      self(text)

  def __str__(self):
    return (
        "%s(upd=%s,index=%s:%r)" %
        (type(self).__name__, self.upd, self.index, self.text)
    )

  def __call__(self, msg, *a):
    ''' Calling the proxy sets its `.text` property
        in the form used by other messages: `(msg,*a)`
    '''
    if a:
      msg = msg % a
    self.text = msg

  def __enter__(self):
    return self

  def __exit__(self, exc_type, exc_val, exc_tb):
    self.delete()

  def _update(self):
    upd = self.upd
    if upd is None:
      return
    update_period = self._update_period
    if update_period:
      now = time.time()
      if now - self.last_update < update_period:
        return
    with upd._lock:  # pylint: disable=protected-access
      index = self.index
      if index is not None:
        txt = upd.normalise(self._prefix + self._text + self._suffix)
        overflow = len(txt) - upd.columns + 1
        if overflow > 0:
          txt = '<' + txt[overflow + 1:]
        self.upd[index] = txt  # pylint: disable=unsupported-assignment-operation
    if update_period:
      self.last_update = now

  def reset(self):
    ''' Clear the proxy: set both the prefix and text to `''`.
    '''
    self._prefix = ''
    self._text = ''
    self._suffix = ''
    self._update()

  @property
  def prefix(self):
    ''' The current prefix string.
    '''
    return self._prefix

  @prefix.setter
  def prefix(self, new_prefix):
    ''' Change the prefix, redraw the status line.
    '''
    old_prefix, self._prefix = self._prefix, new_prefix
    if new_prefix != old_prefix:
      self._update()

  @contextmanager
  def extend_prefix(self, more_prefix, print_elapsed=False):
    ''' Context manager to append text to the prefix.
    '''
    new_prefix = self.prefix + more_prefix
    with stackattrs(self, prefix=new_prefix):
      start_time = time.time()
      yield new_prefix
    if print_elapsed:
      end_time = time.time()
      print("%s: %ss" % (new_prefix, end_time - start_time))

  @property
  def text(self):
    ''' The text of this proxy's slot, without the prefix.
    '''
    return self._text or ('' if self._auto_text is None else self._auto_text())

  @text.setter
  def text(self, txt):
    ''' Set the text of the status line.

        If the length of `self.prefix+txt` exceeds the available display
        width then the leftmost text is cropped to fit.
    '''
    self._text = txt
    self._update()

  @property
  def suffix(self):
    ''' The current suffix string.
    '''
    return self._suffix

  @suffix.setter
  def suffix(self, new_suffix):
    ''' Change the suffix, redraw the status line.
    '''
    old_suffix, self._suffix = self._suffix, new_suffix
    if new_suffix != old_suffix:
      self._update()

  @property
  def width(self):
    ''' The available space for text after `self.prefix` and before `self.suffix`.

        This is available width for uncropped text,
        intended to support presizing messages such as progress bars.
        Setting the text to something longer will crop the rightmost
        portion of the text which fits.
    '''
    prefix = self.prefix
    suffix = self.suffix
    upd = self.upd
    return (
        (upd.columns if upd else 80) - 1 - (len(prefix) if prefix else 0) -
        (len(suffix) if suffix else 0)
    )

  def delete(self):
    ''' Delete this proxy from its parent `Upd`.
    '''
    if self.upd is not None:
      with self.upd._lock:  # pylint: disable=protected-access
        index = self.index
        if index is None:
          self.text = ''
        else:
          self.upd.delete(index)

  __del__ = delete

  def insert(self, index, txt=''):
    ''' Insert a new `UpdProxy` at a position relative to this `UpdProxy`.
        Return the new proxy.

        This supports the positioning of related status lines.
    '''
    upd = self.upd
    if not upd:
      raise ValueError("no .upd, cannot create a new proxy")
    with upd._lock:  # pylint: disable=protected-access
      if self.index is not None:
        index += self.index
      return upd.insert(index, txt)

# pylint: disable=too-few-public-methods
class _UpdState(ThreadState):

  def __getattr__(self, attr):
    if attr == 'upd':
      value = Upd()
    else:
      raise AttributeError("%s.%s" % (type(self).__name__, attr))
    setattr(self, attr, value)
    return value

state = _UpdState()

@decorator
def upd_proxy(func, prefix=None, insert_at=1):
  ''' Decorator to create a new `UpdProxy` and record it as `state.proxy`.

      Parameters:
      * `func`: the function to decorate
      * `prefix`: initial proxy prefix, default `func.__name__`
      * `insert_at`: the position for the new proxy, default `1`

      Typical example:

          from cs.upd import upd_proxy, state as upd_state
          ...
          @upd_proxy
          def func*(self, ...):
              proxy = upd_state.proxy
              proxy.prefix = str(self) + " taskname"
  '''
  if prefix is None:
    prefix = func.__name__

  def upd_proxy_wrapper(*a, **kw):
    with state.upd.insert(insert_at) as proxy:
      with stackattrs(state, proxy=proxy):
        return func(*a, **kw)

  return upd_proxy_wrapper

def demo():
  ''' A tiny demo function for visual checking of the basic functionality.
  '''
  from time import sleep  # pylint: disable=import-outside-toplevel
  U = Upd()
  p = U.proxy(0)
  for n in range(20):
    p(str(n))
    sleep(0.1)
  # proxy line above
  p2 = U.insert(1)
  p2.prefix = 'above: '
  for n in range(20):
    p(str(n))
    p2(str(n))
    sleep(0.1)

if __name__ == '__main__':
  demo()<|MERGE_RESOLUTION|>--- conflicted
+++ resolved
@@ -742,11 +742,7 @@
     return True
 
   # pylint: disable=too-many-branches,too-many-statements
-<<<<<<< HEAD
-  def insert(self, index, txt='', proxy=None, **proxy_kw):
-=======
-  def insert(self, index, txt='', proxy=None) -> "UpdProxy":
->>>>>>> afa19b32
+  def insert(self, index, txt='', proxy=None, **proxy_kw) -> "UpdProxy":
     ''' Insert a new status line at `index`.
         Return the `UpdProxy` for the new status line.
     '''
