#!/usr/bin/python
#
# URL related utility functions and classes.
#       - Cameron Simpson <cs@zip.com.au> 26dec2011
#

from __future__ import with_statement, print_function
import os
import os.path
import sys
from itertools import chain
from bs4 import BeautifulSoup, Tag, BeautifulStoneSoup
try:
  import lxml
except ImportError:
  try:
    if sys.stderr.isatty():
      print("%s: warning: cannot import lxml for use with bs4" % (__file__,), file=sys.stderr)
  except AttributeError:
    pass
from netrc import netrc
import socket
try:
  from urllib.request import urlopen, Request, HTTPError, URLError, \
            HTTPPasswordMgrWithDefaultRealm, HTTPBasicAuthHandler, \
            build_opener
  from urllib.parse import urlparse, urljoin
  from html.parser import HTMLParseError
except ImportError:
  from urllib2 import urlopen, Request, HTTPError, URLError, \
		    HTTPPasswordMgrWithDefaultRealm, HTTPBasicAuthHandler, \
		    build_opener
<<<<<<< HEAD
try:
  from urllib.parse import urlparse, urljoin
except ImportError:
  from urlparse import urlparse, urljoin
from HTMLParser import HTMLParseError
=======
  from urlparse import urlparse, urljoin
  from HTMLParser import HTMLParseError
>>>>>>> e266f8a8
try:
  import xml.etree.cElementTree as ElementTree
except ImportError:
  import xml.etree.ElementTree as ElementTree
from threading import RLock
from cs.excutils import logexc
from cs.lex import parseUC_sAttr
from cs.logutils import Pfx, pfx_iter, debug, error, warning, exception, D, X
from cs.threads import locked_property
from cs.py3 import StringIO, ustr, unicode
from cs.obj import O

def isURL(U):
  ''' Test if an object `U` is an URL instance.
  '''
  return isinstance(U, _URL)

def URL(U, referer, **kw):
  ''' Factory function to return a _URL object from a URL string.
      Handing it a _URL object returns the object.
  '''
  if not isURL(U):
    ##D("new U %r (ref=%r)", U, referer)
    U = _URL(ustr(U))
    U._init(referer=referer, **kw)
  else:
    if U.referer is None and referer is not None:
      ##D("old U %r, updating referer to %r", U, referer)
      U.referer = referer
    else:
      ##D("old U %r (ignoring ref=%r)", U, referer)
      pass
  return U

class _URL(unicode):
  ''' Utility class to do simple stuff to URLs.
      Subclasses unicode.
  '''

  def _init(self, referer=None, user_agent=None, opener=None):
    ''' Initialise the _URL.
        `s`: the string defining the URL.
        `referer`: the referring URL.
        `user_agent`: User-Agent string, inherited from `referer` if unspecified,
                  "css" if no referer.
        `opener`: urllib2 opener object, inherited from `referer` if unspecified,
                  made at need if no referer.
    '''
    self.referer = URL(referer, None) if referer else referer
    self.user_agent = user_agent if user_agent else self.referer.user_agent if self.referer else None
    self._opener = opener
    self._parts = None
    self.flush()
    self._lock = RLock()
    self.flush()

  def __getattr__(self, attr):
    ''' Ad hoc attributes.
        Upper case attributes named "FOO" parse the text and find the (sole) node named "foo".
        Upper case attributes named "FOOs" parse the text and find all the nodes named "foo".
    '''
    k, plural = parseUC_sAttr(attr)
    if k:
      P = self.parsed
      nodes = P.find_all(k.lower())
      if plural:
        return nodes
      return the(nodes)
    raise AttributeError(attr)

  def flush(self):
    ''' Forget all cached content.
    '''
    # Note: _content is the raw bytes returns from the URL read().
    #       _parsed is a BeautifulSoup parse of the _content decoded as utf-8.
    #       _xml is an Elementtree parse of the _content decoded as utf-8.
    self._content = None
    self._content_type = None
    self._parsed = None
    self._xml = None
    self._fetch_exception = None

  @property
  def opener(self):
    if self._opener is None:
      if self.referer is not None and self.referer._opener is not None:
        self._opener = self.referer._opener
      else:
        o = build_opener()
        o.add_handler(HTTPBasicAuthHandler(NetrcHTTPPasswordMgr()))
        self._opener = o
    return self._opener

  def _request(self, method):
    class MyRequest(Request):
      def get_method(self):
        return method
    hdrs = {}
    if self.referer:
      hdrs['Referer'] = self.referer
    hdrs['User-Agent'] = self.user_agent if self.user_agent else os.environ.get('USER_AGENT', 'css')
    url = 'file://'+self if self.startswith('/') else self
    rq = MyRequest(url, None, hdrs)
    return rq

  def _response(self, method):
    rq = self._request(method)
    opener = self.opener
    with Pfx("open(%s)", rq):
      try:
        rsp = opener.open(rq)
      except HTTPError as e:
        warning("open %s: %s", self, e)
        raise
    return rsp

  def _fetch(self):
    ''' Fetch the URL content.
        If there is an HTTPError, report the error, flush the
        content, set self._fetch_exception.
        This means that that accessing the self.content property
        will always attempt a fetch, but return None on error.
    '''
    with Pfx("_fetch(%s)", self):
      try:
        rsp = self._response('GET')
        H = rsp.info()
        self._info = rsp.info()
        self._content = rsp.read()
        self._parsed = None
      except HTTPError as e:
        error("error with GET: %s", e)
        self.flush()
        self._fetch_exception = e

  def HEAD(self):
    rsp = self._response('HEAD')
    rsp.read()
    return rsp

  @logexc
  def get_content(self, onerror=None):
    ''' Probe URL for content to avoid exceptions later.
        Use, and save as .content, `onerror` in the case of HTTPError.
    '''
    try:
      content = self.content
    except (HTTPError, URLError, socket.error) as e:
      error("%s.get_content: %s", self, e)
      content = onerror
    self._content = content
    return content

  @locked_property
  def content(self):
    ''' The URL content as a string.
    '''
    self._fetch()
    return self._content

  @property
  def content_type(self):
    ''' The URL content MIME type.
    '''
    if self._content is None:
      self._fetch()
    return self._info.get_content_type()

  @locked_property
  def content_transfer_encoding(self):
    ''' The URL content MIME type.
    '''
    if self._content is None:
      self._fetch()
    return self._info.getencoding()

  @property
  def domain(self):
    ''' The URL domain - the hostname with the first dotted component removed.
    '''
    hostname = self.hostname
    if not hostname or '.' not in hostname:
      warning("%s: no domain in hostname: %s", self, hostname)
      return ''
    return hostname.split('.', 1)[1]

  @locked_property
  def parsed(self):
    ''' The URL content parsed as HTML by BeautifulSoup.
    '''
    content = self.content
    if self.content_type == 'text/html':
      parser_names = ('html5lib', 'html.parser', 'lxml', 'xml')
    else:
      parser_names = ('lxml', 'xml')
    try:
      P = BeautifulSoup(content.decode('utf-8', 'replace'), 'lxml')
      ##P = BeautifulSoup(content.decode('utf-8', 'replace'), list(parser_names))
    except Exception as e:
      exception("%s: .parsed: BeautifulSoup(unicode(content)) fails: %s", self, e)
      with open("cs.urlutils-unparsed.html", "wb") as bs:
        bs.write(self.content)
      raise
    return P

  def feedparsed(self):
    ''' A parse of the content via the feedparser module.
    '''
    import feedparser
    return feedparser.parse(self.content)

  @locked_property
  def xml(self):
    return ElementTree.XML(self.content.decode('utf-8', 'replace'))

  @property
  def parts(self):
    ''' The URL parsed into parts by urlparse.urlparse.
    '''
    if self._parts is None:
      self._parts = urlparse(self)
    return self._parts

  @property
  def scheme(self):
    ''' The URL scheme as returned by urlparse.urlparse.
    '''
    return self.parts.scheme

  @property
  def netloc(self):
    ''' The URL netloc as returned by urlparse.urlparse.
    '''
    return self.parts.netloc

  @property
  def path(self):
    ''' The URL path as returned by urlparse.urlparse.
    '''
    return self.parts.path

  @property
  def path_elements(self):
    ''' Return the non-empty path components.
    '''
    return [ w for w in self.path.strip('/').split('/') if w ]

  @property
  def params(self):
    ''' The URL params as returned by urlparse.urlparse.
    '''
    return self.parts.params

  @property
  def query(self):
    ''' The URL query as returned by urlparse.urlparse.
    '''
    return self.parts.query

  @property
  def fragment(self):
    ''' The URL fragment as returned by urlparse.urlparse.
    '''
    return self.parts.fragment

  @property
  def username(self):
    ''' The URL username as returned by urlparse.urlparse.
    '''
    return self.parts.username

  @property
  def password(self):
    ''' The URL password as returned by urlparse.urlparse.
    '''
    return self.parts.password

  @property
  def hostname(self):
    ''' The URL hostname as returned by urlparse.urlparse.
    '''
    return self.parts.hostname

  @property
  def port(self):
    ''' The URL port as returned by urlparse.urlparse.
    '''
    return self.parts.port

  @property
  def dirname(self, absolute=False):
    return os.path.dirname(self.path)

  @property
  def parent(self):
    return URL(urljoin(self, self.dirname), self)

  @property
  def basename(self):
    return os.path.basename(self.path)

  def find_all(self, *a, **kw):
    ''' Convenience routine to call BeautifulSoup's .find_all() method.
    '''
    parsed = self.parsed
    if not parsed:
      error("%s: parse fails", self)
      return ()
    return parsed.find_all(*a, **kw)

  def xml_find_all(self, match):
    ''' Convenience routine to call ElementTree.XML's .findall() method.
    '''
    return self.xml.findall(match)

  @property
  def baseurl(self):
    for B in self.BASEs:
      try:
        base = B['href']
      except KeyError:
        pass
      else:
        if base:
          return URL(base, self)
    return self

  @property
  def page_title(self):
    t = self.parsed.title
    if t is None:
      return ''
    return t.string

  def hrefs(self, absolute=False):
    ''' All 'href=' values from the content HTML 'A' tags.
        If `absolute`, resolve the sources with respect to our URL.
    '''
    for A in self.As:
      try:
        href = A['href']
      except KeyError:
        debug("no href, skip %r", A)
        continue
      yield URL( (urljoin(self.baseurl, href) if absolute else href), self )

  def srcs(self, *a, **kw):
    ''' All 'src=' values from the content HTML.
        If `absolute`, resolve the sources with respect to our URL.
    '''
    absolute = False
    if 'absolute' in kw:
      absolute = kw['absolute']
      del kw['absolute']
    for A in self.find_all(*a, **kw):
      try:
        src = A['src']
      except KeyError:
        debug("no src, skip %r", A)
        continue
      yield URL( (urljoin(self.baseurl, src) if absolute else src), self )

def skip_errs(iterable):
  ''' Iterate over `iterable` and yield its values.
      If it raises URLError or HTTPError, report the error and skip the result.
  '''
  debug("skip_errs...")
  I = iter(iterable)
  while True:
    try:
      i = I.next()
    except StopIteration:
      break
    except (URLError, HTTPError) as e:
      warning("%s", e)
    else:
      debug("skip_errs: yield %r", i)
      yield i

def can_skip_url_errs(func):
  def wrapped(self, *args, **kwargs):
    mode = kwargs.pop('mode', self.mode)
    if mode == URLs.MODE_SKIP:
      return URLs( skip_errs(func(self, *args, mode=URLs.MODE_RAISE, **kwargs)),
                   self.context,
                   self.mode
                 )
    return func(self, *args, mode=mode, **kwargs)
  return wrapped

class URLs(object):

  MODE_RAISE = 0
  MODE_SKIP = 1

  def __init__(self, urls, context=None, mode=None):
    ''' Set up a URLs object with the iterable `urls` and the `context`
        object, which implements the mapping interface to store key value
        pairs.
        The iterable `urls` is kept as is, making this object a single use
        iterable unless the .multi property is accessed.
    '''
    if context is None:
      context = {}
    if mode is None:
      mode = URLs.MODE_RAISE
    self.urls = urls
    self.context = context
    self.mode = mode

  def __iter__(self):
    return iter(self.urls)

  def __getitem__(self, key):
    return self.context[key]

  def __setitem__(self, key, value):
    self.context[key] = value

  @property
  def multi(self):
    ''' Prepare this URLs object for reuse by converting its urls
        iterable to a list if not already a list or tuple.
        Returns self.
    '''
    if not isinstance(self.urls, (list, tuple)):
      self.urls = list(self.urls)
    return self

  @can_skip_url_errs
  def map(self, func, mode=None):
    return URLS( [ func(url) for url in self.urls ],
                 self.context,
                 mode
               )

  @can_skip_url_errs
  def hrefs(self, absolute=True, mode=None):
    return URLs( chain( *[ pfx_iter( url,
                                     URL(url, None).hrefs(absolute=absolute)
                                   )
                           for url in self.urls
                         ]),
                 self.context,
                 mode)

  @can_skip_url_errs
  def srcs(self, absolute=True, mode=None):
    return URLs( chain( *[ pfx_iter( url,
                                     URL(url, None).srcs(absolute=absolute)
                                   )
                           for url in self.urls
                         ]),
                 self.context,
                 mode)

class NetrcHTTPPasswordMgr(HTTPPasswordMgrWithDefaultRealm):
  ''' A subclass of HTTPPasswordMgrWithDefaultRealm that consults
      the .netrc file if no overriding credentials have been stored.
  '''

  def __init__(self, netrcfile=None):
    HTTPPasswordMgrWithDefaultRealm.__init__(self)
    self._netrc = netrc(netrcfile)

  def find_user_password(self, realm, authuri):
    user, password = HTTPPasswordMgrWithDefaultRealm.find_user_password(self, realm, authuri)
    if user is None:
      U = _URL(authuri)
      netauth = self._netrc.authenticators(U.hostname)
      if netauth is not None:
        user, account, password = netauth
        debug("find_user_password(%r, %r): netrc: user=%r password=%r", realm, authuri, user, password)
    return user, password

if __name__ == '__main__':
  import cs.logutils
  cs.logutils.setup_logging()
  UU = URLs( [ 'http://www.mirror.aarnet.edu.au/' ], mode=URLs.MODE_SKIP )
  print(list(UU.hrefs().hrefs()))<|MERGE_RESOLUTION|>--- conflicted
+++ resolved
@@ -30,16 +30,8 @@
   from urllib2 import urlopen, Request, HTTPError, URLError, \
 		    HTTPPasswordMgrWithDefaultRealm, HTTPBasicAuthHandler, \
 		    build_opener
-<<<<<<< HEAD
-try:
-  from urllib.parse import urlparse, urljoin
-except ImportError:
-  from urlparse import urlparse, urljoin
-from HTMLParser import HTMLParseError
-=======
   from urlparse import urlparse, urljoin
   from HTMLParser import HTMLParseError
->>>>>>> e266f8a8
 try:
   import xml.etree.cElementTree as ElementTree
 except ImportError:
