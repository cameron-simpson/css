#!/usr/bin/python
#
# URL related utility functions and classes.
#       - Cameron Simpson <cs@zip.com.au> 26dec2011
#

from __future__ import with_statement
import os.path
import sys
from itertools import chain
from BeautifulSoup import BeautifulSoup, Tag, BeautifulStoneSoup
import socket
from urllib2 import urlopen, Request, HTTPError, URLError
from urlparse import urlparse, urljoin
from HTMLParser import HTMLParseError
from cs.logutils import Pfx, pfx_iter, debug, error, warning, exception

def URL(U, referer, user_agent=None):
  ''' Factory function to return a _URL object from a URL string.
      Handing it a _URL object returns the object.
  '''
  t = type(U)
  if t is not _URL:
    U = _URL(U)
  if user_agent is None:
    if referer and isinstance(referer, _URL):
      user_agent = referer.user_agent
  if user_agent:
    U.user_agent = user_agent
  if referer:
    U.referer = URL(referer, None, user_agent=user_agent)
  return U

class _URL(unicode):
  ''' Utility class to do simple stuff to URLs.
      Subclasses str.
  '''

  def __init__(self, s, referer=None, user_agent=None):
    self.referer = URL(referer) if referer else referer
    self.user_agent = user_agent if user_agent else self.referer.user_agent if self.referer else None
    self._parts = None
    self.flush()

  def flush(self):
    ''' Forget all cached content.
    '''
    # Note: _content is the raw bytes returns from the URL read()
    #       _parsed is a BeautifulSoup parse of the _contet decoded as utf-8.
    self._content = None
    self._content_type = None
    self._parsed = None

  def _fetch(self):
    ''' Fetch the URL content.
    '''
    with Pfx("_fetch(%s)" % (self,)):
      hdrs = {}
      if self.referer:
        debug("referer = %s", self.referer)
        hdrs['Referer'] = self.referer
      hdrs['User-Agent'] = self.user_agent if self.user_agent else 'css'
      rq = Request(self, None, hdrs)
      debug("urlopen(%s[%r])", self, hdrs)
      rsp = urlopen(rq)
      H = rsp.info()
      self._content_type = H.gettype()
      self._content = rsp.read()
      self._parsed = None

  def get_content(self, onerror=None):
    ''' Probe URL for content to avoid exceptions later.
        Use, and save as .content, `onerror` in the case of HTTPError.
    '''
    try:
      content = self.content
    except (HTTPError, URLError, socket.error), e:
      error("%s.get_content: %s", self, e)
      content = onerror
    self._content = content
    return content

  @property
  def content(self):
    ''' The URL content as a string.
    '''
    if self._content is None:
      self._fetch()
    return self._content

  @property
  def content_type(self):
    ''' The URL content MIME type.
    '''
    if self._content is None:
      self._fetch()
    return self._content_type

  @property
  def domain(self):
    ''' The URL domain - the hostname with the first dotted component removed.
    '''
    hostname = self.hostname
    if not hostname or '.' not in hostname:
      warning("%s: no domain in hostname: %s", self, hostname)
      return ''
    return hostname.split('.', 1)[1]

  @property
  def parsed(self):
    ''' The URL content parsed as HTML by BeautifulSoup.
    '''
    if self._parsed is None:
      content = self.content
      try:
        self._parsed = BeautifulSoup(content.decode('utf-8', 'replace'))
      except Exception, e:
        exception("%s: .parsed: BeautifulSoup(unicode(content)) fails: %s", self, e)
        with open("cs.urlutils-unparsed.html", "wb") as bs:
          bs.write(self.content)
        self._parsed = None
    return self._parsed

  @property
  def parts(self):
    ''' The URL parsed into parts by urlparse.urlparse.
    '''
    if self._parts is None:
      self._parts = urlparse(self)
    return self._parts

  @property
  def scheme(self):
    ''' The URL scheme as returned by urlparse.urlparse.
    '''
    return self.parts.scheme

  @property
  def netloc(self):
    ''' The URL netloc as returned by urlparse.urlparse.
    '''
    return self.parts.netloc

  @property
  def path(self):
    ''' The URL path as returned by urlparse.urlparse.
    '''
    return self.parts.path

  @property
  def params(self):
    ''' The URL params as returned by urlparse.urlparse.
    '''
    return self.parts.params

  @property
  def query(self):
    ''' The URL query as returned by urlparse.urlparse.
    '''
    return self.parts.query

  @property
  def fragment(self):
    ''' The URL fragment as returned by urlparse.urlparse.
    '''
    return self.parts.fragment

  @property
  def username(self):
    ''' The URL username as returned by urlparse.urlparse.
    '''
    return self.parts.username

  @property
  def password(self):
    ''' The URL password as returned by urlparse.urlparse.
    '''
    return self.parts.password

  @property
  def hostname(self):
    ''' The URL hostname as returned by urlparse.urlparse.
    '''
    return self.parts.hostname

  @property
  def port(self):
    ''' The URL port as returned by urlparse.urlparse.
    '''
    return self.parts.port

  @property
  def dirname(self, absolute=False):
    return os.path.dirname(self.path)

  @property
  def parent(self):
    return URL(urljoin(self, self.dirname), self)

  @property
  def basename(self):
    return os.path.basename(self.path)

  def findAll(self, *a, **kw):
    ''' Convenience routine to call BeautifulSoup's .findAll() method.
    '''
    parsed = self.parsed
    if not parsed:
      error("%s: parse fails", self)
      return ()
    return parsed.findAll(*a, **kw)

  @property
  def baseurl(self):
    for B in self.findAll('base'):
      try:
        base = B['href']
      except KeyError:
        pass
      else:
        if base:
          return URL(base, self)
    return self

  @property
  def title(self):
    Ts = self.findAll('title')
    if not Ts:
      return ""
    s = Ts[0].string
    if s is None:
      return ""
    return s

  def hrefs(self, absolute=False):
    ''' All 'href=' values from the content HTML 'A' tags.
        If `absolute`, resolve the sources with respect to our URL.
    '''
    for A in self.findAll('a'):
      try:
        href = A['href']
      except KeyError:
        debug("no href, skip %r", A)
        continue
      yield URL( (urljoin(self.baseurl, href) if absolute else href), self )

  def srcs(self, *a, **kw):
    ''' All 'src=' values from the content HTML.
        If `absolute`, resolve the sources with respect to our URL.
    '''
    absolute = False
    if 'absolute' in kw:
      absolute = kw['absolute']
      del kw['absolute']
    for A in self.findAll(*a, **kw):
      try:
        src = A['src']
      except KeyError:
        debug("no src, skip %r", A)
        continue
      yield URL( (urljoin(self.baseurl, src) if absolute else src), self )

def skip_errs(iterable):
  ''' Iterate over `iterable` and yield its values.
      If it raises URLError or HTTPError, report the error and skip the result.
  '''
  debug("skip_errs...")
  I = iter(iterable)
  while True:
    try:
      i = I.next()
    except StopIteration:
      break
    except (URLError, HTTPError), e:
      warning("%s", e)
    else:
      debug("skip_errs: yield %r", i)
      yield i

def can_skip_urlerrs(func):
  def wrapped(self, *args, **kwargs):
    mode = kwargs.pop('mode', self.mode)
    if mode == URLs.MODE_SKIP:
      return URLs( skip_errs(func(self, *args, mode=URLs.MODE_RAISE, **kwargs)),
                   self.context,
                   self.mode
                 )
    return func(self, *args, mode=mode, **kwargs)
  return wrapped

class URLs(object):

  MODE_RAISE = 0
  MODE_SKIP = 1

  def __init__(self, urls, context=None, mode=None):
    ''' Set up a URLs object with the iterable `urls` and the `context`
        object, which implements the mapping interface to store key value
        pairs.
        The iterable `urls` is kept as is, making this object a single use
        iterable unless the .multi property is accessed.
    '''
    if context is None:
      context = {}
    if mode is None:
      mode = URLs.MODE_RAISE
    self.urls = urls
    self.context = context
    self.mode = mode

  def __iter__(self):
    return iter(self.urls)

  def __getitem__(self, key):
    return self.context[key]

  def __setitem__(self, key, value):
    self.context[key] = value

  @property
  def multi(self):
    ''' Prepare this URLs object for reuse by converting its urls
        iterable to a list if not already a list or tuple.
        Returns self.
    '''
    if not isinstance(self.urls, (list, tuple)):
      self.urls = list(self.urls)
    return self

  @can_skip_url_errs
  def map(self, func, mode=None):
<<<<<<< HEAD
    if mode is None:
      mode = self.mode
=======
>>>>>>> 82981914
    return URLS( [ func(url) for url in self.urls ],
                 self.context,
                 mode
               )

  @can_skip_urlerrs
  def hrefs(self, absolute=True, mode=None):
    return URLs( chain( *[ pfx_iter( url,
                                     URL(url, None).hrefs(absolute=absolute)
                                   )
                           for url in self.urls
                         ]),
                 self.context,
                 mode)

  @can_skip_urlerrs
  def srcs(self, absolute=True, mode=None):
    return URLs( chain( *[ pfx_iter( url,
                                     URL(url, None).srcs(absolute=absolute)
                                   )
                           for url in self.urls
                         ]),
                 self.context,
                 mode)

if __name__ == '__main__':
  import cs.logutils
  cs.logutils.setup_logging()
  UU = URLs( [ 'http://www.mirror.aarnet.edu.au/' ], mode=URLs.MODE_SKIP )
  print list(UU.hrefs().hrefs())<|MERGE_RESOLUTION|>--- conflicted
+++ resolved
@@ -329,11 +329,6 @@
 
   @can_skip_url_errs
   def map(self, func, mode=None):
-<<<<<<< HEAD
-    if mode is None:
-      mode = self.mode
-=======
->>>>>>> 82981914
     return URLS( [ func(url) for url in self.urls ],
                  self.context,
                  mode
