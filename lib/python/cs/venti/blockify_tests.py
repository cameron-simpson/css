#!/usr/bin/python
#
# Self tests for cs.venti.blockify.
#       - Cameron Simpson <cs@zip.com.au>
#

import os.path
import sys
import time
import unittest
from unittest import skip
from cs.fileutils import read_from
from cs.logutils import D, X
from cs.mp3 import parse_mp3
from cs.randutils import rand0, randblock
from .blockify import blockify, blocked_chunks_of, \
                      blocks_of, MIN_BLOCKSIZE, MAX_BLOCKSIZE
from .cache import MemoryCacheStore
<<<<<<< HEAD
from .parsers import parse_text, parse_mp3
=======
from .parsers import parse_text
>>>>>>> 76ecfd18

def random_blocks(max_size=65536, count=64):
  ''' Generate `count` blocks of random sizes from 1 to `max_size`.
  '''
  for i in range(count):
    size = rand0(max_size) + 1
    yield randblock(size)
<<<<<<< HEAD
=======

def nochunks(parser):
  ''' Take a parser yielding a mix of offsets and chunks, and return
      a parser yielding only offset.
  '''
  def parser2(chunks):
    for parsed in parser(chunks):
      if isinstance(parsed, (bytes, memoryview)):
        ##X("parser2(%s): skip %d byte chunk", parser, len(parsed))
        pass
      else:
        if not isinstance(parsed, int):
          warning("nochunks.parser2: yielding non-int: %r", parsed)
        ##X("parser2(%s): yield offset %d", parser, parsed)
        yield parsed
  return parser2
>>>>>>> 76ecfd18

class TestAll(unittest.TestCase):

  # load my_code from this test suite
  with open(__file__, 'rb') as myfp:
    mycode = myfp.read()

  X("generate random test data")
  random_data = list(random_blocks(max_size=12000, count=1280))
  ## quicker ## random_data = list(random_blocks(max_size=1200, count=12))

  def setUp(self):
    self.fp = open(__file__, "rb")

  def tearDown(self):
    self.fp.close()

  @skip
  def test01parsers(self):
<<<<<<< HEAD
    global rand_total
    for parser in ():
=======
    rand_total = sum(len(chunk) for chunk in random_data)
    for parser in (parse_text, parse_mp3):
>>>>>>> 76ecfd18
      with self.subTest(parser.__name__):
        input_chunks = self.random_data
        if parser is parse_mp3:
          if os.path.exists('TEST.mp3'):
            X("mp3 parse: replace input data with chunks from TEST.mp3")
            input_chunks = read_from(open('TEST.mp3', 'rb'))
            input_desc = 'TEST.mp3'
          else:
            X("no TEST.mp3 in ".os.getcwd())
        Q = parser(input_chunks)
        offset = 0
        last_qoffset = 0
        for qitem in Q:
          if isinstance(qitem, int):
            qoffset = qitem
            self.assertTrue(last_qoffset < qoffset, "qoffset %d <= last_qoffset %d" % (qoffset, last_qoffset))
            last_qoffset = qoffset
          else:
            chunk = qitem
            self.assertTrue(len(chunk) > 0)
            offset += len(chunk)
        if input_chunks is self.random_data:
          self.assertEqual(rand_total, offset)

  def test02blocked_chunks_of(self):
<<<<<<< HEAD
    global rand_total
    with open(__file__, 'rb') as myfp:
      mycode = myfp.read()
    for parser in (
        None,
        parse_text,
        parse_mp3,
      ):
      parser_desc = 'None' if parser is None else parser.__name__
      for input_desc, input_chunks in (
          ('random data', random_blocks(max_size=12000, count=1280)),
          (__file__, [ mycode for _ in range(100) ]),
        ):
        if parser is parse_mp3 and os.path.exists('TEST.mp3'):
          X("mp3 parse: replace input data with chunks from TEST.mp3")
          def read_input_chunks():
            with open('TEST.mp3', 'rb') as mp3fp:
              while True:
                chunk = mp3fp.read(1024)
                if chunk:
                  yield chunk
                else:
                  break
          input_chunks = read_input_chunks()
          input_desc = 'TEST.mp3'
        with self.subTest("blocked_chunks_of",
                          parser=parser_desc, input_chunks=input_desc):
          X("test parser %s vs %s...", parser, input_desc)
          X("prepare input blocks")
          src_total = 0
          source_chunks = list(input_chunks)
          for chunk in source_chunks:
            src_total += len(chunk)
          X("scan and block...")
          chunk_total = 0
          nchunks = 0
          all_chunks = []
          start_time = time.time()
          offset = 0
          prev_chunk = None
          for chunk in blocked_chunks_of(source_chunks, parser):
            if prev_chunk is not None:
              # this avoids issues with the final block, which may be short
              self.assertTrue(len(prev_chunk) >= MIN_BLOCKSIZE,
                              "len(prev_chunk)=%d < MIN_BLOCKSIZE=%d"
                              % (len(prev_chunk), MIN_BLOCKSIZE))
            if parser is parse_text:
              ##X("BLOCKED_CHUNK offset=%d len=%d: %r", offset, len(chunk), chunk)
              pass
            else:
              ##X("BLOCKED_CHUNK offset=%d len=%d", offset, len(chunk))
              pass
            offset += len(chunk)
            ##if parser is not None:
            ##  X("  CHUNK=%r", chunk)
            nchunks += 1
            chunk_total += len(chunk)
            all_chunks.append(chunk)
            # the pending.flush operation can return short blocks
            self.assertTrue(len(chunk) <= MAX_BLOCKSIZE,
                            "len(chunk)=%d > MAX_BLOCKSIZE=%d"
                            % (len(chunk), MAX_BLOCKSIZE))
            self.assertTrue(chunk_total <= src_total,
                            "chunk_total:%d > src_total:%d"
                            % (chunk_total, src_total))
            prev_chunk = chunk
          end_time = time.time()
          X("%s|%s: %d chunks in %gs, %d bytes at %g B/s",
            input_desc, parser_desc,
            nchunks, end_time-start_time, chunk_total,
            float(chunk_total) / (end_time-start_time))
          self.assertEqual(src_total, chunk_total)
          self.assertEqual(b''.join(source_chunks),
                           b''.join(all_chunks))
=======
    for dup_chunks in True,:    ##False, True:
      for parser in (
          None,
          parse_text,
          parse_mp3,
        ):
        parser_desc = 'None' if parser is None else parser.__name__
        for input_desc, input_chunks in (
            ('random data', self.random_data),
            (__file__, [ self.mycode for _ in range(100) ]),
          ):
          if parser is parse_mp3:
            if os.path.exists('TEST.mp3'):
              X("mp3 parse: replace input data with chunks from TEST.mp3")
              input_chunks = read_from(open('TEST.mp3', 'rb'))
              input_desc = 'TEST.mp3'
            else:
              X("no TEST.mp3 in ".os.getcwd())
          with self.subTest("blocked_chunks_of",
                            parser=parser_desc,
                            input_chunks=input_desc,
                            dup_chunks=dup_chunks):
            if dup_chunks:
              # wrap parsers in chunk-stripper
              if parser is None:
                continue
              parser0 = parser
              parser = nochunks(parser)
            source_chunks = list(input_chunks)
            src_total = 0
            for chunk in source_chunks:
              src_total += len(chunk)
            chunk_total = 0
            nchunks = 0
            all_chunks = []
            start_time = time.time()
            offset = 0
            prev_chunk = None
            for chunk in blocked_chunks_of(source_chunks, parser, dup_chunks=dup_chunks):
              nchunks += 1
              chunk_total += len(chunk)
              all_chunks.append(chunk)
              if prev_chunk is not None:
                # this avoids issues with the final block, which may be short
                self.assertTrue(len(prev_chunk) >= MIN_BLOCKSIZE,
                                "len(prev_chunk)=%d < MIN_BLOCKSIZE=%d"
                                % (len(prev_chunk), MIN_BLOCKSIZE))
              if parser is parse_text:
                ##X("BLOCKED_CHUNK offset=%d len=%d: %r", offset, len(chunk), chunk)
                pass
              else:
                ##X("BLOCKED_CHUNK offset=%d len=%d", offset, len(chunk))
                pass
              offset += len(chunk)
              # the pending.flush operation can return short blocks
              self.assertTrue(len(chunk) <= MAX_BLOCKSIZE,
                              "len(chunk)=%d > MAX_BLOCKSIZE=%d"
                              % (len(chunk), MAX_BLOCKSIZE))
              self.assertTrue(chunk_total <= src_total,
                              "chunk_total:%d > src_total:%d"
                              % (chunk_total, src_total))
              prev_chunk = chunk
            end_time = time.time()
            X("%s|%s: %d chunks in %gs, %d bytes at %g B/s",
              input_desc, parser_desc,
              nchunks, end_time-start_time, chunk_total,
              float(chunk_total) / (end_time-start_time))
            self.assertEqual(src_total, chunk_total)
            self.assertEqual(b''.join(source_chunks),
                             b''.join(all_chunks))
>>>>>>> 76ecfd18

  def test03blockifyAndRetrieve(self):
    with MemoryCacheStore("TestAll.test00blockifyAndRetrieve"):
      data = self.fp.read()
      blocks = list(blockify([data]))
      ##X("blocks=%r", blocks)
      data2 = b''.join( b.data for b in blocks )
      self.assertEqual(len(data), len(data2), "data mismatch: len(data)=%d, len(data2)=%d" % (len(data), len(data2)))
      self.assertEqual(data, data2, "data mismatch: data and data2 same length but contents differ")
      ##for b in blocks: print("[", b.data, "]")

def selftest(argv):
  unittest.main(__name__, None, argv)

if __name__ == '__main__':
  selftest(sys.argv)<|MERGE_RESOLUTION|>--- conflicted
+++ resolved
@@ -16,11 +16,7 @@
 from .blockify import blockify, blocked_chunks_of, \
                       blocks_of, MIN_BLOCKSIZE, MAX_BLOCKSIZE
 from .cache import MemoryCacheStore
-<<<<<<< HEAD
-from .parsers import parse_text, parse_mp3
-=======
 from .parsers import parse_text
->>>>>>> 76ecfd18
 
 def random_blocks(max_size=65536, count=64):
   ''' Generate `count` blocks of random sizes from 1 to `max_size`.
@@ -28,8 +24,6 @@
   for i in range(count):
     size = rand0(max_size) + 1
     yield randblock(size)
-<<<<<<< HEAD
-=======
 
 def nochunks(parser):
   ''' Take a parser yielding a mix of offsets and chunks, and return
@@ -46,7 +40,6 @@
         ##X("parser2(%s): yield offset %d", parser, parsed)
         yield parsed
   return parser2
->>>>>>> 76ecfd18
 
 class TestAll(unittest.TestCase):
 
@@ -66,13 +59,8 @@
 
   @skip
   def test01parsers(self):
-<<<<<<< HEAD
-    global rand_total
-    for parser in ():
-=======
     rand_total = sum(len(chunk) for chunk in random_data)
     for parser in (parse_text, parse_mp3):
->>>>>>> 76ecfd18
       with self.subTest(parser.__name__):
         input_chunks = self.random_data
         if parser is parse_mp3:
@@ -98,82 +86,6 @@
           self.assertEqual(rand_total, offset)
 
   def test02blocked_chunks_of(self):
-<<<<<<< HEAD
-    global rand_total
-    with open(__file__, 'rb') as myfp:
-      mycode = myfp.read()
-    for parser in (
-        None,
-        parse_text,
-        parse_mp3,
-      ):
-      parser_desc = 'None' if parser is None else parser.__name__
-      for input_desc, input_chunks in (
-          ('random data', random_blocks(max_size=12000, count=1280)),
-          (__file__, [ mycode for _ in range(100) ]),
-        ):
-        if parser is parse_mp3 and os.path.exists('TEST.mp3'):
-          X("mp3 parse: replace input data with chunks from TEST.mp3")
-          def read_input_chunks():
-            with open('TEST.mp3', 'rb') as mp3fp:
-              while True:
-                chunk = mp3fp.read(1024)
-                if chunk:
-                  yield chunk
-                else:
-                  break
-          input_chunks = read_input_chunks()
-          input_desc = 'TEST.mp3'
-        with self.subTest("blocked_chunks_of",
-                          parser=parser_desc, input_chunks=input_desc):
-          X("test parser %s vs %s...", parser, input_desc)
-          X("prepare input blocks")
-          src_total = 0
-          source_chunks = list(input_chunks)
-          for chunk in source_chunks:
-            src_total += len(chunk)
-          X("scan and block...")
-          chunk_total = 0
-          nchunks = 0
-          all_chunks = []
-          start_time = time.time()
-          offset = 0
-          prev_chunk = None
-          for chunk in blocked_chunks_of(source_chunks, parser):
-            if prev_chunk is not None:
-              # this avoids issues with the final block, which may be short
-              self.assertTrue(len(prev_chunk) >= MIN_BLOCKSIZE,
-                              "len(prev_chunk)=%d < MIN_BLOCKSIZE=%d"
-                              % (len(prev_chunk), MIN_BLOCKSIZE))
-            if parser is parse_text:
-              ##X("BLOCKED_CHUNK offset=%d len=%d: %r", offset, len(chunk), chunk)
-              pass
-            else:
-              ##X("BLOCKED_CHUNK offset=%d len=%d", offset, len(chunk))
-              pass
-            offset += len(chunk)
-            ##if parser is not None:
-            ##  X("  CHUNK=%r", chunk)
-            nchunks += 1
-            chunk_total += len(chunk)
-            all_chunks.append(chunk)
-            # the pending.flush operation can return short blocks
-            self.assertTrue(len(chunk) <= MAX_BLOCKSIZE,
-                            "len(chunk)=%d > MAX_BLOCKSIZE=%d"
-                            % (len(chunk), MAX_BLOCKSIZE))
-            self.assertTrue(chunk_total <= src_total,
-                            "chunk_total:%d > src_total:%d"
-                            % (chunk_total, src_total))
-            prev_chunk = chunk
-          end_time = time.time()
-          X("%s|%s: %d chunks in %gs, %d bytes at %g B/s",
-            input_desc, parser_desc,
-            nchunks, end_time-start_time, chunk_total,
-            float(chunk_total) / (end_time-start_time))
-          self.assertEqual(src_total, chunk_total)
-          self.assertEqual(b''.join(source_chunks),
-                           b''.join(all_chunks))
-=======
     for dup_chunks in True,:    ##False, True:
       for parser in (
           None,
@@ -244,7 +156,6 @@
             self.assertEqual(src_total, chunk_total)
             self.assertEqual(b''.join(source_chunks),
                              b''.join(all_chunks))
->>>>>>> 76ecfd18
 
   def test03blockifyAndRetrieve(self):
     with MemoryCacheStore("TestAll.test00blockifyAndRetrieve"):
