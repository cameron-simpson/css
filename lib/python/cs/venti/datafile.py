#!/usr/bin/python -tt
#
# The basic data store for venti blocks.
#       - Cameron Simpson <cs@zip.com.au>
#

import sys
from collections import namedtuple
import os
import os.path
from threading import Lock, RLock
from zlib import compress, decompress
from cs.logutils import D
from cs.obj import O
from cs.queues import NestingOpenCloseMixin
from cs.serialise import get_bs, put_bs, get_bsfp
from cs.threads import locked_property

F_COMPRESSED = 0x01

class DataFlags(int):
  ''' Subclass of int to label stuff nicely.
  '''

  def __repr__(self):
    return "<DataFlags %d>" % (self,)

  def __str__(self):
    if self == 0:
      return '_'
    flags = self
    s = ''
    if flags & F_COMPRESSED:
      s += 'Z'
      flags &= ~F_COMPRESSED
    assert flags == 0
    return s

  @property
  def compressed(self):
    return self & F_COMPRESSED

class DataFile(NestingOpenCloseMixin):
  ''' A cs.venti data file, storing data chunks in compressed form.
  '''

  def __init__(self, pathname):
    self._lock = RLock()
    NestingOpenCloseMixin.__init__(self)
    self.pathname = pathname
    self._fp = None

  def open(self, name=None):
    return NestingOpenCloseMixin.open(self, name=name)

  @locked_property
  def fp(self):
    ''' Property returning the file object of the current open file.
    '''
    return open(self.pathname, "a+b")

<<<<<<< HEAD
  def shutdown(self):
    ''' Close the current .fp if open.
=======
  def close(self):
    ''' Close the current .fp if open.
    '''
    with self._lock:
      if self._fp:
        self._fp.close()
        self._fp = None

  @locked_property
  def size(self):
    ''' Property returning the size of this file.
>>>>>>> cb953dfb
    '''
    with self._lock:
      if self._fp:
        self._fp.close()
        self._fp = None

  def scan(self, uncompress=False):
    ''' Scan the data file and yield (offset, flags, zdata) tuples.
        If `uncompress` is true, decompress the data and strip that flag value.
    '''
    fp = self.fp
    with self._lock:
      fp.seek(0)
      while True:
        offset = fp.tell()
        flags, data = self._readRawDataHere(fp)
        if flags is None:
          break
        if uncompress:
          if flags & F_COMPRESSED:
            data = decompress(data)
            flags &= ~F_COMPRESSED
        yield offset, flags, data

  def readdata(self, offset):
    ''' Read data bytes from the supplied offset.
    '''
    fp = self.fp
    with self._lock:
      fp.seek(offset)
      flags, data = self._readhere(fp)
    if flags is None:
      raise RuntimeError("no data read from offset %d" % (offset,))
    if flags & F_COMPRESSED:
      data = decompress(data)
    return data

  def _readhere(self, fp):
    ''' Retrieve the data bytes stored at the current file offset.
        The offset points at the flags ahead of the data bytes.
    '''
    flags = get_bsfp(fp)
    if flags is None:
      return None, None
    if (flags & ~F_COMPRESSED) != 0:
      raise ValueError("flags other than F_COMPRESSED: 0x%02x" % ((flags & ~F_COMPRESSED),))
    flags = DataFlags(flags)
    dsize = get_bsfp(fp)
    if dsize == 0:
      data = b''
    else:
      data = fp.read(dsize)
    assert len(data) == dsize
    return flags, data

  def savedata(self, data, noCompress=False):
    ''' Append a chunk of data to the file, return the store offset.
    '''
    flags = 0
    if not noCompress:
      zdata = compress(data)
      if len(zdata) < len(data):
        data = zdata
        flags |= F_COMPRESSED
    fp = self.fp
    with self._lock:
      fp.seek(0, 2)
      offset = fp.tell()
      fp.write(put_bs(flags))
      fp.write(put_bs(len(data)))
      fp.write(data)
    self.ping()
    return offset

  def flush(self):
    if self._fp:
      self._fp.flush()
<<<<<<< HEAD
    self.ping()
=======
>>>>>>> cb953dfb

class DataDir(O):
  ''' A mapping of hash->Block that manages a directory of DataFiles.
      Subclasses must implement the _openIndex() method, which
      should return a mapping to store and retrieve index information.
  '''

  def __init__(self, dir):
    self.dir = dir
    self._index = None
    self._open = {}
    self._n = None
    self._lock = Lock()

  def _openIndex(self):
    ''' Subclasses must implement the _openIndex method, which returns a
        mapping of hashcode to (datafile_index, datafile_offset).
    '''
    raise NotImplementedError("%s: no _openIndex() method" % (self.__class__.__name__,))

  def pathto(self, rpath):
    ''' Return a pathname within the DataDir given `rpath`, a path
        relative to the DataDir.
    '''
    return os.path.join(self.dir, rpath)

  @locked_property
  def index(self):
    ''' Property returning the index mapping.
    '''
    return self._openIndex()

  @property
  def indexpath(self):
    ''' The file pathname of the index file.
    '''
    return self.pathto(self.indexname)

  @property
  def hasindexfile(self):
    ''' Property testing whether the index file exists.
    '''
    return os.path.exists(self.indexpath)

  def scan(self, hashfunc, indices=None):
    ''' Scan the specified datafiles (or all if `indices` is missing or None).
        Record the data locations against the data hashcode in the index.
    '''
    if indices is None:
      indices = self._datafileindices()
    with Pfx("scan %d", n):
      for n in indices:
        D = self.open(n)
        for offset, flags, data in D.scan():
          I[hashfunc(data)] = self.encodeIndexEntry(n, offset)

  @staticmethod
  def decodeIndexEntry(entry):
    ''' Parse an index entry into n (data file index) and offset.
    '''
    n, offset = get_bs(entry)
    file_offset, offset = get_bs(entry, offset)
    if offset != len(entry):
      raise ValueError("can't decode index entry: %s" % (hexlify(entry),))
    return n, file_offset

  @staticmethod
  def encodeIndexEntry(n, offset):
    ''' Prepare an index entry from data file index and offset.
    '''
    return put_bs(n) + put_bs(offset)

  # without this "in" tries to iterate over the mapping with int indices
  def __contains__(self, hash):
    return hash in self.index
    
  def __getitem__(self, hash):
    ''' Return the uncompressed data associated with the supplied hash.
    '''
    n, offset = self.decodeIndexEntry(self.index[hash])
    return self.open(n).readdata(offset)

  def __setitem__(self, hash, data):
    ''' Store the supplied `data` indexed by `hash`.
    '''
    I = self.index
    if hash not in I:
      n = self.n
      D = self.open(n)
      offset = D.savedata(data)
      I[hash] = self.encodeIndexEntry(n, offset)

  @locked_property
  def n(self):
    ''' The index of the currently open data file.
    '''
    return self.next_n()

  def next_n(self):
    ''' Return a free index not mapping to an existing data file.
    '''
    try:
      n = max(self._datafileindices()) + 1
    except ValueError:
      n = 0
    while os.path.exists(self.pathto(self.datafilename(n))):
      n += 1
    return n

  def set_n(self, n):
    ''' Set the current file index to `n`.
    '''
    self._n = n

  def contains(self, h):
    ''' Check if the specified hash is present in the store.
    '''
    with self._lock:
      return h in self._index

  def flush(self):
    for datafile in self._open:
      datafile.flush()
    self.index.flush()

  def open(self, n):
    ''' Obtain the Datafile indexed `n`.
    '''
    O = self._open
    with self._lock:
      D = O.get(n)
      if D is None:
        D = O[n] = DataFile(self.pathto(self.datafilename(n)))
    return D

  def datafilename(self, n):
    ''' Return the file basename for file index `n`.
    '''
    return str(n) + '.vtd'

  def _datafileindices(self):
    ''' Return the indices of datafiles present.
    '''
    indices = []
    for name in os.listdir(self.dir):
      if name.endswith('.vtd'):
        prefix = name[:-4]
        if prefix.isdigit():
          n = int(prefix)
          if str(n) == prefix:
            if os.path.isfile(self.pathto(name)):
              indices.append(n)
    return indices

class GDBMDataDir(DataDir):
  ''' A DataDir with a GDBM index.
  '''

  indexname = "index.gdbm"

  def __str__(self):
    return "GDBMDataDir(%s)" % (self.dir,)

  def _openIndex(self):
    import dbm.gnu
    gdbmpath = self.pathto(self.indexname)
    return dbm.gnu.open(gdbmpath, "c")

class KyotoCabinetDataDir(DataDir):
  ''' An DataDir attached to a KyotoCabinet index.
  '''
  indexname = "index.kch"
  def _getIndex(self):
    from cs.kyoto import KyotoCabinet
    return KyotoIndex(os.path.join(self.dirpath, self.indexname))

if __name__ == '__main__':
  import cs.venti.datafile_tests
  cs.venti.datafile_tests.selftest(sys.argv)<|MERGE_RESOLUTION|>--- conflicted
+++ resolved
@@ -59,22 +59,8 @@
     '''
     return open(self.pathname, "a+b")
 
-<<<<<<< HEAD
   def shutdown(self):
     ''' Close the current .fp if open.
-=======
-  def close(self):
-    ''' Close the current .fp if open.
-    '''
-    with self._lock:
-      if self._fp:
-        self._fp.close()
-        self._fp = None
-
-  @locked_property
-  def size(self):
-    ''' Property returning the size of this file.
->>>>>>> cb953dfb
     '''
     with self._lock:
       if self._fp:
@@ -152,10 +138,6 @@
   def flush(self):
     if self._fp:
       self._fp.flush()
-<<<<<<< HEAD
-    self.ping()
-=======
->>>>>>> cb953dfb
 
 class DataDir(O):
   ''' A mapping of hash->Block that manages a directory of DataFiles.
