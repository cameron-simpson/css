#!/usr/bin/python
#
# File interfaces.      - Cameron Simpson <cs@zip.com.au>
#

from __future__ import print_function, absolute_import
from io import RawIOBase
from os import SEEK_SET
import sys
from threading import Lock, RLock
<<<<<<< HEAD
from cs.threads import locked
from cs.logutils import Pfx, PfxThread, info, X, XP
from cs.fileutils import BackedFile, ReadMixin
from cs.queues import IterableQueue
from cs.threads import LockableMixin
=======
from cs.fileutils import BackedFile
from cs.logutils import PfxThread, info
from cs.pfx import Pfx, XP
from cs.queues import IterableQueue
from cs.threads import locked
from cs.x import X
>>>>>>> af120adc
from . import defaults
from .meta import Meta
from .block import Block
from .blockify import top_block_for, blockify

class BlockFile(RawIOBase,ReadMixin):
  ''' A read-only file interface to a Block based on io.RawIOBase.
  '''

  def __init__(self, block):
    ''' Initialise with Block `block`.
    '''
    self.isdir = False
    self.block = block
    self._offset = 0

  def __len__(self):
    ''' Length of the file, as the length of the backing Block.
    '''
    return len(self.block)

  def seek(self, offset, whence=0):
    ''' Set the current file offset.
    '''
    if whence == 1:
      offset += self.tell()
    elif whence == 2:
      offset += len(self)
    self._offset = offset
    return offset

  def tell(self):
    ''' Return the current file offset.
    '''
    return self._offset

  def read(self, n=-1):
    ''' Read up to `n` bytes in one go.
        Only bytes from the first subslice are returned, taking the
        flavour of RawIOBase, which should only make one underlying
        read system call.
    '''
    if n == -1:
      data = self.readall()
    else:
      data = b''
      for B, start, end in self.block.slices(self._offset, self._offset + n):
        data = B.data[start:end]
        break
    self._offset += len(data)
    return data

  def readinto(self, b):
    ''' Read data into the bytearray `b`.
    '''
    nread = 0
    for B, start, end in self.block.slices(self._offset, self._offset + len(b)):
      Blen = end - start
      b[nread:nread + Blen] = B[start:end]
      nread += Blen
    self._offset += nread
    return nread

class File(LockableMixin,ReadMixin):
  ''' A read/write file-like object based on cs.fileutils.BackedFile.
      An initial Block is supplied for use as the backing data.
      The .flush and .close methods return a new Block representing the commited data.
  '''

  def __init__(self, backing_block=None):
    ''' Initialise File with optional backing Block `backing_block`.
    '''
    if backing_block is None:
      backing_block = Block(data=b'')
    self.filename = None
    self._syncer = None # syncing Thread, close waits for it
    self._reset(backing_block)
    self._lock = RLock()

  def _reset(self, new_backing_block):
    self._backing_block = new_backing_block
    self._file = BackedFile(BlockFile(new_backing_block))

  def __len__(self):
    return len(self._file)

  @property
  @locked
  def backing_block(self):
    ''' Return the current backing block.
        The backing block may be out of date with respect to any
        pending flushes; call .sync() to obtain an up to date flushed
        block.
    '''
    return self._backing_block

  @locked
  def flush(self, scanner=None):
    ''' Push the current state to the Store and update the current top block.
        We dispatch the sync in the background within a lock.
        `scanner`: optional scanner for new file data to locate preferred block boundaries.
    '''
    with Pfx("%s.flush(scanner=%r)...", self.__class__.__qualname__, scanner):
      if not self._file.front_range:
        XP("empty front_range, no action")
      else:
        # only do work if there are new data in the file
        XP("front_range=%s", self.front_range)
        # push the current state as the backing file
        # and initiate a sync to the Store
        old_file = self._file
        old_file.read_only = True
        old_syncer = self._syncer
        new_file = BackedFile(old_file)
        S = defaults.S
        with S:
          def update_store():
            # Recompute the top Block from the current high level blocks.
            # As a side-effect of setting .backing_block we discard the
            # front file data, which are now saved to the Store.
            with S:
              XP("File.update_store: syncing to Store...")
              B = top_block_for(
                    self._high_level_blocks_from_front_back(
                        old_file.front_file, back_block, front_range,
                        scanner=scanner))
            old_file.close()
            XP("File.update_store: syncing to Store: stored")
            with self._lock:
              if self._file is old_file:
                XP("File.update_store: syncing to Store: still using old _file, update to use new stored Block")
                self._reset(B)
              else:
                XP("File.update_store: self has moved on, do not update _file")
            if old_syncer:
              XP("File.update_store: wait for previous _syncher...")
              old_syncer.join()
            XP("File.update_store: syncing to Store DONE")
          T = PfxThread(name="%s.flush(): update_store" % (self,),
                        target=update_store)
          T.start()
        self._syncher = T
        self._file = new_file
    XP("DONE")

  def sync(self):
    ''' Dispatch a flush, return the flushed backing block.
        Wait for any flush to complete before returing the backing block.
    '''
    self.flush()
    T = self._syncer
    if T:
      T.join()
    return self.backing_block

  @locked
  def truncate(self, length):
    ''' Truncate the File to the specified `length`.
    '''
    if length < 0:
      raise ValueError("length must be >= 0, received %s" % (length,))
    cur_len = len(self)
    front_range = self.front_range
    backing_block0 = self.backing_block
    if length < cur_len:
      # shorten file
      if front_range.end > length:
        front_range.discard_span(cur_len, front_range.end)
        # the front_file should also be too big
        self.front_file.truncate(length)
      if len(backing_block0) > length:
        # new top Block built on previous Block
        # this might overlap some of the front_range but the only new blocks
        # should be the partial direct block at the end of the range, and
        # whatever new indirect blocks get made to span things
        self.backing_block \
            = top_block_for(backing_block0.top_blocks(0, length))
    elif length > cur_len:
      # extend the front_file and front_range
      self.front_file.truncate(length)
      front_range.add_span(front_range.end, length)

  @locked
  def close(self):
    ''' Close the File, return the top Block.
    '''
    B = self.sync()
    return B

  def seek(self, offset, whence=SEEK_SET):
    return self._file.seek(offset, whence=whence)

  @locked
  def read(self, size=-1, offset=None):
    ''' Read up to `size` bytes, honouring the "single system call" spirit.
    '''
    if offset is not None:
      with self._lock:
        self.seek(offset)
        return self.read(size=size)
    if size == -1:
      return self.readall()
    if size < 1:
      raise ValueError("%s.read: size(%r) < 1 but not -1", self, size)
    start = self._offset
    end = start + size
    for inside, span in self.front_range.slices(start, end):
      if inside:
        # data from the front file; return the first chunk
        for chunk in filedata(self.front_file, start=span.start, end=span.end):
          self._offset += len(chunk)
          return chunk
      else:
        # data from the backing block: return the first chunk
        for B, Bstart, Bend in self.backing_block.slices(span.start, span.end):
          data = B[Bstart:Bend]
          self._offset += len(data)
          return data
    return b''

  @locked
  def readall(self):
    ''' Concatenate all the data from the current offset to the end of the file.
    '''
    bss = []
    for inside, span in self.front_range.slices(self._offset, len(self)):
      if inside:
        # data from the front file; return the spanned chunks
        for chunk in filedata(self.front_file, start=span.start, end=span.end):
          self._offset += len(chunk)
          bss.append(chunk)
      else:
        # data from the backing block: return the first chunk
        for B, Bstart, Bend in self.backing_block.slices(span.start, span.end):
          chunk = B[Bstart:Bend]
          self._offset += len(chunk)
          bss.append(chunk)
    return b''.join(bss)

  @locked
  def high_level_blocks(self, start=None, end=None):
    ''' Return an iterator of new high level Blocks covering the specified data span, by default the entire current file data.
    '''
    return self._high_level_blocks_from_front_back(
                  self.front_file, back_block, self.front_range,
                  start, end, scanner=scanner)

  @staticmethod
  def _high_level_blocks_from_front_back(
        front_file, back_block, front_range,
        start=None, end=None, scanner=None):
    ''' Generator yielding high level blocks spanning the content of `front_file` and `back_block`, chosen through the filter of `front_range`.
    '''
    with Pfx("File.high_level_blocks(%s..%s)", start, end):
      if start is None:
        start = 0
      if end is None:
        end = front_range.end
      ##X("_HLB: front_file=%s, back_block=%s, front_range=%s, start=%s, end=%s...",
      ##  front_file, back_block, front_range, start, end)
      for in_front, span in front_range.slices(start, end):
        if in_front:
          # blockify the new data and yield the top block
          B = top_block_for(blockify(filedata(front_file,
                                              start=span.start,
                                              end=span.end),
                                     scanner))
          yield B
        else:
          for B in back_block.top_blocks(span.start, span.end):
            yield B

def filedata(fp, rsize=8192, start=None, end=None):
  ''' A generator to yield chunks of data from a file.
      These chunks don't need to be preferred-edge aligned;
      blockify() does that.
  '''
  if start is None:
    pos = fp.tell()
  else:
    pos = start
    fp.seek(pos)
  while end is None or pos < end:
    if end is None:
      toread = rsize
    else:
      toread = min(rsize, end - pos)
    data = fp.read(toread)
    if len(data) == 0:
      break
    pos += len(data)
    yield data

def file_top_block(fp, rsize=8192, start=None, end=None):
  ''' Return a top Block for the data from an open file.
  '''
  return top_block_for(blockify(filedata(fp, rsize=rsize, start=start, end=end)))

if __name__ == '__main__':
  from cs.venti.file_tests import selftest
  selftest(sys.argv)<|MERGE_RESOLUTION|>--- conflicted
+++ resolved
@@ -8,20 +8,17 @@
 from os import SEEK_SET
 import sys
 from threading import Lock, RLock
-<<<<<<< HEAD
-from cs.threads import locked
-from cs.logutils import Pfx, PfxThread, info, X, XP
-from cs.fileutils import BackedFile, ReadMixin
-from cs.queues import IterableQueue
-from cs.threads import LockableMixin
-=======
 from cs.fileutils import BackedFile
 from cs.logutils import PfxThread, info
 from cs.pfx import Pfx, XP
 from cs.queues import IterableQueue
 from cs.threads import locked
+from cs.logutils import info
+from cs.fileutils import BackedFile, ReadMixin
+from cs.pfx import Pfx, PfxThread, XP
+from cs.queues import IterableQueue
+from cs.threads import LockableMixin
 from cs.x import X
->>>>>>> af120adc
 from . import defaults
 from .meta import Meta
 from .block import Block
