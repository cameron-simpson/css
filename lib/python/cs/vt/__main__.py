--- conflicted
+++ resolved
@@ -820,7 +820,6 @@
       error("FUSE support not configured: %s", e)
       return 1
     badopts = False
-<<<<<<< HEAD
     options.update(
         all_dates=False,
         append_only=False,
@@ -846,32 +845,6 @@
             else:
               warning("unrecognised option")
               badopts = True
-=======
-    all_dates = False
-    append_only = False
-    readonly = None
-    opts, argv = getopt(argv, 'ao:r')
-    for opt, val in opts:
-      with Pfx(opt):
-        if opt == '-a':
-          all_dates = True
-        elif opt == '-o':
-          for option in val.split(','):
-            with Pfx(option):
-              if option == '':
-                pass
-              elif option == 'append':
-                append_only = True
-              elif option == 'readonly':
-                readonly = True
-              else:
-                warning("unrecognised option")
-                badopts = True
-        elif opt == '-r':
-          readonly = True
-        else:
-          raise NotImplementedError("unhandled option: %r" % (opt,))
->>>>>>> 639f20b6
     # special is either a D{dir} or [clause] or an archive pathname
     mount_store = Store.default()
     special_basename = None
