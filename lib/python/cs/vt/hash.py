#!/usr/bin/env python3
#

''' Functions and classes around hashcodes.
'''

from binascii import unhexlify
from bisect import bisect_left
from hashlib import sha1, sha256
from os.path import splitext
import sys
from icontract import require
from cs.binary import PacketField, BSUInt
from cs.excutils import exc_fold
from cs.lex import get_identifier, hexify
from cs.resources import MultiOpenMixin
from cs.serialise import put_bs
from .pushpull import missing_hashcodes
from .transcribe import Transcriber, transcribe_s, register as register_transcriber

class MissingHashcodeError(KeyError):
  ''' Subclass of KeyError
      raised when accessing a hashcode is not present in the Store.
  '''

  def __init__(self, hashcode):
    KeyError.__init__(self, str(hashcode))
    self.hashcode = hashcode

  def __str__(self):
    return "missing hashcode: %s" % (self.hashcode,)

def io_fail(func):
  ''' Decorator to transmute a `MissingHashcodeError` into a return of `False`.
  '''
  return exc_fold(exc_types=(MissingHashcodeError,))(func)

# enums for hash types, used in encode/decode
HASH_SHA1_T = 0
HASH_SHA256_T = 1

class HashCodeField(PacketField):
  ''' A PacketField for parsing and transcibing hashcodes.
  '''

  @staticmethod
  def value_from_buffer(bfr):
    ''' Decode a serialised hash from the CornuCopyBuffer `bfr`.
    '''
    hashenum = BSUInt.value_from_buffer(bfr)
    hashcls = HASHCLASS_BY_ENUM[hashenum]
    return hashcls.from_hashbytes(bfr.take(hashcls.HASHLEN))

  @staticmethod
  def transcribe_value(hashcode):
    ''' Serialise a hashcode.
    '''
    yield BSUInt.transcribe_value(hashcode.HASHENUM)
    yield hashcode

decode_buffer = HashCodeField.value_from_buffer
decode = HashCodeField.value_from_bytes

def hash_of_byteses(bss, hashclass):
  ''' Compute a `HashCode` from an iterable of bytes.

      This underlies the mechanism for comparing remote Stores,
      which is based on the `hash_of_hashcodes` method.
  '''
  H = hashclass.HASHFUNC()
  for bs in bss:
    H.update(bs)
  return hashclass.from_chunk(H.digest())

class HashCode(bytes, Transcriber):
  ''' All hashes are bytes subclasses.
  '''

  __slots__ = ()

  transcribe_prefix = 'H'

  def __str__(self):
    return transcribe_s(self)

  def __repr__(self):
    return ':'.join((self.HASHNAME, hexify(self)))
<<<<<<< HEAD
=======

  @property
  def etag(self):
    ''' An HTTP ETag string (HTTP/1.1, RFC2616 3.11).
    '''
    return '"' + ':'.join((self.HASHNAME, hexify(self))) + '"'
>>>>>>> 46953912

  def __eq__(self, other):
    return self.HASHENUM == other.HASHENUM and bytes.__eq__(self, other)

  def __hash__(self):
    return bytes.__hash__(self)

  @staticmethod
  def from_buffer(bfr):
    ''' Decode a hash from a buffer.
    '''
    return HashCodeField.value_from_buffer(bfr)

  def transcribe_b(self):
    ''' Binary transcription of this hash via `cs.binary.PacketField.transcribe_value`.
    '''
    return HashCodeField.transcribe_value(self)

  def encode(self):
    ''' Return the serialised form of this hash object: hash enum plus hash bytes.

        If we ever have a variable length hash function,
        hash bytes will have to include that information.
    '''
    return bytes(HashCodeField(self))

  @classmethod
  def from_hashbytes(cls, hashbytes):
    ''' Factory function returning a HashCode object from the hash bytes.
    '''
    if len(hashbytes) != cls.HASHLEN:
      raise ValueError(
          "expected %d bytes, received %d: %r" %
          (cls.HASHLEN, len(hashbytes), hashbytes)
      )
    return cls(hashbytes)

  @classmethod
  def from_hashbytes_hex(cls, hashtext):
    ''' Factory function returning a HashCode object from the hash bytes hex text.
    '''
    bs = unhexlify(hashtext)
    return cls.from_hashbytes(bs)

  @classmethod
  def from_chunk(cls, chunk):
    ''' Factory function returning a HashCode object from a data block.
    '''
    hashbytes = cls.HASHFUNC(chunk).digest()
    return cls.from_hashbytes(hashbytes)

  @property
  def hashfunc(self):
    ''' Convenient hook to this Hash's class' .from_chunk method.
    '''
    return self.__class__.from_chunk

  @property
  def filename(self):
    ''' A file basename for files related to this hashcode: {hashcodehex}.{hashtypename}
    '''
    return hexify(self) + '.' + self.HASHNAME

  @classmethod
  def from_filename(cls, filename):
    ''' Take a *hashcodehex*`.`*hashname* string
        and return a `HashCode` subclass instance.

        If `cls` has a `.HASHNAME` attribute then that is taken as
        a default if there is no `.`*hashname*.
    '''
    hexpart, ext = splitext(filename)
    if ext:
      hashname = ext[1:]
    else:
      try:
        hashname = cls.HASHNAME
      except AttributeError as e:
        raise ValueError("no .hashname extension") from e
    hashclass = HASHCLASS_BY_NAME[hashname]
    hashbytes = bytes.fromhex(hexpart)
    return hashclass.from_hashbytes(hashbytes)

  def transcribe_inner(self, T, fp):
    fp.write(self.HASHNAME)
    fp.write(':')
    fp.write(hexify(self))

  @staticmethod
  def parse_inner(T, s, offset, stopchar, prefix):
    ''' Parse hashname:hashhextext from `s` at offset `offset`.
        Return HashCode instance and new offset.
    '''
    hashname, offset = get_identifier(s, offset)
    if not hashname:
      raise ValueError("missing hashname at offset %d" % (offset,))
    hashclass = HASHCLASS_BY_NAME[hashname]
    if offset >= len(s) or s[offset] != ':':
      raise ValueError("missing colon at offset %d" % (offset,))
    offset += 1
    hexlen = hashclass.HASHLEN * 2
    hashtext = s[offset:offset + hexlen]
    if len(hashtext) != hexlen:
      raise ValueError(
          "expected %d hex digits, found only %d" % (hexlen, len(hashtext))
      )
    offset += hexlen
    H = hashclass.from_hashbytes_hex(hashtext)
    return H, offset

register_transcriber(HashCode)

class Hash_SHA1(HashCode):
  ''' A hash class for SHA1.
  '''
  __slots__ = ()
  HASHFUNC = sha1
  HASHNAME = 'sha1'
  HASHLEN = 20
  HASHENUM = HASH_SHA1_T
  HASHENUM_BS = put_bs(HASHENUM)
  HASHLEN_ENCODED = len(HASHENUM_BS) + HASHLEN

class Hash_SHA256(HashCode):
  ''' A hash class for SHA256.
  '''
  __slots__ = ()
  HASHFUNC = sha256
  HASHNAME = 'sha256'
  HASHLEN = 32
  HASHENUM = HASH_SHA256_T
  HASHENUM_BS = put_bs(HASHENUM)
  HASHLEN_ENCODED = len(HASHENUM_BS) + HASHLEN

HASHCLASS_BY_NAME = {}
HASHCLASS_BY_ENUM = {}

def register_hashclass(klass):
  ''' Register a hash class for lookup elsewhere.
  '''
  hashname = klass.HASHNAME
  if hashname in HASHCLASS_BY_NAME:
    raise ValueError(
        'cannot register hash class %s: hashname %r already registered to %s' %
        (klass, hashname, HASHCLASS_BY_NAME[hashname])
    )
  hashenum = klass.HASHENUM
  if hashenum in HASHCLASS_BY_ENUM:
    raise ValueError(
        'cannot register hash class %s: hashenum %r already registered to %s' %
        (klass, hashenum, HASHCLASS_BY_NAME[hashenum])
    )
  HASHCLASS_BY_NAME[hashname] = klass
  HASHCLASS_BY_ENUM[hashenum] = klass

register_hashclass(Hash_SHA1)
register_hashclass(Hash_SHA256)

DEFAULT_HASHCLASS = Hash_SHA1

class HashCodeUtilsMixin(object):
  ''' Utility methods for classes which use hashcodes as keys.

      Subclasses will generally override `.hashcodes_from`,
      which returns an iterator that yields hashcodes until none remains.
      The default implementation presumes the class is iterable and
      that that iteration yields hashcodes; this works for mappings,
      for example. However, because of the need for sorted output
      the default implementation is expensive. A subclass built on
      some kind of database will often have an efficient ordered key
      iteration that can be used instead.

      The other methods include:
      * `.hashcodes`:
        the big brother of hashcodes_from with more options;
        the default implentation uses `.hashcodes_from` and
        is roughly as efficient or inefficient.
        Classes like `StreamStore` provide their own implementation,
        but this is usually not necessary.
      * `.hash_of_hashcodes`: used for comparing Store contents efficiently
      * `.hashcodes_missing`: likewise
  '''

  @require(
      lambda start_hashcode, hashclass: start_hashcode is None or hashclass is
      None or isinstance(start_hashcode, hashclass)
  )
  def hash_of_hashcodes(
      self,
      *,
      start_hashcode=None,
      hashclass=None,
      reverse=None,
      after=False,
      length=None
  ):
    ''' Return a hash of the hashcodes requested and the last
        hashcode (or None if no hashcodes matched); used for comparing
        remote Stores.
    '''
    if hashclass is None:
      if start_hashcode is None:
        hashclass = self.hashclass
      else:
        hashclass = type(start_hashcode)
    if length is not None and length < 1:
      raise ValueError("length < 1: %r" % (length,))
    if after and start_hashcode is None:
      raise ValueError(
          "after=%s but start_hashcode=%s" % (after, start_hashcode)
      )
    hs = list(
        self.hashcodes(
            start_hashcode=start_hashcode,
            hashclass=hashclass,
            reverse=reverse,
            after=after,
            length=length
        )
    )
    if hs:
      h_final = hs[-1]
    else:
      h_final = None
    return hash_of_byteses(hs, hashclass=hashclass), h_final

  def hashcodes_missing(self, other, *, window_size=None, hashclass=None):
    ''' Generator yielding hashcodes in `other` which are missing in `self`.
        Note that a StreamStore overrides this with a call to
        missing_hashcodes_by_checksum to reduce bandwidth.
    '''
    return missing_hashcodes(
        self, other, window_size=window_size, hashclass=hashclass
    )

  @require(
      lambda start_hashcode, hashclass: start_hashcode is None or hashclass is
      None or isinstance(start_hashcode, hashclass)
  )
  def hashcodes_from(
      self, *, start_hashcode=None, reverse=False, hashclass=None
  ):
    ''' Default generator yielding hashcodes from this object until none remains.

        This implementation starts by fetching and sorting all the
        keys, so for large mappings this implementation is memory
        expensive and also runtime expensive if only a few hashcodes
        are desired.

        Paramaters:
        * `start_hashcode`: starting hashcode;
          the returned hashcodes are `>=start_hashcode`;
          if None start the sequences from the smallest hashcode
          or from the largest if `reverse` is true
        * `reverse`: yield hashcodes in reverse order
          (counting down instead of up).
    '''
    if hashclass is None:
      if start_hashcode is None:
        hashclass = self.hashclass
      else:
        hashclass = type(start_hashcode)
    ks = sorted(hashcode for hashcode in self.keys(hashclass))
    if not ks:
      return
    if start_hashcode is None:
      if reverse:
        ndx = len(ks) - 1
      else:
        ndx = 0
    else:
      ndx = bisect_left(ks, start_hashcode)
      if ndx == len(ks):
        # start_hashcode > max hashcode
        if reverse:
          # step back into array
          ndx -= 1
        else:
          # nothing to return
          return
      else:
        # start_hashcode <= max hashcode
        # ==> ks[ndx] >= start_hashcode
        if reverse and ks[ndx] > start_hashcode:
          if ndx > 0:
            ndx -= 1
          else:
            return
    # yield keys until we're not wanted
    while True:
      try:
        hashcode = ks[ndx]
      except IndexError:
        break
      yield hashcode
      if reverse:
        if ndx == 0:
          break
        ndx -= 1
      else:
        ndx += 1

  @require(
      lambda start_hashcode, hashclass: start_hashcode is None or hashclass is
      None or isinstance(start_hashcode, hashclass)
  )
  def hashcodes(
      self,
      *,
      start_hashcode=None,
      hashclass=None,
      reverse=False,
      after=False,
      length=None
  ):
    ''' Generator yielding up to `length` hashcodes `>=start_hashcode`.
        This relies on `.hashcodes_from` as the source of hashcodes.

        Parameters:
        * `start_hashcode`: starting hashcode;
          the returned hashcodes are `>=start_hashcode`;
          if None start the sequences from the smallest hashcode
          or from the largest if `reverse` is true
        * `reverse`: yield hashcodes in reverse order
            (counting down instead of up).
        * `after`: skip the first hashcode if it is equal to `start_hashcode`
        * `length`: the maximum number of hashcodes to yield
    '''
    if hashclass is None:
      if start_hashcode is None:
        hashclass = self.hashclass
      else:
        hashclass = type(start_hashcode)
    if length is not None and length < 1:
      raise ValueError("length < 1: %r" % (length,))
    if after and start_hashcode is None:
      raise ValueError(
          "after=%s but start_hashcode=%s" % (after, start_hashcode)
      )
    # try to short circuit if there are no hashcodes
    try:
      nhashcodes = len(self)
    except TypeError:
      pass
    else:
      if nhashcodes == 0:
        return
    first = True
    for hashcode in self.hashcodes_from(start_hashcode=start_hashcode,
                                        hashclass=hashclass, reverse=reverse):
      if first:
        first = False
        if after and hashcode == start_hashcode:
          # skip start_hashcode if present
          continue
      yield hashcode
      if length is not None:
        length -= 1
        if length < 1:
          break

  @require(
      lambda start_hashcode, hashclass: start_hashcode is None or hashclass is
      None or isinstance(start_hashcode, hashclass)
  )
  def hashcodes_bg(
      self,
      *,
      start_hashcode=None,
      hashclass=None,
      reverse=None,
      after=False,
      length=None
  ):
    ''' Background a hashcodes call.
    '''
    return self._defer(
        self.hashcodes,
        start_hashcode=start_hashcode,
        hashclass=hashclass,
        reverse=reverse,
        after=after,
        length=length
    )

class HashUtilDict(dict, MultiOpenMixin, HashCodeUtilsMixin):
  ''' Simple dict subclass supporting HashCodeUtilsMixin.
  '''

  def __init__(self):
    dict.__init__(self)
    MultiOpenMixin.__init__(self)
    self.hashclass = DEFAULT_HASHCLASS

  def __str__(self):
    return '<%s:%d-entries>' % (self.__class__.__name__, len(self))

  def add(self, data):
    ''' Add `data` to the dict.
    '''
    hashcode = self.hashclass.from_chunk(data)
    self[hashcode] = data
    return hashcode

  def startup(self):
    ''' Dummy method to support unit tests with open/close.
    '''

  def shutdown(self):
    ''' Dummy method to support unit tests with open/close.
    '''

if __name__ == '__main__':
  from .hash_tests import selftest
  selftest(sys.argv)<|MERGE_RESOLUTION|>--- conflicted
+++ resolved
@@ -85,15 +85,12 @@
 
   def __repr__(self):
     return ':'.join((self.HASHNAME, hexify(self)))
-<<<<<<< HEAD
-=======
 
   @property
   def etag(self):
     ''' An HTTP ETag string (HTTP/1.1, RFC2616 3.11).
     '''
     return '"' + ':'.join((self.HASHNAME, hexify(self))) + '"'
->>>>>>> 46953912
 
   def __eq__(self, other):
     return self.HASHENUM == other.HASHENUM and bytes.__eq__(self, other)
