b2sdk
bs4
build
## not a package, no pyproject.toml
## -e git+https://github.com/noDRM/DeDRM_tools.git@v7.2.1#egg=dedrm&subdirectory=DeDRM_plugin
discid
enum34
-e git+https://github.com/kkroening/ffmpeg-python.git@master#egg=ffmpeg-python
icontract
lmdb
lxml
matplotlib
mobi
mypy
musicbrainzngs
<<<<<<< HEAD
numpy
pandas
=======
objc
>>>>>>> afe43ece
pillow
pycodestyle
# used by dedrm
pycryptodome
pyflakes
pyicontract-lint
pylint
pytest
python-dateutil
railroad-diagrams
requests
sqlalchemy
tkmacosx
tomli-w
trove-classifiers
twine
typeguard
watchdog
yapf
youtube-dl<|MERGE_RESOLUTION|>--- conflicted
+++ resolved
@@ -13,12 +13,9 @@
 mobi
 mypy
 musicbrainzngs
-<<<<<<< HEAD
 numpy
+objc
 pandas
-=======
-objc
->>>>>>> afe43ece
 pillow
 pycodestyle
 # used by dedrm
